--- conflicted
+++ resolved
@@ -230,19 +230,12 @@
 		t=`echo $p | sed 's,/usr/ports/,,'`
 		pn=`cd $p && make package-name`
 
-<<<<<<< HEAD
-		if [ "x$p" == "x/usr/ports/ports-mgmt/pkg" -o \
-		     "x$p" == "x/freebsd/ports/ports-mgmt/pkg" ] ; then
-=======
 		if [ "x`basename $p`" == "xpkg" ] ; then
->>>>>>> 05aa3e23
 			log_it "Very Special: $t ($pn)"
 
 			(
 			cd $p
-			make clean ${PORTS_OPTS}
-			make all ${PORTS_OPTS}
-			make install ${PORTS_OPTS}
+			make clean all install ${PORTS_OPTS}
 			) > _.$b 2>&1 < /dev/null
 			continue
 		fi
