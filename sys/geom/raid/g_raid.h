/*-
 * Copyright (c) 2010 Alexander Motin <mav@FreeBSD.org>
 * All rights reserved.
 *
 * Redistribution and use in source and binary forms, with or without
 * modification, are permitted provided that the following conditions
 * are met:
 * 1. Redistributions of source code must retain the above copyright
 *    notice, this list of conditions and the following disclaimer.
 * 2. Redistributions in binary form must reproduce the above copyright
 *    notice, this list of conditions and the following disclaimer in the
 *    documentation and/or other materials provided with the distribution.
 *
 * THIS SOFTWARE IS PROVIDED BY THE AUTHORS AND CONTRIBUTORS ``AS IS'' AND
 * ANY EXPRESS OR IMPLIED WARRANTIES, INCLUDING, BUT NOT LIMITED TO, THE
 * IMPLIED WARRANTIES OF MERCHANTABILITY AND FITNESS FOR A PARTICULAR PURPOSE
 * ARE DISCLAIMED.  IN NO EVENT SHALL THE AUTHORS OR CONTRIBUTORS BE LIABLE
 * FOR ANY DIRECT, INDIRECT, INCIDENTAL, SPECIAL, EXEMPLARY, OR CONSEQUENTIAL
 * DAMAGES (INCLUDING, BUT NOT LIMITED TO, PROCUREMENT OF SUBSTITUTE GOODS
 * OR SERVICES; LOSS OF USE, DATA, OR PROFITS; OR BUSINESS INTERRUPTION)
 * HOWEVER CAUSED AND ON ANY THEORY OF LIABILITY, WHETHER IN CONTRACT, STRICT
 * LIABILITY, OR TORT (INCLUDING NEGLIGENCE OR OTHERWISE) ARISING IN ANY WAY
 * OUT OF THE USE OF THIS SOFTWARE, EVEN IF ADVISED OF THE POSSIBILITY OF
 * SUCH DAMAGE.
 *
 * $FreeBSD$
 */

#ifndef	_G_RAID_H_
#define	_G_RAID_H_

#include <sys/param.h>
#include <sys/kobj.h>
#include <sys/bio.h>

#define	G_RAID_CLASS_NAME	"RAID"

#define	G_RAID_MAGIC		"GEOM::RAID"

#define	G_RAID_VERSION		0

struct g_raid_md_object;
struct g_raid_tr_object;

#define	G_RAID_DEVICE_FLAG_NOAUTOSYNC	0x0000000000000001ULL
#define	G_RAID_DEVICE_FLAG_NOFAILSYNC	0x0000000000000002ULL
#define	G_RAID_DEVICE_FLAG_MASK	(G_RAID_DEVICE_FLAG_NOAUTOSYNC | \
					 G_RAID_DEVICE_FLAG_NOFAILSYNC)

#ifdef _KERNEL
extern u_int g_raid_aggressive_spare;
extern u_int g_raid_debug;
extern int g_raid_read_err_thresh;
extern u_int g_raid_start_timeout;
extern struct g_class g_raid_class;

#define	G_RAID_DEBUG(lvl, fmt, ...)	do {				\
	if (g_raid_debug >= (lvl)) {					\
		if (g_raid_debug > 0) {					\
			printf("GEOM_RAID[%u]: " fmt "\n",		\
			    lvl, ## __VA_ARGS__);			\
		} else {						\
			printf("GEOM_RAID: " fmt "\n",			\
			    ## __VA_ARGS__);				\
		}							\
	}								\
} while (0)
#define	G_RAID_DEBUG1(lvl, sc, fmt, ...)	do {			\
	if (g_raid_debug >= (lvl)) {					\
		if (g_raid_debug > 0) {					\
			printf("GEOM_RAID[%u]: %s: " fmt "\n",		\
			    lvl, (sc)->sc_name, ## __VA_ARGS__);	\
		} else {						\
			printf("GEOM_RAID: %s: " fmt "\n",		\
			    (sc)->sc_name, ## __VA_ARGS__);		\
		}							\
	}								\
} while (0)
#define	G_RAID_LOGREQ(lvl, bp, fmt, ...)	do {			\
	if (g_raid_debug >= (lvl)) {					\
		if (g_raid_debug > 0) {					\
			printf("GEOM_RAID[%u]: " fmt " ",		\
			    lvl, ## __VA_ARGS__);			\
		} else							\
			printf("GEOM_RAID: " fmt " ", ## __VA_ARGS__);	\
		g_print_bio(bp);					\
		printf("\n");						\
	}								\
} while (0)

/*
 * Flags we use to distinguish I/O initiated by the TR layer to maintain
 * the volume's characteristics, fix subdisks, extra copies of data, etc.
 *
 * G_RAID_BIO_FLAG_SYNC		I/O to update an extra copy of the data
 *				for RAID volumes that maintain extra data
 *				and need to rebuild that data.
 * G_RAID_BIO_FLAG_REMAP	I/O done to try to provoke a subdisk into
 *				doing some desirable action such as bad
 *				block remapping after we detect a bad part
 *				of the disk.
 * G_RAID_BIO_FLAG_LOCKED	I/O holds range lock that should re released.
 *
 * and the following meta item:
 * G_RAID_BIO_FLAG_SPECIAL	And of the I/O flags that need to make it
 *				through the range locking which would
 *				otherwise defer the I/O until after that
 *				range is unlocked.
 */
#define	G_RAID_BIO_FLAG_SYNC		0x01
#define	G_RAID_BIO_FLAG_REMAP		0x02
#define	G_RAID_BIO_FLAG_SPECIAL \
		(G_RAID_BIO_FLAG_SYNC|G_RAID_BIO_FLAG_REMAP)
#define	G_RAID_BIO_FLAG_LOCKED		0x80

struct g_raid_lock {
	off_t			 l_offset;
	off_t			 l_length;
	void			*l_callback_arg;
	int			 l_pending;
	LIST_ENTRY(g_raid_lock)	 l_next;
};

#define	G_RAID_EVENT_WAIT	0x01
#define	G_RAID_EVENT_VOLUME	0x02
#define	G_RAID_EVENT_SUBDISK	0x04
#define	G_RAID_EVENT_DISK	0x08
#define	G_RAID_EVENT_DONE	0x10
struct g_raid_event {
	void			*e_tgt;
	int			 e_event;
	int			 e_flags;
	int			 e_error;
	TAILQ_ENTRY(g_raid_event) e_next;
};
#define G_RAID_DISK_S_NONE		0x00	/* State is unknown. */
#define G_RAID_DISK_S_OFFLINE		0x01	/* Missing disk placeholder. */
#define G_RAID_DISK_S_FAILED		0x02	/* Failed. */
#define G_RAID_DISK_S_STALE_FAILED	0x03	/* Old failed. */
#define G_RAID_DISK_S_SPARE		0x04	/* Hot-spare. */
#define G_RAID_DISK_S_STALE		0x05	/* Old disk, unused now. */
#define G_RAID_DISK_S_ACTIVE		0x06	/* Operational. */

#define G_RAID_DISK_E_DISCONNECTED	0x01

struct g_raid_disk {
	struct g_raid_softc	*d_softc;	/* Back-pointer to softc. */
	struct g_consumer	*d_consumer;	/* GEOM disk consumer. */
	void			*d_md_data;	/* Disk's metadata storage. */
	struct g_kerneldump	 d_kd;		/* Kernel dumping method/args. */
	uint64_t		 d_flags;	/* Additional flags. */
	u_int			 d_state;	/* Disk state. */
	u_int			 d_load;	/* Disk average load. */
	off_t			 d_last_offset;	/* Last head offset. */
	int			 d_read_errs;	/* Count of the read errors */
	TAILQ_HEAD(, g_raid_subdisk)	 d_subdisks; /* List of subdisks. */
	TAILQ_ENTRY(g_raid_disk)	 d_next;	/* Next disk in the node. */
};

#define G_RAID_SUBDISK_S_NONE		0x00	/* Absent. */
#define G_RAID_SUBDISK_S_FAILED		0x01	/* Failed. */
#define G_RAID_SUBDISK_S_NEW		0x02	/* Blank. */
#define G_RAID_SUBDISK_S_REBUILD	0x03	/* Blank + rebuild. */
#define G_RAID_SUBDISK_S_UNINITIALIZED	0x04	/* Disk of the new volume. */
#define G_RAID_SUBDISK_S_STALE		0x05	/* Dirty. */
#define G_RAID_SUBDISK_S_RESYNC		0x06	/* Dirty + check/repair. */
#define G_RAID_SUBDISK_S_ACTIVE		0x07	/* Usable. */

#define G_RAID_SUBDISK_E_NEW		0x01	/* A new subdisk has arrived */
#define G_RAID_SUBDISK_E_FAILED		0x02	/* A subdisk failed, but remains in volume */
#define G_RAID_SUBDISK_E_DISCONNECTED	0x03	/* A subdisk removed from volume. */
#define G_RAID_SUBDISK_E_FIRST_TR_PRIVATE 0x80	/* translation private events */

#define G_RAID_SUBDISK_POS(sd)						\
    ((sd)->sd_disk ? ((sd)->sd_disk->d_last_offset - (sd)->sd_offset) : 0)
#define G_RAID_SUBDISK_TRACK_SIZE	(1 * 1024 * 1024)
#define G_RAID_SUBDISK_LOAD(sd)						\
    ((sd)->sd_disk ? ((sd)->sd_disk->d_load) : 0)
#define G_RAID_SUBDISK_LOAD_SCALE	256

struct g_raid_subdisk {
	struct g_raid_softc	*sd_softc;	/* Back-pointer to softc. */
	struct g_raid_disk	*sd_disk;	/* Where this subdisk lives. */
	struct g_raid_volume	*sd_volume;	/* Volume, sd is a part of. */
	off_t			 sd_offset;	/* Offset on the disk. */
	off_t			 sd_size;	/* Size on the disk. */
	u_int			 sd_pos;	/* Position in volume. */
	u_int			 sd_state;	/* Subdisk state. */
	off_t			 sd_rebuild_pos; /* Rebuild position. */
	int			 sd_recovery;	/* Count of recovery reqs. */
	TAILQ_ENTRY(g_raid_subdisk)	 sd_next; /* Next subdisk on disk. */
};

#define G_RAID_MAX_SUBDISKS	16
#define G_RAID_MAX_VOLUMENAME	16

#define G_RAID_VOLUME_S_STARTING	0x00
#define G_RAID_VOLUME_S_BROKEN		0x01
#define G_RAID_VOLUME_S_DEGRADED	0x02
#define G_RAID_VOLUME_S_SUBOPTIMAL	0x03
#define G_RAID_VOLUME_S_OPTIMAL		0x04
#define G_RAID_VOLUME_S_UNSUPPORTED	0x05
#define G_RAID_VOLUME_S_STOPPED		0x06

#define G_RAID_VOLUME_S_ALIVE(s)			\
    ((s) == G_RAID_VOLUME_S_DEGRADED ||			\
     (s) == G_RAID_VOLUME_S_SUBOPTIMAL ||		\
     (s) == G_RAID_VOLUME_S_OPTIMAL)

#define G_RAID_VOLUME_E_DOWN		0x00
#define G_RAID_VOLUME_E_UP		0x01
#define G_RAID_VOLUME_E_START		0x10

#define G_RAID_VOLUME_RL_RAID0		0x00
#define G_RAID_VOLUME_RL_RAID1		0x01
#define G_RAID_VOLUME_RL_RAID3		0x03
#define G_RAID_VOLUME_RL_RAID4		0x04
#define G_RAID_VOLUME_RL_RAID5		0x05
#define G_RAID_VOLUME_RL_RAID6		0x06
#define G_RAID_VOLUME_RL_RAID1E		0x11
#define G_RAID_VOLUME_RL_SINGLE		0x0f
#define G_RAID_VOLUME_RL_CONCAT		0x1f
#define G_RAID_VOLUME_RL_RAID5E		0x15
#define G_RAID_VOLUME_RL_RAID5EE	0x25
#define G_RAID_VOLUME_RL_UNKNOWN	0xff

#define G_RAID_VOLUME_RLQ_NONE		0x00
#define G_RAID_VOLUME_RLQ_UNKNOWN	0xff

struct g_raid_volume;

struct g_raid_volume {
	struct g_raid_softc	*v_softc;	/* Back-pointer to softc. */
	struct g_provider	*v_provider;	/* GEOM provider. */
	struct g_raid_subdisk	 v_subdisks[G_RAID_MAX_SUBDISKS];
						/* Subdisks of this volume. */
	void			*v_md_data;	/* Volume's metadata storage. */
	struct g_raid_tr_object	*v_tr;		/* Transformation object. */
	char			 v_name[G_RAID_MAX_VOLUMENAME];
						/* Volume name. */
	u_int			 v_state;	/* Volume state. */
	u_int			 v_raid_level;	/* Array RAID level. */
	u_int			 v_raid_level_qualifier; /* RAID level det. */
	u_int			 v_disks_count;	/* Number of disks in array. */
	u_int			 v_strip_size;	/* Array strip size. */
	u_int			 v_sectorsize;	/* Volume sector size. */
	off_t			 v_mediasize;	/* Volume media size.  */
	struct bio_queue_head	 v_inflight;	/* In-flight write requests. */
	struct bio_queue_head	 v_locked;	/* Blocked I/O requests. */
	LIST_HEAD(, g_raid_lock) v_locks;	 /* List of locked regions. */
	int			 v_pending_lock; /* writes to locked region */
	int			 v_dirty;	/* Volume is DIRTY. */
	time_t			 v_last_write;	/* Time of the last write. */
	u_int			 v_writes;	/* Number of active writes. */
	struct root_hold_token	*v_rootmount;	/* Root mount delay token. */
	int			 v_starting;	/* Volume is starting */
	int			 v_stopping;	/* Volume is stopping */
	int			 v_provider_open; /* Number of opens. */
	int			 v_global_id;	/* Global volume ID (rX). */
	TAILQ_ENTRY(g_raid_volume)	 v_next; /* List of volumes entry. */
	LIST_ENTRY(g_raid_volume)	 v_global_next; /* Global list entry. */
};

#define G_RAID_NODE_E_WAKE	0x00
#define G_RAID_NODE_E_START	0x01

struct g_raid_softc {
	struct g_raid_md_object	*sc_md;		/* Metadata object. */
	struct g_geom		*sc_geom;	/* GEOM class instance. */
	uint64_t		 sc_flags;	/* Additional flags. */
	TAILQ_HEAD(, g_raid_volume)	 sc_volumes;	/* List of volumes. */
	TAILQ_HEAD(, g_raid_disk)	 sc_disks;	/* List of disks. */
	struct sx		 sc_lock;	/* Main node lock. */
	struct proc		*sc_worker;	/* Worker process. */
	struct mtx		 sc_queue_mtx;	/* Worker queues lock. */
	TAILQ_HEAD(, g_raid_event) sc_events;	/* Worker events queue. */
	struct bio_queue_head	 sc_queue;	/* Worker I/O queue. */
	int			 sc_stopping;	/* Node is stopping */
};
#define	sc_name	sc_geom->name

/*
 * KOBJ parent class of metadata processing modules.
 */
struct g_raid_md_class {
	KOBJ_CLASS_FIELDS;
	int		 mdc_priority;
	LIST_ENTRY(g_raid_md_class) mdc_list;
};

/*
 * KOBJ instance of metadata processing module.
 */
struct g_raid_md_object {
	KOBJ_FIELDS;
	struct g_raid_md_class	*mdo_class;
	struct g_raid_softc	*mdo_softc;	/* Back-pointer to softc. */
};

int g_raid_md_modevent(module_t, int, void *);

#define	G_RAID_MD_DECLARE(name)					\
    static moduledata_t name##_mod = {				\
	#name,							\
	g_raid_md_modevent,					\
	&name##_class						\
    };								\
    DECLARE_MODULE(name, name##_mod, SI_SUB_DRIVERS, SI_ORDER_SECOND);	\
    MODULE_DEPEND(name, geom_raid, 0, 0, 0)

/*
 * KOBJ parent class of data transformation modules.
 */
struct g_raid_tr_class {
	KOBJ_CLASS_FIELDS;
	int		 trc_priority;
	LIST_ENTRY(g_raid_tr_class) trc_list;
};

/*
 * KOBJ instance of data transformation module.
 */
struct g_raid_tr_object {
	KOBJ_FIELDS;
	struct g_raid_tr_class	*tro_class;
	struct g_raid_volume 	*tro_volume;	/* Back-pointer to volume. */
};

int g_raid_tr_modevent(module_t, int, void *);

#define	G_RAID_TR_DECLARE(name)					\
    static moduledata_t name##_mod = {				\
	#name,							\
	g_raid_tr_modevent,					\
	&name##_class						\
    };								\
    DECLARE_MODULE(name, name##_mod, SI_SUB_DRIVERS, SI_ORDER_FIRST);	\
    MODULE_DEPEND(name, geom_raid, 0, 0, 0)

const char * g_raid_volume_level2str(int level, int qual);
int g_raid_volume_str2level(const char *str, int *level, int *qual);
const char * g_raid_volume_state2str(int state);
const char * g_raid_subdisk_state2str(int state);
const char * g_raid_disk_state2str(int state);

struct g_raid_softc * g_raid_create_node(struct g_class *mp,
    const char *name, struct g_raid_md_object *md);
int g_raid_create_node_format(const char *format, struct g_geom **gp);
struct g_raid_volume * g_raid_create_volume(struct g_raid_softc *sc,
    const char *name);
struct g_raid_disk * g_raid_create_disk(struct g_raid_softc *sc);
const char * g_raid_get_diskname(struct g_raid_disk *disk);

int g_raid_start_volume(struct g_raid_volume *vol);

int g_raid_destroy_node(struct g_raid_softc *sc, int worker);
int g_raid_destroy_volume(struct g_raid_volume *vol);
int g_raid_destroy_disk(struct g_raid_disk *disk);

void g_raid_iodone(struct bio *bp, int error);
void g_raid_subdisk_iostart(struct g_raid_subdisk *sd, struct bio *bp);
int g_raid_subdisk_kerneldump(struct g_raid_subdisk *sd,
    void *virtual, vm_offset_t physical, off_t offset, size_t length);

void g_raid_kill_consumer(struct g_raid_softc *sc, struct g_consumer *cp);

void g_raid_report_disk_state(struct g_raid_disk *disk);
void g_raid_change_disk_state(struct g_raid_disk *disk, int state);
void g_raid_change_subdisk_state(struct g_raid_subdisk *sd, int state);
void g_raid_change_volume_state(struct g_raid_volume *vol, int state);

void g_raid_write_metadata(struct g_raid_softc *sc, struct g_raid_volume *vol,
    struct g_raid_subdisk *sd, struct g_raid_disk *disk);
void g_raid_fail_disk(struct g_raid_softc *sc,
    struct g_raid_subdisk *sd, struct g_raid_disk *disk);

<<<<<<< HEAD
=======
void g_raid_tr_flush_common(struct g_raid_tr_object *tr, struct bio *bp);
>>>>>>> 66284623
int g_raid_tr_kerneldump_common(struct g_raid_tr_object *tr,
    void *virtual, vm_offset_t physical, off_t offset, size_t length);

u_int g_raid_ndisks(struct g_raid_softc *sc, int state);
u_int g_raid_nsubdisks(struct g_raid_volume *vol, int state);
u_int g_raid_nopens(struct g_raid_softc *sc);
struct g_raid_subdisk * g_raid_get_subdisk(struct g_raid_volume *vol,
    int state);
#define	G_RAID_DESTROY_SOFT		0
#define	G_RAID_DESTROY_DELAYED	1
#define	G_RAID_DESTROY_HARD		2
int g_raid_destroy(struct g_raid_softc *sc, int how);
int g_raid_event_send(void *arg, int event, int flags);
int g_raid_lock_range(struct g_raid_volume *vol, off_t off, off_t len,
    struct bio *ignore, void *argp);
int g_raid_unlock_range(struct g_raid_volume *vol, off_t off, off_t len);

g_ctl_req_t g_raid_ctl;
#endif	/* _KERNEL */

#endif	/* !_G_RAID_H_ */<|MERGE_RESOLUTION|>--- conflicted
+++ resolved
@@ -32,6 +32,7 @@
 #include <sys/param.h>
 #include <sys/kobj.h>
 #include <sys/bio.h>
+#include <sys/time.h>
 
 #define	G_RAID_CLASS_NAME	"RAID"
 
@@ -250,6 +251,7 @@
 	LIST_HEAD(, g_raid_lock) v_locks;	 /* List of locked regions. */
 	int			 v_pending_lock; /* writes to locked region */
 	int			 v_dirty;	/* Volume is DIRTY. */
+	struct timeval		 v_last_done;	/* Time of the last I/O. */
 	time_t			 v_last_write;	/* Time of the last write. */
 	u_int			 v_writes;	/* Number of active writes. */
 	struct root_hold_token	*v_rootmount;	/* Root mount delay token. */
@@ -374,10 +376,7 @@
 void g_raid_fail_disk(struct g_raid_softc *sc,
     struct g_raid_subdisk *sd, struct g_raid_disk *disk);
 
-<<<<<<< HEAD
-=======
 void g_raid_tr_flush_common(struct g_raid_tr_object *tr, struct bio *bp);
->>>>>>> 66284623
 int g_raid_tr_kerneldump_common(struct g_raid_tr_object *tr,
     void *virtual, vm_offset_t physical, off_t offset, size_t length);
 
