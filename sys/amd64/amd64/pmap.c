/*-
 * Copyright (c) 1991 Regents of the University of California.
 * All rights reserved.
 * Copyright (c) 1994 John S. Dyson
 * All rights reserved.
 * Copyright (c) 1994 David Greenman
 * All rights reserved.
 * Copyright (c) 2003 Peter Wemm
 * All rights reserved.
 * Copyright (c) 2005-2010 Alan L. Cox <alc@cs.rice.edu>
 * All rights reserved.
 *
 * This code is derived from software contributed to Berkeley by
 * the Systems Programming Group of the University of Utah Computer
 * Science Department and William Jolitz of UUNET Technologies Inc.
 *
 * Redistribution and use in source and binary forms, with or without
 * modification, are permitted provided that the following conditions
 * are met:
 * 1. Redistributions of source code must retain the above copyright
 *    notice, this list of conditions and the following disclaimer.
 * 2. Redistributions in binary form must reproduce the above copyright
 *    notice, this list of conditions and the following disclaimer in the
 *    documentation and/or other materials provided with the distribution.
 * 3. All advertising materials mentioning features or use of this software
 *    must display the following acknowledgement:
 *	This product includes software developed by the University of
 *	California, Berkeley and its contributors.
 * 4. Neither the name of the University nor the names of its contributors
 *    may be used to endorse or promote products derived from this software
 *    without specific prior written permission.
 *
 * THIS SOFTWARE IS PROVIDED BY THE REGENTS AND CONTRIBUTORS ``AS IS'' AND
 * ANY EXPRESS OR IMPLIED WARRANTIES, INCLUDING, BUT NOT LIMITED TO, THE
 * IMPLIED WARRANTIES OF MERCHANTABILITY AND FITNESS FOR A PARTICULAR PURPOSE
 * ARE DISCLAIMED.  IN NO EVENT SHALL THE REGENTS OR CONTRIBUTORS BE LIABLE
 * FOR ANY DIRECT, INDIRECT, INCIDENTAL, SPECIAL, EXEMPLARY, OR CONSEQUENTIAL
 * DAMAGES (INCLUDING, BUT NOT LIMITED TO, PROCUREMENT OF SUBSTITUTE GOODS
 * OR SERVICES; LOSS OF USE, DATA, OR PROFITS; OR BUSINESS INTERRUPTION)
 * HOWEVER CAUSED AND ON ANY THEORY OF LIABILITY, WHETHER IN CONTRACT, STRICT
 * LIABILITY, OR TORT (INCLUDING NEGLIGENCE OR OTHERWISE) ARISING IN ANY WAY
 * OUT OF THE USE OF THIS SOFTWARE, EVEN IF ADVISED OF THE POSSIBILITY OF
 * SUCH DAMAGE.
 *
 *	from:	@(#)pmap.c	7.7 (Berkeley)	5/12/91
 */
/*-
 * Copyright (c) 2003 Networks Associates Technology, Inc.
 * All rights reserved.
 *
 * This software was developed for the FreeBSD Project by Jake Burkholder,
 * Safeport Network Services, and Network Associates Laboratories, the
 * Security Research Division of Network Associates, Inc. under
 * DARPA/SPAWAR contract N66001-01-C-8035 ("CBOSS"), as part of the DARPA
 * CHATS research program.
 *
 * Redistribution and use in source and binary forms, with or without
 * modification, are permitted provided that the following conditions
 * are met:
 * 1. Redistributions of source code must retain the above copyright
 *    notice, this list of conditions and the following disclaimer.
 * 2. Redistributions in binary form must reproduce the above copyright
 *    notice, this list of conditions and the following disclaimer in the
 *    documentation and/or other materials provided with the distribution.
 *
 * THIS SOFTWARE IS PROVIDED BY THE AUTHOR AND CONTRIBUTORS ``AS IS'' AND
 * ANY EXPRESS OR IMPLIED WARRANTIES, INCLUDING, BUT NOT LIMITED TO, THE
 * IMPLIED WARRANTIES OF MERCHANTABILITY AND FITNESS FOR A PARTICULAR PURPOSE
 * ARE DISCLAIMED.  IN NO EVENT SHALL THE AUTHOR OR CONTRIBUTORS BE LIABLE
 * FOR ANY DIRECT, INDIRECT, INCIDENTAL, SPECIAL, EXEMPLARY, OR CONSEQUENTIAL
 * DAMAGES (INCLUDING, BUT NOT LIMITED TO, PROCUREMENT OF SUBSTITUTE GOODS
 * OR SERVICES; LOSS OF USE, DATA, OR PROFITS; OR BUSINESS INTERRUPTION)
 * HOWEVER CAUSED AND ON ANY THEORY OF LIABILITY, WHETHER IN CONTRACT, STRICT
 * LIABILITY, OR TORT (INCLUDING NEGLIGENCE OR OTHERWISE) ARISING IN ANY WAY
 * OUT OF THE USE OF THIS SOFTWARE, EVEN IF ADVISED OF THE POSSIBILITY OF
 * SUCH DAMAGE.
 */

#define	AMD64_NPT_AWARE

#include <sys/cdefs.h>
__FBSDID("$FreeBSD$");

/*
 *	Manages physical address maps.
 *
 *	Since the information managed by this module is
 *	also stored by the logical address mapping module,
 *	this module may throw away valid virtual-to-physical
 *	mappings at almost any time.  However, invalidations
 *	of virtual-to-physical mappings must be done as
 *	requested.
 *
 *	In order to cope with hardware architectures which
 *	make virtual-to-physical map invalidates expensive,
 *	this module may delay invalidate or reduced protection
 *	operations until such time as they are actually
 *	necessary.  This module is given full information as
 *	to which processors are currently using which maps,
 *	and to when physical maps must be made correct.
 */

#include "opt_pmap.h"
#include "opt_vm.h"

#include <sys/param.h>
#include <sys/bus.h>
#include <sys/systm.h>
#include <sys/kernel.h>
#include <sys/ktr.h>
#include <sys/lock.h>
#include <sys/malloc.h>
#include <sys/mman.h>
#include <sys/mutex.h>
#include <sys/proc.h>
#include <sys/rwlock.h>
#include <sys/sx.h>
#include <sys/vmmeter.h>
#include <sys/sched.h>
#include <sys/sysctl.h>
#include <sys/_unrhdr.h>
#include <sys/smp.h>

#include <vm/vm.h>
#include <vm/vm_param.h>
#include <vm/vm_kern.h>
#include <vm/vm_page.h>
#include <vm/vm_map.h>
#include <vm/vm_object.h>
#include <vm/vm_extern.h>
#include <vm/vm_pageout.h>
#include <vm/vm_pager.h>
#include <vm/vm_radix.h>
#include <vm/vm_reserv.h>
#include <vm/uma.h>

#include <machine/intr_machdep.h>
#include <machine/apicvar.h>
#include <machine/cpu.h>
#include <machine/cputypes.h>
#include <machine/md_var.h>
#include <machine/pcb.h>
#include <machine/specialreg.h>
#ifdef SMP
#include <machine/smp.h>
#endif

static __inline pt_entry_t
pmap_global_bit(pmap_t pmap)
{
	pt_entry_t mask;

	switch (pmap->pm_type) {
	case PT_X86:
		mask = X86_PG_G;
		break;
	case PT_EPT:
		mask = 0;
		break;
	default:
		panic("pmap_global_bit: invalid pm_type %d", pmap->pm_type);
	}

	return (mask);
}

static __inline pt_entry_t
pmap_accessed_bit(pmap_t pmap)
{
	pt_entry_t mask;

	switch (pmap->pm_type) {
	case PT_X86:
		mask = X86_PG_A;
		break;
	case PT_EPT:
		mask = EPT_PG_A;
		break;
	default:
		panic("pmap_accessed_bit: invalid pm_type %d", pmap->pm_type);
	}

	return (mask);
}

static __inline pt_entry_t
pmap_modified_bit(pmap_t pmap)
{
	pt_entry_t mask;

	switch (pmap->pm_type) {
	case PT_X86:
		mask = X86_PG_M;
		break;
	case PT_EPT:
		mask = EPT_PG_M;
		break;
	default:
		panic("pmap_modified_bit: invalid pm_type %d", pmap->pm_type);
	}

	return (mask);
}

#if !defined(DIAGNOSTIC)
#ifdef __GNUC_GNU_INLINE__
#define PMAP_INLINE	__attribute__((__gnu_inline__)) inline
#else
#define PMAP_INLINE	extern inline
#endif
#else
#define PMAP_INLINE
#endif

#ifdef PV_STATS
#define PV_STAT(x)	do { x ; } while (0)
#else
#define PV_STAT(x)	do { } while (0)
#endif

#define	pa_index(pa)	((pa) >> PDRSHIFT)
#define	pa_to_pvh(pa)	(&pv_table[pa_index(pa)])

#define	NPV_LIST_LOCKS	MAXCPU

#define	PHYS_TO_PV_LIST_LOCK(pa)	\
			(&pv_list_locks[pa_index(pa) % NPV_LIST_LOCKS])

#define	CHANGE_PV_LIST_LOCK_TO_PHYS(lockp, pa)	do {	\
	struct rwlock **_lockp = (lockp);		\
	struct rwlock *_new_lock;			\
							\
	_new_lock = PHYS_TO_PV_LIST_LOCK(pa);		\
	if (_new_lock != *_lockp) {			\
		if (*_lockp != NULL)			\
			rw_wunlock(*_lockp);		\
		*_lockp = _new_lock;			\
		rw_wlock(*_lockp);			\
	}						\
} while (0)

#define	CHANGE_PV_LIST_LOCK_TO_VM_PAGE(lockp, m)	\
			CHANGE_PV_LIST_LOCK_TO_PHYS(lockp, VM_PAGE_TO_PHYS(m))

#define	RELEASE_PV_LIST_LOCK(lockp)		do {	\
	struct rwlock **_lockp = (lockp);		\
							\
	if (*_lockp != NULL) {				\
		rw_wunlock(*_lockp);			\
		*_lockp = NULL;				\
	}						\
} while (0)

#define	VM_PAGE_TO_PV_LIST_LOCK(m)	\
			PHYS_TO_PV_LIST_LOCK(VM_PAGE_TO_PHYS(m))

struct pmap kernel_pmap_store;

vm_offset_t virtual_avail;	/* VA of first avail page (after kernel bss) */
vm_offset_t virtual_end;	/* VA of last avail page (end of kernel AS) */

int nkpt;
SYSCTL_INT(_machdep, OID_AUTO, nkpt, CTLFLAG_RD, &nkpt, 0,
    "Number of kernel page table pages allocated on bootup");

static int ndmpdp;
static vm_paddr_t dmaplimit;
vm_offset_t kernel_vm_end = VM_MIN_KERNEL_ADDRESS;
pt_entry_t pg_nx;

static SYSCTL_NODE(_vm, OID_AUTO, pmap, CTLFLAG_RD, 0, "VM/pmap parameters");

static int pat_works = 1;
SYSCTL_INT(_vm_pmap, OID_AUTO, pat_works, CTLFLAG_RD, &pat_works, 1,
    "Is page attribute table fully functional?");

static int pg_ps_enabled = 1;
SYSCTL_INT(_vm_pmap, OID_AUTO, pg_ps_enabled, CTLFLAG_RDTUN, &pg_ps_enabled, 0,
    "Are large page mappings enabled?");

#define	PAT_INDEX_SIZE	8
static int pat_index[PAT_INDEX_SIZE];	/* cache mode to PAT index conversion */

static u_int64_t	KPTphys;	/* phys addr of kernel level 1 */
static u_int64_t	KPDphys;	/* phys addr of kernel level 2 */
u_int64_t		KPDPphys;	/* phys addr of kernel level 3 */
u_int64_t		KPML4phys;	/* phys addr of kernel level 4 */

static u_int64_t	DMPDphys;	/* phys addr of direct mapped level 2 */
static u_int64_t	DMPDPphys;	/* phys addr of direct mapped level 3 */
static int		ndmpdpphys;	/* number of DMPDPphys pages */

static struct rwlock_padalign pvh_global_lock;

/*
 * Data for the pv entry allocation mechanism
 */
static TAILQ_HEAD(pch, pv_chunk) pv_chunks = TAILQ_HEAD_INITIALIZER(pv_chunks);
static struct mtx pv_chunks_mutex;
static struct rwlock pv_list_locks[NPV_LIST_LOCKS];
static struct md_page *pv_table;

/*
 * All those kernel PT submaps that BSD is so fond of
 */
pt_entry_t *CMAP1 = 0;
caddr_t CADDR1 = 0;

static int pmap_flags = PMAP_PDE_SUPERPAGE;	/* flags for x86 pmaps */

static struct unrhdr pcid_unr;
static struct mtx pcid_mtx;
int pmap_pcid_enabled = 1;
SYSCTL_INT(_vm_pmap, OID_AUTO, pcid_enabled, CTLFLAG_RDTUN, &pmap_pcid_enabled,
    0, "Is TLB Context ID enabled ?");
int invpcid_works = 0;

static int
pmap_pcid_save_cnt_proc(SYSCTL_HANDLER_ARGS)
{
	int i;
	uint64_t res;

	res = 0;
	CPU_FOREACH(i) {
		res += cpuid_to_pcpu[i]->pc_pm_save_cnt;
	}
	return (sysctl_handle_64(oidp, &res, 0, req));
}
SYSCTL_PROC(_vm_pmap, OID_AUTO, pcid_save_cnt, CTLTYPE_U64 | CTLFLAG_RW |
    CTLFLAG_MPSAFE, NULL, 0, pmap_pcid_save_cnt_proc, "QU",
    "Count of saved TLB context on switch");

/*
 * Crashdump maps.
 */
static caddr_t crashdumpmap;

static void	free_pv_chunk(struct pv_chunk *pc);
static void	free_pv_entry(pmap_t pmap, pv_entry_t pv);
static pv_entry_t get_pv_entry(pmap_t pmap, struct rwlock **lockp);
static int	popcnt_pc_map_elem(uint64_t elem);
static vm_page_t reclaim_pv_chunk(pmap_t locked_pmap, struct rwlock **lockp);
static void	reserve_pv_entries(pmap_t pmap, int needed,
		    struct rwlock **lockp);
static void	pmap_pv_demote_pde(pmap_t pmap, vm_offset_t va, vm_paddr_t pa,
		    struct rwlock **lockp);
static boolean_t pmap_pv_insert_pde(pmap_t pmap, vm_offset_t va, vm_paddr_t pa,
		    struct rwlock **lockp);
static void	pmap_pv_promote_pde(pmap_t pmap, vm_offset_t va, vm_paddr_t pa,
		    struct rwlock **lockp);
static void	pmap_pvh_free(struct md_page *pvh, pmap_t pmap, vm_offset_t va);
static pv_entry_t pmap_pvh_remove(struct md_page *pvh, pmap_t pmap,
		    vm_offset_t va);

static int pmap_change_attr_locked(vm_offset_t va, vm_size_t size, int mode);
static boolean_t pmap_demote_pde(pmap_t pmap, pd_entry_t *pde, vm_offset_t va);
static boolean_t pmap_demote_pde_locked(pmap_t pmap, pd_entry_t *pde,
    vm_offset_t va, struct rwlock **lockp);
static boolean_t pmap_demote_pdpe(pmap_t pmap, pdp_entry_t *pdpe,
    vm_offset_t va);
static boolean_t pmap_enter_pde(pmap_t pmap, vm_offset_t va, vm_page_t m,
    vm_prot_t prot, struct rwlock **lockp);
static vm_page_t pmap_enter_quick_locked(pmap_t pmap, vm_offset_t va,
    vm_page_t m, vm_prot_t prot, vm_page_t mpte, struct rwlock **lockp);
static void pmap_fill_ptp(pt_entry_t *firstpte, pt_entry_t newpte);
static int pmap_insert_pt_page(pmap_t pmap, vm_page_t mpte);
static void pmap_kenter_attr(vm_offset_t va, vm_paddr_t pa, int mode);
static vm_page_t pmap_lookup_pt_page(pmap_t pmap, vm_offset_t va);
static void pmap_pde_attr(pd_entry_t *pde, int cache_bits, int mask);
static void pmap_promote_pde(pmap_t pmap, pd_entry_t *pde, vm_offset_t va,
    struct rwlock **lockp);
static boolean_t pmap_protect_pde(pmap_t pmap, pd_entry_t *pde, vm_offset_t sva,
    vm_prot_t prot);
static void pmap_pte_attr(pt_entry_t *pte, int cache_bits, int mask);
static int pmap_remove_pde(pmap_t pmap, pd_entry_t *pdq, vm_offset_t sva,
    struct spglist *free, struct rwlock **lockp);
static int pmap_remove_pte(pmap_t pmap, pt_entry_t *ptq, vm_offset_t sva,
    pd_entry_t ptepde, struct spglist *free, struct rwlock **lockp);
static void pmap_remove_pt_page(pmap_t pmap, vm_page_t mpte);
static void pmap_remove_page(pmap_t pmap, vm_offset_t va, pd_entry_t *pde,
    struct spglist *free);
static boolean_t pmap_try_insert_pv_entry(pmap_t pmap, vm_offset_t va,
    vm_page_t m, struct rwlock **lockp);
static void pmap_update_pde(pmap_t pmap, vm_offset_t va, pd_entry_t *pde,
    pd_entry_t newpde);
static void pmap_update_pde_invalidate(pmap_t, vm_offset_t va, pd_entry_t pde);

static vm_page_t _pmap_allocpte(pmap_t pmap, vm_pindex_t ptepindex,
		struct rwlock **lockp);
static vm_page_t pmap_allocpde(pmap_t pmap, vm_offset_t va,
		struct rwlock **lockp);
static vm_page_t pmap_allocpte(pmap_t pmap, vm_offset_t va,
		struct rwlock **lockp);

static void _pmap_unwire_ptp(pmap_t pmap, vm_offset_t va, vm_page_t m,
    struct spglist *free);
static int pmap_unuse_pt(pmap_t, vm_offset_t, pd_entry_t, struct spglist *);
static vm_offset_t pmap_kmem_choose(vm_offset_t addr);

/*
 * Move the kernel virtual free pointer to the next
 * 2MB.  This is used to help improve performance
 * by using a large (2MB) page for much of the kernel
 * (.text, .data, .bss)
 */
static vm_offset_t
pmap_kmem_choose(vm_offset_t addr)
{
	vm_offset_t newaddr = addr;

	newaddr = (addr + (NBPDR - 1)) & ~(NBPDR - 1);
	return (newaddr);
}

/********************/
/* Inline functions */
/********************/

/* Return a non-clipped PD index for a given VA */
static __inline vm_pindex_t
pmap_pde_pindex(vm_offset_t va)
{
	return (va >> PDRSHIFT);
}


/* Return various clipped indexes for a given VA */
static __inline vm_pindex_t
pmap_pte_index(vm_offset_t va)
{

	return ((va >> PAGE_SHIFT) & ((1ul << NPTEPGSHIFT) - 1));
}

static __inline vm_pindex_t
pmap_pde_index(vm_offset_t va)
{

	return ((va >> PDRSHIFT) & ((1ul << NPDEPGSHIFT) - 1));
}

static __inline vm_pindex_t
pmap_pdpe_index(vm_offset_t va)
{

	return ((va >> PDPSHIFT) & ((1ul << NPDPEPGSHIFT) - 1));
}

static __inline vm_pindex_t
pmap_pml4e_index(vm_offset_t va)
{

	return ((va >> PML4SHIFT) & ((1ul << NPML4EPGSHIFT) - 1));
}

/* Return a pointer to the PML4 slot that corresponds to a VA */
static __inline pml4_entry_t *
pmap_pml4e(pmap_t pmap, vm_offset_t va)
{

	return (&pmap->pm_pml4[pmap_pml4e_index(va)]);
}

/* Return a pointer to the PDP slot that corresponds to a VA */
static __inline pdp_entry_t *
pmap_pml4e_to_pdpe(pml4_entry_t *pml4e, vm_offset_t va)
{
	pdp_entry_t *pdpe;

	pdpe = (pdp_entry_t *)PHYS_TO_DMAP(*pml4e & PG_FRAME);
	return (&pdpe[pmap_pdpe_index(va)]);
}

/* Return a pointer to the PDP slot that corresponds to a VA */
static __inline pdp_entry_t *
pmap_pdpe(pmap_t pmap, vm_offset_t va)
{
	pml4_entry_t *pml4e;

	pml4e = pmap_pml4e(pmap, va);
	if ((*pml4e & PG_V) == 0)
		return (NULL);
	return (pmap_pml4e_to_pdpe(pml4e, va));
}

/* Return a pointer to the PD slot that corresponds to a VA */
static __inline pd_entry_t *
pmap_pdpe_to_pde(pdp_entry_t *pdpe, vm_offset_t va)
{
	pd_entry_t *pde;

	pde = (pd_entry_t *)PHYS_TO_DMAP(*pdpe & PG_FRAME);
	return (&pde[pmap_pde_index(va)]);
}

/* Return a pointer to the PD slot that corresponds to a VA */
static __inline pd_entry_t *
pmap_pde(pmap_t pmap, vm_offset_t va)
{
	pdp_entry_t *pdpe;

	pdpe = pmap_pdpe(pmap, va);
	if (pdpe == NULL || (*pdpe & PG_V) == 0)
		return (NULL);
	return (pmap_pdpe_to_pde(pdpe, va));
}

/* Return a pointer to the PT slot that corresponds to a VA */
static __inline pt_entry_t *
pmap_pde_to_pte(pd_entry_t *pde, vm_offset_t va)
{
	pt_entry_t *pte;

	pte = (pt_entry_t *)PHYS_TO_DMAP(*pde & PG_FRAME);
	return (&pte[pmap_pte_index(va)]);
}

/* Return a pointer to the PT slot that corresponds to a VA */
static __inline pt_entry_t *
pmap_pte(pmap_t pmap, vm_offset_t va)
{
	pd_entry_t *pde;

	pde = pmap_pde(pmap, va);
	if (pde == NULL || (*pde & PG_V) == 0)
		return (NULL);
	if ((*pde & PG_PS) != 0)	/* compat with i386 pmap_pte() */
		return ((pt_entry_t *)pde);
	return (pmap_pde_to_pte(pde, va));
}

static __inline void
pmap_resident_count_inc(pmap_t pmap, int count)
{

	PMAP_LOCK_ASSERT(pmap, MA_OWNED);
	pmap->pm_stats.resident_count += count;
}

static __inline void
pmap_resident_count_dec(pmap_t pmap, int count)
{

	PMAP_LOCK_ASSERT(pmap, MA_OWNED);
	pmap->pm_stats.resident_count -= count;
}

PMAP_INLINE pt_entry_t *
vtopte(vm_offset_t va)
{
	u_int64_t mask = ((1ul << (NPTEPGSHIFT + NPDEPGSHIFT + NPDPEPGSHIFT + NPML4EPGSHIFT)) - 1);

	KASSERT(va >= VM_MAXUSER_ADDRESS, ("vtopte on a uva/gpa 0x%0lx", va));

	return (PTmap + ((va >> PAGE_SHIFT) & mask));
}

static __inline pd_entry_t *
vtopde(vm_offset_t va)
{
	u_int64_t mask = ((1ul << (NPDEPGSHIFT + NPDPEPGSHIFT + NPML4EPGSHIFT)) - 1);

	KASSERT(va >= VM_MAXUSER_ADDRESS, ("vtopde on a uva/gpa 0x%0lx", va));

	return (PDmap + ((va >> PDRSHIFT) & mask));
}

static u_int64_t
allocpages(vm_paddr_t *firstaddr, int n)
{
	u_int64_t ret;

	ret = *firstaddr;
	bzero((void *)ret, n * PAGE_SIZE);
	*firstaddr += n * PAGE_SIZE;
	return (ret);
}

CTASSERT(powerof2(NDMPML4E));

/* number of kernel PDP slots */
#define	NKPDPE(ptpgs)		howmany((ptpgs), NPDEPG)

static void
nkpt_init(vm_paddr_t addr)
{
	int pt_pages;
	
#ifdef NKPT
	pt_pages = NKPT;
#else
	pt_pages = howmany(addr, 1 << PDRSHIFT);
	pt_pages += NKPDPE(pt_pages);

	/*
	 * Add some slop beyond the bare minimum required for bootstrapping
	 * the kernel.
	 *
	 * This is quite important when allocating KVA for kernel modules.
	 * The modules are required to be linked in the negative 2GB of
	 * the address space.  If we run out of KVA in this region then
	 * pmap_growkernel() will need to allocate page table pages to map
	 * the entire 512GB of KVA space which is an unnecessary tax on
	 * physical memory.
	 */
	pt_pages += 8;		/* 16MB additional slop for kernel modules */
#endif
	nkpt = pt_pages;
}

static void
create_pagetables(vm_paddr_t *firstaddr)
{
	int i, j, ndm1g, nkpdpe;
	pt_entry_t *pt_p;
	pd_entry_t *pd_p;
	pdp_entry_t *pdp_p;
	pml4_entry_t *p4_p;

	/* Allocate page table pages for the direct map */
	ndmpdp = (ptoa(Maxmem) + NBPDP - 1) >> PDPSHIFT;
	if (ndmpdp < 4)		/* Minimum 4GB of dirmap */
		ndmpdp = 4;
	ndmpdpphys = howmany(ndmpdp, NPDPEPG);
	if (ndmpdpphys > NDMPML4E) {
		/*
		 * Each NDMPML4E allows 512 GB, so limit to that,
		 * and then readjust ndmpdp and ndmpdpphys.
		 */
		printf("NDMPML4E limits system to %d GB\n", NDMPML4E * 512);
		Maxmem = atop(NDMPML4E * NBPML4);
		ndmpdpphys = NDMPML4E;
		ndmpdp = NDMPML4E * NPDEPG;
	}
	DMPDPphys = allocpages(firstaddr, ndmpdpphys);
	ndm1g = 0;
	if ((amd_feature & AMDID_PAGE1GB) != 0)
		ndm1g = ptoa(Maxmem) >> PDPSHIFT;
	if (ndm1g < ndmpdp)
		DMPDphys = allocpages(firstaddr, ndmpdp - ndm1g);
	dmaplimit = (vm_paddr_t)ndmpdp << PDPSHIFT;

	/* Allocate pages */
	KPML4phys = allocpages(firstaddr, 1);
	KPDPphys = allocpages(firstaddr, NKPML4E);

	/*
	 * Allocate the initial number of kernel page table pages required to
	 * bootstrap.  We defer this until after all memory-size dependent
	 * allocations are done (e.g. direct map), so that we don't have to
	 * build in too much slop in our estimate.
	 *
	 * Note that when NKPML4E > 1, we have an empty page underneath
	 * all but the KPML4I'th one, so we need NKPML4E-1 extra (zeroed)
	 * pages.  (pmap_enter requires a PD page to exist for each KPML4E.)
	 */
	nkpt_init(*firstaddr);
	nkpdpe = NKPDPE(nkpt);

	KPTphys = allocpages(firstaddr, nkpt);
	KPDphys = allocpages(firstaddr, nkpdpe);

	/* Fill in the underlying page table pages */
	/* Nominally read-only (but really R/W) from zero to physfree */
	/* XXX not fully used, underneath 2M pages */
	pt_p = (pt_entry_t *)KPTphys;
	for (i = 0; ptoa(i) < *firstaddr; i++)
		pt_p[i] = ptoa(i) | PG_RW | PG_V | X86_PG_G;

	/* Now map the page tables at their location within PTmap */
	pd_p = (pd_entry_t *)KPDphys;
	for (i = 0; i < nkpt; i++)
		pd_p[i] = (KPTphys + ptoa(i)) | PG_RW | PG_V;

	/* Map from zero to end of allocations under 2M pages */
	/* This replaces some of the KPTphys entries above */
	for (i = 0; (i << PDRSHIFT) < *firstaddr; i++)
		pd_p[i] = (i << PDRSHIFT) | PG_RW | PG_V | PG_PS | X86_PG_G;

	/* And connect up the PD to the PDP (leaving room for L4 pages) */
	pdp_p = (pdp_entry_t *)(KPDPphys + ptoa(KPML4I - KPML4BASE));
	for (i = 0; i < nkpdpe; i++)
		pdp_p[i + KPDPI] = (KPDphys + ptoa(i)) | PG_RW | PG_V | PG_U;

	/*
	 * Now, set up the direct map region using 2MB and/or 1GB pages.  If
	 * the end of physical memory is not aligned to a 1GB page boundary,
	 * then the residual physical memory is mapped with 2MB pages.  Later,
	 * if pmap_mapdev{_attr}() uses the direct map for non-write-back
	 * memory, pmap_change_attr() will demote any 2MB or 1GB page mappings
	 * that are partially used. 
	 */
	pd_p = (pd_entry_t *)DMPDphys;
	for (i = NPDEPG * ndm1g, j = 0; i < NPDEPG * ndmpdp; i++, j++) {
		pd_p[j] = (vm_paddr_t)i << PDRSHIFT;
		/* Preset PG_M and PG_A because demotion expects it. */
		pd_p[j] |= PG_RW | PG_V | PG_PS | X86_PG_G |
		    X86_PG_M | X86_PG_A;
	}
	pdp_p = (pdp_entry_t *)DMPDPphys;
	for (i = 0; i < ndm1g; i++) {
		pdp_p[i] = (vm_paddr_t)i << PDPSHIFT;
		/* Preset PG_M and PG_A because demotion expects it. */
		pdp_p[i] |= PG_RW | PG_V | PG_PS | X86_PG_G |
		    X86_PG_M | X86_PG_A;
	}
	for (j = 0; i < ndmpdp; i++, j++) {
		pdp_p[i] = DMPDphys + ptoa(j);
		pdp_p[i] |= PG_RW | PG_V | PG_U;
	}

	/* And recursively map PML4 to itself in order to get PTmap */
	p4_p = (pml4_entry_t *)KPML4phys;
	p4_p[PML4PML4I] = KPML4phys;
	p4_p[PML4PML4I] |= PG_RW | PG_V | PG_U;

	/* Connect the Direct Map slot(s) up to the PML4. */
	for (i = 0; i < ndmpdpphys; i++) {
		p4_p[DMPML4I + i] = DMPDPphys + ptoa(i);
		p4_p[DMPML4I + i] |= PG_RW | PG_V | PG_U;
	}

	/* Connect the KVA slots up to the PML4 */
	for (i = 0; i < NKPML4E; i++) {
		p4_p[KPML4BASE + i] = KPDPphys + ptoa(i);
		p4_p[KPML4BASE + i] |= PG_RW | PG_V | PG_U;
	}
}

/*
 *	Bootstrap the system enough to run with virtual memory.
 *
 *	On amd64 this is called after mapping has already been enabled
 *	and just syncs the pmap module with what has already been done.
 *	[We can't call it easily with mapping off since the kernel is not
 *	mapped with PA == VA, hence we would have to relocate every address
 *	from the linked base (virtual) address "KERNBASE" to the actual
 *	(physical) address starting relative to 0]
 */
void
pmap_bootstrap(vm_paddr_t *firstaddr)
{
	vm_offset_t va;
	pt_entry_t *pte, *unused;

	/*
	 * Create an initial set of page tables to run the kernel in.
	 */
	create_pagetables(firstaddr);

	virtual_avail = (vm_offset_t) KERNBASE + *firstaddr;
	virtual_avail = pmap_kmem_choose(virtual_avail);

	virtual_end = VM_MAX_KERNEL_ADDRESS;


	/* XXX do %cr0 as well */
	load_cr4(rcr4() | CR4_PGE | CR4_PSE);
	load_cr3(KPML4phys);
	if (cpu_stdext_feature & CPUID_STDEXT_SMEP)
		load_cr4(rcr4() | CR4_SMEP);

	/*
	 * Initialize the kernel pmap (which is statically allocated).
	 */
	PMAP_LOCK_INIT(kernel_pmap);
	kernel_pmap->pm_pml4 = (pdp_entry_t *)PHYS_TO_DMAP(KPML4phys);
	kernel_pmap->pm_cr3 = KPML4phys;
	CPU_FILL(&kernel_pmap->pm_active);	/* don't allow deactivation */
	CPU_ZERO(&kernel_pmap->pm_save);
	TAILQ_INIT(&kernel_pmap->pm_pvchunk);
	kernel_pmap->pm_flags = pmap_flags;

 	/*
	 * Initialize the global pv list lock.
	 */
	rw_init(&pvh_global_lock, "pmap pv global");

	/*
	 * Reserve some special page table entries/VA space for temporary
	 * mapping of pages.
	 */
#define	SYSMAP(c, p, v, n)	\
	v = (c)va; va += ((n)*PAGE_SIZE); p = pte; pte += (n);

	va = virtual_avail;
	pte = vtopte(va);

	/*
	 * CMAP1 is only used for the memory test.
	 */
	SYSMAP(caddr_t, CMAP1, CADDR1, 1)

	/*
	 * Crashdump maps.
	 */
	SYSMAP(caddr_t, unused, crashdumpmap, MAXDUMPPGS)

	virtual_avail = va;

	/* Initialize the PAT MSR. */
	pmap_init_pat();

	/* Initialize TLB Context Id. */
	TUNABLE_INT_FETCH("vm.pmap.pcid_enabled", &pmap_pcid_enabled);
	if ((cpu_feature2 & CPUID2_PCID) != 0 && pmap_pcid_enabled) {
		load_cr4(rcr4() | CR4_PCIDE);
		mtx_init(&pcid_mtx, "pcid", NULL, MTX_DEF);
		init_unrhdr(&pcid_unr, 1, (1 << 12) - 1, &pcid_mtx);
		/* Check for INVPCID support */
		invpcid_works = (cpu_stdext_feature & CPUID_STDEXT_INVPCID)
		    != 0;
		kernel_pmap->pm_pcid = 0;
#ifndef SMP
		pmap_pcid_enabled = 0;
#endif
	} else
		pmap_pcid_enabled = 0;
}

/*
 * Setup the PAT MSR.
 */
void
pmap_init_pat(void)
{
	int pat_table[PAT_INDEX_SIZE];
	uint64_t pat_msr;
	u_long cr0, cr4;
	int i;

	/* Bail if this CPU doesn't implement PAT. */
	if ((cpu_feature & CPUID_PAT) == 0)
		panic("no PAT??");

	/* Set default PAT index table. */
	for (i = 0; i < PAT_INDEX_SIZE; i++)
		pat_table[i] = -1;
	pat_table[PAT_WRITE_BACK] = 0;
	pat_table[PAT_WRITE_THROUGH] = 1;
	pat_table[PAT_UNCACHEABLE] = 3;
	pat_table[PAT_WRITE_COMBINING] = 3;
	pat_table[PAT_WRITE_PROTECTED] = 3;
	pat_table[PAT_UNCACHED] = 3;

	/* Initialize default PAT entries. */
	pat_msr = PAT_VALUE(0, PAT_WRITE_BACK) |
	    PAT_VALUE(1, PAT_WRITE_THROUGH) |
	    PAT_VALUE(2, PAT_UNCACHED) |
	    PAT_VALUE(3, PAT_UNCACHEABLE) |
	    PAT_VALUE(4, PAT_WRITE_BACK) |
	    PAT_VALUE(5, PAT_WRITE_THROUGH) |
	    PAT_VALUE(6, PAT_UNCACHED) |
	    PAT_VALUE(7, PAT_UNCACHEABLE);

	if (pat_works) {
		/*
		 * Leave the indices 0-3 at the default of WB, WT, UC-, and UC.
		 * Program 5 and 6 as WP and WC.
		 * Leave 4 and 7 as WB and UC.
		 */
		pat_msr &= ~(PAT_MASK(5) | PAT_MASK(6));
		pat_msr |= PAT_VALUE(5, PAT_WRITE_PROTECTED) |
		    PAT_VALUE(6, PAT_WRITE_COMBINING);
		pat_table[PAT_UNCACHED] = 2;
		pat_table[PAT_WRITE_PROTECTED] = 5;
		pat_table[PAT_WRITE_COMBINING] = 6;
	} else {
		/*
		 * Just replace PAT Index 2 with WC instead of UC-.
		 */
		pat_msr &= ~PAT_MASK(2);
		pat_msr |= PAT_VALUE(2, PAT_WRITE_COMBINING);
		pat_table[PAT_WRITE_COMBINING] = 2;
	}

	/* Disable PGE. */
	cr4 = rcr4();
	load_cr4(cr4 & ~CR4_PGE);

	/* Disable caches (CD = 1, NW = 0). */
	cr0 = rcr0();
	load_cr0((cr0 & ~CR0_NW) | CR0_CD);

	/* Flushes caches and TLBs. */
	wbinvd();
	invltlb();

	/* Update PAT and index table. */
	wrmsr(MSR_PAT, pat_msr);
	for (i = 0; i < PAT_INDEX_SIZE; i++)
		pat_index[i] = pat_table[i];

	/* Flush caches and TLBs again. */
	wbinvd();
	invltlb();

	/* Restore caches and PGE. */
	load_cr0(cr0);
	load_cr4(cr4);
}

/*
 *	Initialize a vm_page's machine-dependent fields.
 */
void
pmap_page_init(vm_page_t m)
{

	TAILQ_INIT(&m->md.pv_list);
	m->md.pat_mode = PAT_WRITE_BACK;
}

/*
 *	Initialize the pmap module.
 *	Called by vm_init, to initialize any structures that the pmap
 *	system needs to map virtual memory.
 */
void
pmap_init(void)
{
	vm_page_t mpte;
	vm_size_t s;
	int i, pv_npg;

	/*
	 * Initialize the vm page array entries for the kernel pmap's
	 * page table pages.
	 */ 
	for (i = 0; i < nkpt; i++) {
		mpte = PHYS_TO_VM_PAGE(KPTphys + (i << PAGE_SHIFT));
		KASSERT(mpte >= vm_page_array &&
		    mpte < &vm_page_array[vm_page_array_size],
		    ("pmap_init: page table page is out of range"));
		mpte->pindex = pmap_pde_pindex(KERNBASE) + i;
		mpte->phys_addr = KPTphys + (i << PAGE_SHIFT);
	}

	/*
	 * If the kernel is running in a virtual machine on an AMD Family 10h
	 * processor, then it must assume that MCA is enabled by the virtual
	 * machine monitor.
	 */
	if (vm_guest == VM_GUEST_VM && cpu_vendor_id == CPU_VENDOR_AMD &&
	    CPUID_TO_FAMILY(cpu_id) == 0x10)
		workaround_erratum383 = 1;

	/*
	 * Are large page mappings enabled?
	 */
	TUNABLE_INT_FETCH("vm.pmap.pg_ps_enabled", &pg_ps_enabled);
	if (pg_ps_enabled) {
		KASSERT(MAXPAGESIZES > 1 && pagesizes[1] == 0,
		    ("pmap_init: can't assign to pagesizes[1]"));
		pagesizes[1] = NBPDR;
	}

	/*
	 * Initialize the pv chunk list mutex.
	 */
	mtx_init(&pv_chunks_mutex, "pmap pv chunk list", NULL, MTX_DEF);

	/*
	 * Initialize the pool of pv list locks.
	 */
	for (i = 0; i < NPV_LIST_LOCKS; i++)
		rw_init(&pv_list_locks[i], "pmap pv list");

	/*
	 * Calculate the size of the pv head table for superpages.
	 */
	for (i = 0; phys_avail[i + 1]; i += 2);
	pv_npg = round_2mpage(phys_avail[(i - 2) + 1]) / NBPDR;

	/*
	 * Allocate memory for the pv head table for superpages.
	 */
	s = (vm_size_t)(pv_npg * sizeof(struct md_page));
	s = round_page(s);
	pv_table = (struct md_page *)kmem_malloc(kernel_arena, s,
	    M_WAITOK | M_ZERO);
	for (i = 0; i < pv_npg; i++)
		TAILQ_INIT(&pv_table[i].pv_list);
}

static SYSCTL_NODE(_vm_pmap, OID_AUTO, pde, CTLFLAG_RD, 0,
    "2MB page mapping counters");

static u_long pmap_pde_demotions;
SYSCTL_ULONG(_vm_pmap_pde, OID_AUTO, demotions, CTLFLAG_RD,
    &pmap_pde_demotions, 0, "2MB page demotions");

static u_long pmap_pde_mappings;
SYSCTL_ULONG(_vm_pmap_pde, OID_AUTO, mappings, CTLFLAG_RD,
    &pmap_pde_mappings, 0, "2MB page mappings");

static u_long pmap_pde_p_failures;
SYSCTL_ULONG(_vm_pmap_pde, OID_AUTO, p_failures, CTLFLAG_RD,
    &pmap_pde_p_failures, 0, "2MB page promotion failures");

static u_long pmap_pde_promotions;
SYSCTL_ULONG(_vm_pmap_pde, OID_AUTO, promotions, CTLFLAG_RD,
    &pmap_pde_promotions, 0, "2MB page promotions");

static SYSCTL_NODE(_vm_pmap, OID_AUTO, pdpe, CTLFLAG_RD, 0,
    "1GB page mapping counters");

static u_long pmap_pdpe_demotions;
SYSCTL_ULONG(_vm_pmap_pdpe, OID_AUTO, demotions, CTLFLAG_RD,
    &pmap_pdpe_demotions, 0, "1GB page demotions");

/***************************************************
 * Low level helper routines.....
 ***************************************************/

static pt_entry_t
pmap_swap_pat(pmap_t pmap, pt_entry_t entry)
{
	int x86_pat_bits = X86_PG_PTE_PAT | X86_PG_PDE_PAT;

	switch (pmap->pm_type) {
	case PT_X86:
		/* Verify that both PAT bits are not set at the same time */
		KASSERT((entry & x86_pat_bits) != x86_pat_bits,
		    ("Invalid PAT bits in entry %#lx", entry));

		/* Swap the PAT bits if one of them is set */
		if ((entry & x86_pat_bits) != 0)
			entry ^= x86_pat_bits;
		break;
	case PT_EPT:
		/*
		 * Nothing to do - the memory attributes are represented
		 * the same way for regular pages and superpages.
		 */
		break;
	default:
		panic("pmap_switch_pat_bits: bad pm_type %d", pmap->pm_type);
	}

	return (entry);
}

/*
 * Determine the appropriate bits to set in a PTE or PDE for a specified
 * caching mode.
 */
static int
pmap_cache_bits(pmap_t pmap, int mode, boolean_t is_pde)
{
	int cache_bits, pat_flag, pat_idx;

	if (mode < 0 || mode >= PAT_INDEX_SIZE || pat_index[mode] < 0)
		panic("Unknown caching mode %d\n", mode);

	switch (pmap->pm_type) {
	case PT_X86:
		/* The PAT bit is different for PTE's and PDE's. */
		pat_flag = is_pde ? X86_PG_PDE_PAT : X86_PG_PTE_PAT;

		/* Map the caching mode to a PAT index. */
		pat_idx = pat_index[mode];

		/* Map the 3-bit index value into the PAT, PCD, and PWT bits. */
		cache_bits = 0;
		if (pat_idx & 0x4)
			cache_bits |= pat_flag;
		if (pat_idx & 0x2)
			cache_bits |= PG_NC_PCD;
		if (pat_idx & 0x1)
			cache_bits |= PG_NC_PWT;
		break;

	case PT_EPT:
		cache_bits = EPT_PG_IGNORE_PAT | EPT_PG_MEMORY_TYPE(mode);
		break;

	default:
		panic("unsupported pmap type %d", pmap->pm_type);
	}

	return (cache_bits);
}

static int
pmap_cache_mask(pmap_t pmap, boolean_t is_pde)
{
	int mask;

	switch (pmap->pm_type) {
	case PT_X86:
		mask = is_pde ? X86_PG_PDE_CACHE : X86_PG_PTE_CACHE;
		break;
	case PT_EPT:
		mask = EPT_PG_IGNORE_PAT | EPT_PG_MEMORY_TYPE(0x7);
		break;
	default:
		panic("pmap_cache_mask: invalid pm_type %d", pmap->pm_type);
	}

	return (mask);
}

static __inline boolean_t
pmap_emulate_ad_bits(pmap_t pmap)
{

	return ((pmap->pm_flags & PMAP_EMULATE_AD_BITS) != 0);
}

static __inline boolean_t
pmap_ps_enabled(pmap_t pmap)
{

	return (pg_ps_enabled && (pmap->pm_flags & PMAP_PDE_SUPERPAGE) != 0);
}

static void
pmap_update_pde_store(pmap_t pmap, pd_entry_t *pde, pd_entry_t newpde)
{

	switch (pmap->pm_type) {
	case PT_X86:
		break;
	case PT_EPT:
		/*
		 * XXX
		 * This is a little bogus since the generation number is
		 * supposed to be bumped up when a region of the address
		 * space is invalidated in the page tables.
		 *
		 * In this case the old PDE entry is valid but yet we want
		 * to make sure that any mappings using the old entry are
		 * invalidated in the TLB.
		 *
		 * The reason this works as expected is because we rendezvous
		 * "all" host cpus and force any vcpu context to exit as a
		 * side-effect.
		 */
		atomic_add_acq_long(&pmap->pm_eptgen, 1);
		break;
	default:
		panic("pmap_update_pde_store: bad pm_type %d", pmap->pm_type);
	}
	pde_store(pde, newpde);
}

/*
 * After changing the page size for the specified virtual address in the page
 * table, flush the corresponding entries from the processor's TLB.  Only the
 * calling processor's TLB is affected.
 *
 * The calling thread must be pinned to a processor.
 */
static void
pmap_update_pde_invalidate(pmap_t pmap, vm_offset_t va, pd_entry_t newpde)
{
	pt_entry_t PG_G;

	if (pmap->pm_type == PT_EPT)
		return;

	KASSERT(pmap->pm_type == PT_X86,
	    ("pmap_update_pde_invalidate: invalid type %d", pmap->pm_type));

	PG_G = pmap_global_bit(pmap);

	if ((newpde & PG_PS) == 0)
		/* Demotion: flush a specific 2MB page mapping. */
		invlpg(va);
	else if ((newpde & PG_G) == 0)
		/*
		 * Promotion: flush every 4KB page mapping from the TLB
		 * because there are too many to flush individually.
		 */
		invltlb();
	else {
		/*
		 * Promotion: flush every 4KB page mapping from the TLB,
		 * including any global (PG_G) mappings.
		 */
		invltlb_globpcid();
	}
}
#ifdef SMP

static void
pmap_invalidate_page_pcid(pmap_t pmap, vm_offset_t va)
{
	struct invpcid_descr d;
	uint64_t cr3;

	if (invpcid_works) {
		d.pcid = pmap->pm_pcid;
		d.pad = 0;
		d.addr = va;
		invpcid(&d, INVPCID_ADDR);
		return;
	}

	cr3 = rcr3();
	critical_enter();
	load_cr3(pmap->pm_cr3 | CR3_PCID_SAVE);
	invlpg(va);
	load_cr3(cr3 | CR3_PCID_SAVE);
	critical_exit();
}

/*
 * For SMP, these functions have to use the IPI mechanism for coherence.
 *
 * N.B.: Before calling any of the following TLB invalidation functions,
 * the calling processor must ensure that all stores updating a non-
 * kernel page table are globally performed.  Otherwise, another
 * processor could cache an old, pre-update entry without being
 * invalidated.  This can happen one of two ways: (1) The pmap becomes
 * active on another processor after its pm_active field is checked by
 * one of the following functions but before a store updating the page
 * table is globally performed. (2) The pmap becomes active on another
 * processor before its pm_active field is checked but due to
 * speculative loads one of the following functions stills reads the
 * pmap as inactive on the other processor.
 * 
 * The kernel page table is exempt because its pm_active field is
 * immutable.  The kernel page table is always active on every
 * processor.
 */

/*
 * Interrupt the cpus that are executing in the guest context.
 * This will force the vcpu to exit and the cached EPT mappings
 * will be invalidated by the host before the next vmresume.
 */
static __inline void
pmap_invalidate_ept(pmap_t pmap)
{

	KASSERT(!CPU_ISSET(curcpu, &pmap->pm_active),
	    ("pmap_invalidate_ept: absurd pm_active"));

	/*
	 * The TLB mappings associated with a vcpu context are not
	 * flushed each time a different vcpu is chosen to execute.
	 *
	 * This is in contrast with a process's vtop mappings that
	 * are flushed from the TLB on each context switch.
	 *
	 * Therefore we need to do more than just a TLB shootdown on
	 * the active cpus in 'pmap->pm_active'. To do this we keep
	 * track of the number of invalidations performed on this pmap.
	 *
	 * Each vcpu keeps a cache of this counter and compares it
	 * just before a vmresume. If the counter is out-of-date an
	 * invept will be done to flush stale mappings from the TLB.
	 */
	atomic_add_acq_long(&pmap->pm_eptgen, 1);

	/*
	 * Force the vcpu to exit and trap back into the hypervisor.
	 *
	 * XXX this is not optimal because IPI_AST builds a trapframe
	 * whereas all we need is an 'eoi' followed by 'iret'.
	 */
	ipi_selected(pmap->pm_active, IPI_AST);
}

void
pmap_invalidate_page(pmap_t pmap, vm_offset_t va)
{
	cpuset_t other_cpus;
	u_int cpuid;

	if (pmap->pm_type == PT_EPT) {
		pmap_invalidate_ept(pmap);
		return;
	}

	KASSERT(pmap->pm_type == PT_X86,
	    ("pmap_invalidate_page: invalid type %d", pmap->pm_type));

	sched_pin();
	if (pmap == kernel_pmap || !CPU_CMP(&pmap->pm_active, &all_cpus)) {
		if (!pmap_pcid_enabled) {
			invlpg(va);
		} else {
			if (pmap->pm_pcid != -1 && pmap->pm_pcid != 0) {
				if (pmap == PCPU_GET(curpmap))
					invlpg(va);
				else
					pmap_invalidate_page_pcid(pmap, va);
			} else {
				invltlb_globpcid();
			}
		}
		smp_invlpg(pmap, va);
	} else {
		cpuid = PCPU_GET(cpuid);
		other_cpus = all_cpus;
		CPU_CLR(cpuid, &other_cpus);
		if (CPU_ISSET(cpuid, &pmap->pm_active))
			invlpg(va);
		else if (pmap_pcid_enabled) {
			if (pmap->pm_pcid != -1 && pmap->pm_pcid != 0)
				pmap_invalidate_page_pcid(pmap, va);
			else
				invltlb_globpcid();
		}
		if (pmap_pcid_enabled)
			CPU_AND(&other_cpus, &pmap->pm_save);
		else
			CPU_AND(&other_cpus, &pmap->pm_active);
		if (!CPU_EMPTY(&other_cpus))
			smp_masked_invlpg(other_cpus, pmap, va);
	}
	sched_unpin();
}

static void
pmap_invalidate_range_pcid(pmap_t pmap, vm_offset_t sva, vm_offset_t eva)
{
	struct invpcid_descr d;
	uint64_t cr3;
	vm_offset_t addr;

	if (invpcid_works) {
		d.pcid = pmap->pm_pcid;
		d.pad = 0;
		for (addr = sva; addr < eva; addr += PAGE_SIZE) {
			d.addr = addr;
			invpcid(&d, INVPCID_ADDR);
		}
		return;
	}

	cr3 = rcr3();
	critical_enter();
	load_cr3(pmap->pm_cr3 | CR3_PCID_SAVE);
	for (addr = sva; addr < eva; addr += PAGE_SIZE)
		invlpg(addr);
	load_cr3(cr3 | CR3_PCID_SAVE);
	critical_exit();
}

void
pmap_invalidate_range(pmap_t pmap, vm_offset_t sva, vm_offset_t eva)
{
	cpuset_t other_cpus;
	vm_offset_t addr;
	u_int cpuid;

	if (pmap->pm_type == PT_EPT) {
		pmap_invalidate_ept(pmap);
		return;
	}

	KASSERT(pmap->pm_type == PT_X86,
	    ("pmap_invalidate_range: invalid type %d", pmap->pm_type));

	sched_pin();
	if (pmap == kernel_pmap || !CPU_CMP(&pmap->pm_active, &all_cpus)) {
		if (!pmap_pcid_enabled) {
			for (addr = sva; addr < eva; addr += PAGE_SIZE)
				invlpg(addr);
		} else {
			if (pmap->pm_pcid != -1 && pmap->pm_pcid != 0) {
				if (pmap == PCPU_GET(curpmap)) {
					for (addr = sva; addr < eva;
					    addr += PAGE_SIZE)
						invlpg(addr);
				} else {
					pmap_invalidate_range_pcid(pmap,
					    sva, eva);
				}
			} else {
				invltlb_globpcid();
			}
		}
		smp_invlpg_range(pmap, sva, eva);
	} else {
		cpuid = PCPU_GET(cpuid);
		other_cpus = all_cpus;
		CPU_CLR(cpuid, &other_cpus);
		if (CPU_ISSET(cpuid, &pmap->pm_active)) {
			for (addr = sva; addr < eva; addr += PAGE_SIZE)
				invlpg(addr);
		} else if (pmap_pcid_enabled) {
			if (pmap->pm_pcid != -1 && pmap->pm_pcid != 0)
				pmap_invalidate_range_pcid(pmap, sva, eva);
			else
				invltlb_globpcid();
		}
		if (pmap_pcid_enabled)
			CPU_AND(&other_cpus, &pmap->pm_save);
		else
			CPU_AND(&other_cpus, &pmap->pm_active);
		if (!CPU_EMPTY(&other_cpus))
			smp_masked_invlpg_range(other_cpus, pmap, sva, eva);
	}
	sched_unpin();
}

void
pmap_invalidate_all(pmap_t pmap)
{
	cpuset_t other_cpus;
	struct invpcid_descr d;
	uint64_t cr3;
	u_int cpuid;

	if (pmap->pm_type == PT_EPT) {
		pmap_invalidate_ept(pmap);
		return;
	}

	KASSERT(pmap->pm_type == PT_X86,
	    ("pmap_invalidate_all: invalid type %d", pmap->pm_type));

	sched_pin();
	cpuid = PCPU_GET(cpuid);
	if (pmap == kernel_pmap ||
	    (pmap_pcid_enabled && !CPU_CMP(&pmap->pm_save, &all_cpus)) ||
	    !CPU_CMP(&pmap->pm_active, &all_cpus)) {
		if (invpcid_works) {
			bzero(&d, sizeof(d));
			invpcid(&d, INVPCID_CTXGLOB);
		} else {
			invltlb_globpcid();
		}
		CPU_CLR_ATOMIC(cpuid, &pmap->pm_save);
		smp_invltlb(pmap);
	} else {
		other_cpus = all_cpus;
		CPU_CLR(cpuid, &other_cpus);

		/*
		 * This logic is duplicated in the Xinvltlb shootdown
		 * IPI handler.
		 */
		if (pmap_pcid_enabled) {
			if (pmap->pm_pcid != -1 && pmap->pm_pcid != 0) {
				if (invpcid_works) {
					d.pcid = pmap->pm_pcid;
					d.pad = 0;
					d.addr = 0;
					invpcid(&d, INVPCID_CTX);
				} else {
					cr3 = rcr3();
					critical_enter();

					/*
					 * Bit 63 is clear, pcid TLB
					 * entries are invalidated.
					 */
					load_cr3(pmap->pm_cr3);
					load_cr3(cr3 | CR3_PCID_SAVE);
					critical_exit();
				}
			} else {
				invltlb_globpcid();
			}
		} else if (CPU_ISSET(cpuid, &pmap->pm_active))
			invltlb();
		CPU_CLR_ATOMIC(cpuid, &pmap->pm_save);
		if (pmap_pcid_enabled)
			CPU_AND(&other_cpus, &pmap->pm_save);
		else
			CPU_AND(&other_cpus, &pmap->pm_active);
		if (!CPU_EMPTY(&other_cpus))
			smp_masked_invltlb(other_cpus, pmap);
	}
	sched_unpin();
}

void
pmap_invalidate_cache(void)
{

	sched_pin();
	wbinvd();
	smp_cache_flush();
	sched_unpin();
}

struct pde_action {
	cpuset_t invalidate;	/* processors that invalidate their TLB */
	pmap_t pmap;
	vm_offset_t va;
	pd_entry_t *pde;
	pd_entry_t newpde;
	u_int store;		/* processor that updates the PDE */
};

static void
pmap_update_pde_action(void *arg)
{
	struct pde_action *act = arg;

	if (act->store == PCPU_GET(cpuid))
		pmap_update_pde_store(act->pmap, act->pde, act->newpde);
}

static void
pmap_update_pde_teardown(void *arg)
{
	struct pde_action *act = arg;

	if (CPU_ISSET(PCPU_GET(cpuid), &act->invalidate))
		pmap_update_pde_invalidate(act->pmap, act->va, act->newpde);
}

/*
 * Change the page size for the specified virtual address in a way that
 * prevents any possibility of the TLB ever having two entries that map the
 * same virtual address using different page sizes.  This is the recommended
 * workaround for Erratum 383 on AMD Family 10h processors.  It prevents a
 * machine check exception for a TLB state that is improperly diagnosed as a
 * hardware error.
 */
static void
pmap_update_pde(pmap_t pmap, vm_offset_t va, pd_entry_t *pde, pd_entry_t newpde)
{
	struct pde_action act;
	cpuset_t active, other_cpus;
	u_int cpuid;

	sched_pin();
	cpuid = PCPU_GET(cpuid);
	other_cpus = all_cpus;
	CPU_CLR(cpuid, &other_cpus);
	if (pmap == kernel_pmap || pmap->pm_type == PT_EPT)
		active = all_cpus;
	else {
		active = pmap->pm_active;
		CPU_AND_ATOMIC(&pmap->pm_save, &active);
	}
	if (CPU_OVERLAP(&active, &other_cpus)) { 
		act.store = cpuid;
		act.invalidate = active;
		act.va = va;
		act.pmap = pmap;
		act.pde = pde;
		act.newpde = newpde;
		CPU_SET(cpuid, &active);
		smp_rendezvous_cpus(active,
		    smp_no_rendevous_barrier, pmap_update_pde_action,
		    pmap_update_pde_teardown, &act);
	} else {
		pmap_update_pde_store(pmap, pde, newpde);
		if (CPU_ISSET(cpuid, &active))
			pmap_update_pde_invalidate(pmap, va, newpde);
	}
	sched_unpin();
}
#else /* !SMP */
/*
 * Normal, non-SMP, invalidation functions.
 * We inline these within pmap.c for speed.
 */
PMAP_INLINE void
pmap_invalidate_page(pmap_t pmap, vm_offset_t va)
{

	switch (pmap->pm_type) {
	case PT_X86:
		if (pmap == kernel_pmap || !CPU_EMPTY(&pmap->pm_active))
			invlpg(va);
		break;
	case PT_EPT:
		pmap->pm_eptgen++;
		break;
	default:
		panic("pmap_invalidate_page: unknown type: %d", pmap->pm_type);
	}
}

PMAP_INLINE void
pmap_invalidate_range(pmap_t pmap, vm_offset_t sva, vm_offset_t eva)
{
	vm_offset_t addr;

	switch (pmap->pm_type) {
	case PT_X86:
		if (pmap == kernel_pmap || !CPU_EMPTY(&pmap->pm_active))
			for (addr = sva; addr < eva; addr += PAGE_SIZE)
				invlpg(addr);
		break;
	case PT_EPT:
		pmap->pm_eptgen++;
		break;
	default:
		panic("pmap_invalidate_range: unknown type: %d", pmap->pm_type);
	}
}

PMAP_INLINE void
pmap_invalidate_all(pmap_t pmap)
{

	switch (pmap->pm_type) {
	case PT_X86:
		if (pmap == kernel_pmap || !CPU_EMPTY(&pmap->pm_active))
			invltlb();
		break;
	case PT_EPT:
		pmap->pm_eptgen++;
		break;
	default:
		panic("pmap_invalidate_all: unknown type %d", pmap->pm_type);
	}
}

PMAP_INLINE void
pmap_invalidate_cache(void)
{

	wbinvd();
}

static void
pmap_update_pde(pmap_t pmap, vm_offset_t va, pd_entry_t *pde, pd_entry_t newpde)
{

	pmap_update_pde_store(pmap, pde, newpde);
	if (pmap == kernel_pmap || !CPU_EMPTY(&pmap->pm_active))
		pmap_update_pde_invalidate(pmap, va, newpde);
	else
		CPU_ZERO(&pmap->pm_save);
}
#endif /* !SMP */

#define PMAP_CLFLUSH_THRESHOLD   (2 * 1024 * 1024)

void
pmap_invalidate_cache_range(vm_offset_t sva, vm_offset_t eva)
{

	KASSERT((sva & PAGE_MASK) == 0,
	    ("pmap_invalidate_cache_range: sva not page-aligned"));
	KASSERT((eva & PAGE_MASK) == 0,
	    ("pmap_invalidate_cache_range: eva not page-aligned"));

	if (cpu_feature & CPUID_SS)
		; /* If "Self Snoop" is supported, do nothing. */
	else if ((cpu_feature & CPUID_CLFSH) != 0 &&
	    eva - sva < PMAP_CLFLUSH_THRESHOLD) {

		/*
		 * XXX: Some CPUs fault, hang, or trash the local APIC
		 * registers if we use CLFLUSH on the local APIC
		 * range.  The local APIC is always uncached, so we
		 * don't need to flush for that range anyway.
		 */
		if (pmap_kextract(sva) == lapic_paddr)
			return;

		/*
		 * Otherwise, do per-cache line flush.  Use the mfence
		 * instruction to insure that previous stores are
		 * included in the write-back.  The processor
		 * propagates flush to other processors in the cache
		 * coherence domain.
		 */
		mfence();
		for (; sva < eva; sva += cpu_clflush_line_size)
			clflush(sva);
		mfence();
	} else {

		/*
		 * No targeted cache flush methods are supported by CPU,
		 * or the supplied range is bigger than 2MB.
		 * Globally invalidate cache.
		 */
		pmap_invalidate_cache();
	}
}

/*
 * Remove the specified set of pages from the data and instruction caches.
 *
 * In contrast to pmap_invalidate_cache_range(), this function does not
 * rely on the CPU's self-snoop feature, because it is intended for use
 * when moving pages into a different cache domain.
 */
void
pmap_invalidate_cache_pages(vm_page_t *pages, int count)
{
	vm_offset_t daddr, eva;
	int i;

	if (count >= PMAP_CLFLUSH_THRESHOLD / PAGE_SIZE ||
	    (cpu_feature & CPUID_CLFSH) == 0)
		pmap_invalidate_cache();
	else {
		mfence();
		for (i = 0; i < count; i++) {
			daddr = PHYS_TO_DMAP(VM_PAGE_TO_PHYS(pages[i]));
			eva = daddr + PAGE_SIZE;
			for (; daddr < eva; daddr += cpu_clflush_line_size)
				clflush(daddr);
		}
		mfence();
	}
}

/*
 * Are we current address space or kernel?
 */
static __inline int
pmap_is_current(pmap_t pmap)
{
	return (pmap == kernel_pmap ||
	    (pmap->pm_pml4[PML4PML4I] & PG_FRAME) == (PML4pml4e[0] & PG_FRAME));
}

/*
 *	Routine:	pmap_extract
 *	Function:
 *		Extract the physical page address associated
 *		with the given map/virtual_address pair.
 */
vm_paddr_t 
pmap_extract(pmap_t pmap, vm_offset_t va)
{
	pdp_entry_t *pdpe;
	pd_entry_t *pde;
	pt_entry_t *pte;
	vm_paddr_t pa;

	pa = 0;
	PMAP_LOCK(pmap);
	pdpe = pmap_pdpe(pmap, va);
	if (pdpe != NULL && (*pdpe & PG_V) != 0) {
		if ((*pdpe & PG_PS) != 0)
			pa = (*pdpe & PG_PS_FRAME) | (va & PDPMASK);
		else {
			pde = pmap_pdpe_to_pde(pdpe, va);
			if ((*pde & PG_V) != 0) {
				if ((*pde & PG_PS) != 0) {
					pa = (*pde & PG_PS_FRAME) |
					    (va & PDRMASK);
				} else {
					pte = pmap_pde_to_pte(pde, va);
					pa = (*pte & PG_FRAME) |
					    (va & PAGE_MASK);
				}
			}
		}
	}
	PMAP_UNLOCK(pmap);
	return (pa);
}

/*
 *	Routine:	pmap_extract_and_hold
 *	Function:
 *		Atomically extract and hold the physical page
 *		with the given pmap and virtual address pair
 *		if that mapping permits the given protection.
 */
vm_page_t
pmap_extract_and_hold(pmap_t pmap, vm_offset_t va, vm_prot_t prot)
{
	pd_entry_t pde, *pdep;
	pt_entry_t pte;
	vm_paddr_t pa;
	vm_page_t m;

	pa = 0;
	m = NULL;
	PMAP_LOCK(pmap);
retry:
	pdep = pmap_pde(pmap, va);
	if (pdep != NULL && (pde = *pdep)) {
		if (pde & PG_PS) {
			if ((pde & PG_RW) || (prot & VM_PROT_WRITE) == 0) {
				if (vm_page_pa_tryrelock(pmap, (pde &
				    PG_PS_FRAME) | (va & PDRMASK), &pa))
					goto retry;
				m = PHYS_TO_VM_PAGE((pde & PG_PS_FRAME) |
				    (va & PDRMASK));
				vm_page_hold(m);
			}
		} else {
			pte = *pmap_pde_to_pte(pdep, va);
			if ((pte & PG_V) &&
			    ((pte & PG_RW) || (prot & VM_PROT_WRITE) == 0)) {
				if (vm_page_pa_tryrelock(pmap, pte & PG_FRAME,
				    &pa))
					goto retry;
				m = PHYS_TO_VM_PAGE(pte & PG_FRAME);
				vm_page_hold(m);
			}
		}
	}
	PA_UNLOCK_COND(pa);
	PMAP_UNLOCK(pmap);
	return (m);
}

vm_paddr_t
pmap_kextract(vm_offset_t va)
{
	pd_entry_t pde;
	vm_paddr_t pa;

	if (va >= DMAP_MIN_ADDRESS && va < DMAP_MAX_ADDRESS) {
		pa = DMAP_TO_PHYS(va);
	} else {
		pde = *vtopde(va);
		if (pde & PG_PS) {
			pa = (pde & PG_PS_FRAME) | (va & PDRMASK);
		} else {
			/*
			 * Beware of a concurrent promotion that changes the
			 * PDE at this point!  For example, vtopte() must not
			 * be used to access the PTE because it would use the
			 * new PDE.  It is, however, safe to use the old PDE
			 * because the page table page is preserved by the
			 * promotion.
			 */
			pa = *pmap_pde_to_pte(&pde, va);
			pa = (pa & PG_FRAME) | (va & PAGE_MASK);
		}
	}
	return (pa);
}

/***************************************************
 * Low level mapping routines.....
 ***************************************************/

/*
 * Add a wired page to the kva.
 * Note: not SMP coherent.
 */
PMAP_INLINE void 
pmap_kenter(vm_offset_t va, vm_paddr_t pa)
{
	pt_entry_t *pte;
	
	pte = vtopte(va);
	pte_store(pte, pa | PG_RW | PG_V | X86_PG_G);
}

static __inline void
pmap_kenter_attr(vm_offset_t va, vm_paddr_t pa, int mode)
{
	pt_entry_t *pte;
	int cache_bits;

	pte = vtopte(va);
	cache_bits = pmap_cache_bits(kernel_pmap, mode, 0);
	pte_store(pte, pa | PG_RW | PG_V | X86_PG_G | cache_bits);
}

/*
 * Remove a page from the kernel pagetables.
 * Note: not SMP coherent.
 */
PMAP_INLINE void
pmap_kremove(vm_offset_t va)
{
	pt_entry_t *pte;

	pte = vtopte(va);
	pte_clear(pte);
}

/*
 *	Used to map a range of physical addresses into kernel
 *	virtual address space.
 *
 *	The value passed in '*virt' is a suggested virtual address for
 *	the mapping. Architectures which can support a direct-mapped
 *	physical to virtual region can return the appropriate address
 *	within that region, leaving '*virt' unchanged. Other
 *	architectures should map the pages starting at '*virt' and
 *	update '*virt' with the first usable address after the mapped
 *	region.
 */
vm_offset_t
pmap_map(vm_offset_t *virt, vm_paddr_t start, vm_paddr_t end, int prot)
{
	return PHYS_TO_DMAP(start);
}


/*
 * Add a list of wired pages to the kva
 * this routine is only used for temporary
 * kernel mappings that do not need to have
 * page modification or references recorded.
 * Note that old mappings are simply written
 * over.  The page *must* be wired.
 * Note: SMP coherent.  Uses a ranged shootdown IPI.
 */
void
pmap_qenter(vm_offset_t sva, vm_page_t *ma, int count)
{

	pt_entry_t *endpte, oldpte, pa, *pte;
	vm_page_t m;
	int cache_bits;

	oldpte = 0;
	pte = vtopte(sva);
	endpte = pte + count;
	while (pte < endpte) {
		m = *ma++;
		cache_bits = pmap_cache_bits(kernel_pmap, m->md.pat_mode, 0);
		pa = VM_PAGE_TO_PHYS(m) | cache_bits;
		if ((*pte & (PG_FRAME | X86_PG_PTE_CACHE)) != pa) {
			oldpte |= *pte;
			pte_store(pte, pa | X86_PG_G | PG_RW | PG_V);
		}
		pte++;
	}
	if (__predict_false((oldpte & PG_V) != 0))
		pmap_invalidate_range(kernel_pmap, sva, sva + count *
		    PAGE_SIZE);
}

/*
 * This routine tears out page mappings from the
 * kernel -- it is meant only for temporary mappings.
 * Note: SMP coherent.  Uses a ranged shootdown IPI.
 */
void
pmap_qremove(vm_offset_t sva, int count)
{
	vm_offset_t va;

	va = sva;
	while (count-- > 0) {
		KASSERT(va >= VM_MIN_KERNEL_ADDRESS, ("usermode va %lx", va));
		pmap_kremove(va);
		va += PAGE_SIZE;
	}
	pmap_invalidate_range(kernel_pmap, sva, va);
}

/***************************************************
 * Page table page management routines.....
 ***************************************************/
static __inline void
pmap_free_zero_pages(struct spglist *free)
{
	vm_page_t m;

	while ((m = SLIST_FIRST(free)) != NULL) {
		SLIST_REMOVE_HEAD(free, plinks.s.ss);
		/* Preserve the page's PG_ZERO setting. */
		vm_page_free_toq(m);
	}
}

/*
 * Schedule the specified unused page table page to be freed.  Specifically,
 * add the page to the specified list of pages that will be released to the
 * physical memory manager after the TLB has been updated.
 */
static __inline void
pmap_add_delayed_free_list(vm_page_t m, struct spglist *free,
    boolean_t set_PG_ZERO)
{

	if (set_PG_ZERO)
		m->flags |= PG_ZERO;
	else
		m->flags &= ~PG_ZERO;
	SLIST_INSERT_HEAD(free, m, plinks.s.ss);
}
	
/*
 * Inserts the specified page table page into the specified pmap's collection
 * of idle page table pages.  Each of a pmap's page table pages is responsible
 * for mapping a distinct range of virtual addresses.  The pmap's collection is
 * ordered by this virtual address range.
 */
static __inline int
pmap_insert_pt_page(pmap_t pmap, vm_page_t mpte)
{

	PMAP_LOCK_ASSERT(pmap, MA_OWNED);
	return (vm_radix_insert(&pmap->pm_root, mpte));
}

/*
 * Looks for a page table page mapping the specified virtual address in the
 * specified pmap's collection of idle page table pages.  Returns NULL if there
 * is no page table page corresponding to the specified virtual address.
 */
static __inline vm_page_t
pmap_lookup_pt_page(pmap_t pmap, vm_offset_t va)
{

	PMAP_LOCK_ASSERT(pmap, MA_OWNED);
	return (vm_radix_lookup(&pmap->pm_root, pmap_pde_pindex(va)));
}

/*
 * Removes the specified page table page from the specified pmap's collection
 * of idle page table pages.  The specified page table page must be a member of
 * the pmap's collection.
 */
static __inline void
pmap_remove_pt_page(pmap_t pmap, vm_page_t mpte)
{

	PMAP_LOCK_ASSERT(pmap, MA_OWNED);
	vm_radix_remove(&pmap->pm_root, mpte->pindex);
}

/*
 * Decrements a page table page's wire count, which is used to record the
 * number of valid page table entries within the page.  If the wire count
 * drops to zero, then the page table page is unmapped.  Returns TRUE if the
 * page table page was unmapped and FALSE otherwise.
 */
static inline boolean_t
pmap_unwire_ptp(pmap_t pmap, vm_offset_t va, vm_page_t m, struct spglist *free)
{

	--m->wire_count;
	if (m->wire_count == 0) {
		_pmap_unwire_ptp(pmap, va, m, free);
		return (TRUE);
	} else
		return (FALSE);
}

static void
_pmap_unwire_ptp(pmap_t pmap, vm_offset_t va, vm_page_t m, struct spglist *free)
{

	PMAP_LOCK_ASSERT(pmap, MA_OWNED);
	/*
	 * unmap the page table page
	 */
	if (m->pindex >= (NUPDE + NUPDPE)) {
		/* PDP page */
		pml4_entry_t *pml4;
		pml4 = pmap_pml4e(pmap, va);
		*pml4 = 0;
	} else if (m->pindex >= NUPDE) {
		/* PD page */
		pdp_entry_t *pdp;
		pdp = pmap_pdpe(pmap, va);
		*pdp = 0;
	} else {
		/* PTE page */
		pd_entry_t *pd;
		pd = pmap_pde(pmap, va);
		*pd = 0;
	}
	pmap_resident_count_dec(pmap, 1);
	if (m->pindex < NUPDE) {
		/* We just released a PT, unhold the matching PD */
		vm_page_t pdpg;

		pdpg = PHYS_TO_VM_PAGE(*pmap_pdpe(pmap, va) & PG_FRAME);
		pmap_unwire_ptp(pmap, va, pdpg, free);
	}
	if (m->pindex >= NUPDE && m->pindex < (NUPDE + NUPDPE)) {
		/* We just released a PD, unhold the matching PDP */
		vm_page_t pdppg;

		pdppg = PHYS_TO_VM_PAGE(*pmap_pml4e(pmap, va) & PG_FRAME);
		pmap_unwire_ptp(pmap, va, pdppg, free);
	}

	/*
	 * This is a release store so that the ordinary store unmapping
	 * the page table page is globally performed before TLB shoot-
	 * down is begun.
	 */
	atomic_subtract_rel_int(&cnt.v_wire_count, 1);

	/* 
	 * Put page on a list so that it is released after
	 * *ALL* TLB shootdown is done
	 */
	pmap_add_delayed_free_list(m, free, TRUE);
}

/*
 * After removing a page table entry, this routine is used to
 * conditionally free the page, and manage the hold/wire counts.
 */
static int
pmap_unuse_pt(pmap_t pmap, vm_offset_t va, pd_entry_t ptepde,
    struct spglist *free)
{
	vm_page_t mpte;

	if (va >= VM_MAXUSER_ADDRESS)
		return (0);
	KASSERT(ptepde != 0, ("pmap_unuse_pt: ptepde != 0"));
	mpte = PHYS_TO_VM_PAGE(ptepde & PG_FRAME);
	return (pmap_unwire_ptp(pmap, va, mpte, free));
}

void
pmap_pinit0(pmap_t pmap)
{

	PMAP_LOCK_INIT(pmap);
	pmap->pm_pml4 = (pml4_entry_t *)PHYS_TO_DMAP(KPML4phys);
	pmap->pm_cr3 = KPML4phys;
	pmap->pm_root.rt_root = 0;
	CPU_ZERO(&pmap->pm_active);
	CPU_ZERO(&pmap->pm_save);
	PCPU_SET(curpmap, pmap);
	TAILQ_INIT(&pmap->pm_pvchunk);
	bzero(&pmap->pm_stats, sizeof pmap->pm_stats);
	pmap->pm_pcid = pmap_pcid_enabled ? 0 : -1;
	pmap->pm_flags = pmap_flags;
}

/*
 * Initialize a preallocated and zeroed pmap structure,
 * such as one in a vmspace structure.
 */
int
pmap_pinit_type(pmap_t pmap, enum pmap_type pm_type, int flags)
{
	vm_page_t pml4pg;
	pt_entry_t PG_A, PG_M;
	vm_paddr_t pml4phys;
	int i;

	/*
	 * allocate the page directory page
	 */
	while ((pml4pg = vm_page_alloc(NULL, 0, VM_ALLOC_NORMAL |
	    VM_ALLOC_NOOBJ | VM_ALLOC_WIRED | VM_ALLOC_ZERO)) == NULL)
		VM_WAIT;

	pml4phys = VM_PAGE_TO_PHYS(pml4pg);
	pmap->pm_pml4 = (pml4_entry_t *)PHYS_TO_DMAP(pml4phys);
	pmap->pm_pcid = -1;
	pmap->pm_cr3 = ~0;	/* initialize to an invalid value */

	if ((pml4pg->flags & PG_ZERO) == 0)
		pagezero(pmap->pm_pml4);

	/*
	 * Do not install the host kernel mappings in the nested page
	 * tables. These mappings are meaningless in the guest physical
	 * address space.
	 */
	if ((pmap->pm_type = pm_type) == PT_X86) {
		PG_A = pmap_accessed_bit(pmap);
		PG_M = pmap_modified_bit(pmap);

		pmap->pm_cr3 = pml4phys;

		/* Wire in kernel global address entries. */
		for (i = 0; i < NKPML4E; i++) {
			pmap->pm_pml4[KPML4BASE + i] = (KPDPphys + ptoa(i)) |
				PG_RW | PG_V | PG_U;
		}
		for (i = 0; i < ndmpdpphys; i++) {
			pmap->pm_pml4[DMPML4I + i] = (DMPDPphys + ptoa(i)) |
				PG_RW | PG_V | PG_U;
		}

		/* install self-referential address mapping entry(s) */
		pmap->pm_pml4[PML4PML4I] =
			VM_PAGE_TO_PHYS(pml4pg) | PG_V | PG_RW | PG_A | PG_M;

		if (pmap_pcid_enabled) {
			pmap->pm_pcid = alloc_unr(&pcid_unr);
			if (pmap->pm_pcid != -1)
				pmap->pm_cr3 |= pmap->pm_pcid;
		}
	}

	pmap->pm_root.rt_root = 0;
	CPU_ZERO(&pmap->pm_active);
	TAILQ_INIT(&pmap->pm_pvchunk);
	bzero(&pmap->pm_stats, sizeof pmap->pm_stats);
	pmap->pm_flags = flags;
	pmap->pm_eptgen = 0;
	CPU_ZERO(&pmap->pm_save);

	return (1);
}

int
pmap_pinit(pmap_t pmap)
{

	return (pmap_pinit_type(pmap, PT_X86, pmap_flags));
}

/*
 * This routine is called if the desired page table page does not exist.
 *
 * If page table page allocation fails, this routine may sleep before
 * returning NULL.  It sleeps only if a lock pointer was given.
 *
 * Note: If a page allocation fails at page table level two or three,
 * one or two pages may be held during the wait, only to be released
 * afterwards.  This conservative approach is easily argued to avoid
 * race conditions.
 */
static vm_page_t
_pmap_allocpte(pmap_t pmap, vm_pindex_t ptepindex, struct rwlock **lockp)
{
	vm_page_t m, pdppg, pdpg;
	pt_entry_t PG_A, PG_M;

	PMAP_LOCK_ASSERT(pmap, MA_OWNED);

	PG_A = pmap_accessed_bit(pmap);
	PG_M = pmap_modified_bit(pmap);

	/*
	 * Allocate a page table page.
	 */
	if ((m = vm_page_alloc(NULL, ptepindex, VM_ALLOC_NOOBJ |
	    VM_ALLOC_WIRED | VM_ALLOC_ZERO)) == NULL) {
		if (lockp != NULL) {
			RELEASE_PV_LIST_LOCK(lockp);
			PMAP_UNLOCK(pmap);
			rw_runlock(&pvh_global_lock);
			VM_WAIT;
			rw_rlock(&pvh_global_lock);
			PMAP_LOCK(pmap);
		}

		/*
		 * Indicate the need to retry.  While waiting, the page table
		 * page may have been allocated.
		 */
		return (NULL);
	}
	if ((m->flags & PG_ZERO) == 0)
		pmap_zero_page(m);

	/*
	 * Map the pagetable page into the process address space, if
	 * it isn't already there.
	 */

	if (ptepindex >= (NUPDE + NUPDPE)) {
		pml4_entry_t *pml4;
		vm_pindex_t pml4index;

		/* Wire up a new PDPE page */
		pml4index = ptepindex - (NUPDE + NUPDPE);
		pml4 = &pmap->pm_pml4[pml4index];
		*pml4 = VM_PAGE_TO_PHYS(m) | PG_U | PG_RW | PG_V | PG_A | PG_M;

	} else if (ptepindex >= NUPDE) {
		vm_pindex_t pml4index;
		vm_pindex_t pdpindex;
		pml4_entry_t *pml4;
		pdp_entry_t *pdp;

		/* Wire up a new PDE page */
		pdpindex = ptepindex - NUPDE;
		pml4index = pdpindex >> NPML4EPGSHIFT;

		pml4 = &pmap->pm_pml4[pml4index];
		if ((*pml4 & PG_V) == 0) {
			/* Have to allocate a new pdp, recurse */
			if (_pmap_allocpte(pmap, NUPDE + NUPDPE + pml4index,
			    lockp) == NULL) {
				--m->wire_count;
				atomic_subtract_int(&cnt.v_wire_count, 1);
				vm_page_free_zero(m);
				return (NULL);
			}
		} else {
			/* Add reference to pdp page */
			pdppg = PHYS_TO_VM_PAGE(*pml4 & PG_FRAME);
			pdppg->wire_count++;
		}
		pdp = (pdp_entry_t *)PHYS_TO_DMAP(*pml4 & PG_FRAME);

		/* Now find the pdp page */
		pdp = &pdp[pdpindex & ((1ul << NPDPEPGSHIFT) - 1)];
		*pdp = VM_PAGE_TO_PHYS(m) | PG_U | PG_RW | PG_V | PG_A | PG_M;

	} else {
		vm_pindex_t pml4index;
		vm_pindex_t pdpindex;
		pml4_entry_t *pml4;
		pdp_entry_t *pdp;
		pd_entry_t *pd;

		/* Wire up a new PTE page */
		pdpindex = ptepindex >> NPDPEPGSHIFT;
		pml4index = pdpindex >> NPML4EPGSHIFT;

		/* First, find the pdp and check that its valid. */
		pml4 = &pmap->pm_pml4[pml4index];
		if ((*pml4 & PG_V) == 0) {
			/* Have to allocate a new pd, recurse */
			if (_pmap_allocpte(pmap, NUPDE + pdpindex,
			    lockp) == NULL) {
				--m->wire_count;
				atomic_subtract_int(&cnt.v_wire_count, 1);
				vm_page_free_zero(m);
				return (NULL);
			}
			pdp = (pdp_entry_t *)PHYS_TO_DMAP(*pml4 & PG_FRAME);
			pdp = &pdp[pdpindex & ((1ul << NPDPEPGSHIFT) - 1)];
		} else {
			pdp = (pdp_entry_t *)PHYS_TO_DMAP(*pml4 & PG_FRAME);
			pdp = &pdp[pdpindex & ((1ul << NPDPEPGSHIFT) - 1)];
			if ((*pdp & PG_V) == 0) {
				/* Have to allocate a new pd, recurse */
				if (_pmap_allocpte(pmap, NUPDE + pdpindex,
				    lockp) == NULL) {
					--m->wire_count;
					atomic_subtract_int(&cnt.v_wire_count,
					    1);
					vm_page_free_zero(m);
					return (NULL);
				}
			} else {
				/* Add reference to the pd page */
				pdpg = PHYS_TO_VM_PAGE(*pdp & PG_FRAME);
				pdpg->wire_count++;
			}
		}
		pd = (pd_entry_t *)PHYS_TO_DMAP(*pdp & PG_FRAME);

		/* Now we know where the page directory page is */
		pd = &pd[ptepindex & ((1ul << NPDEPGSHIFT) - 1)];
		*pd = VM_PAGE_TO_PHYS(m) | PG_U | PG_RW | PG_V | PG_A | PG_M;
	}

	pmap_resident_count_inc(pmap, 1);

	return (m);
}

static vm_page_t
pmap_allocpde(pmap_t pmap, vm_offset_t va, struct rwlock **lockp)
{
	vm_pindex_t pdpindex, ptepindex;
	pdp_entry_t *pdpe;
	vm_page_t pdpg;

retry:
	pdpe = pmap_pdpe(pmap, va);
	if (pdpe != NULL && (*pdpe & PG_V) != 0) {
		/* Add a reference to the pd page. */
		pdpg = PHYS_TO_VM_PAGE(*pdpe & PG_FRAME);
		pdpg->wire_count++;
	} else {
		/* Allocate a pd page. */
		ptepindex = pmap_pde_pindex(va);
		pdpindex = ptepindex >> NPDPEPGSHIFT;
		pdpg = _pmap_allocpte(pmap, NUPDE + pdpindex, lockp);
		if (pdpg == NULL && lockp != NULL)
			goto retry;
	}
	return (pdpg);
}

static vm_page_t
pmap_allocpte(pmap_t pmap, vm_offset_t va, struct rwlock **lockp)
{
	vm_pindex_t ptepindex;
	pd_entry_t *pd;
	vm_page_t m;

	/*
	 * Calculate pagetable page index
	 */
	ptepindex = pmap_pde_pindex(va);
retry:
	/*
	 * Get the page directory entry
	 */
	pd = pmap_pde(pmap, va);

	/*
	 * This supports switching from a 2MB page to a
	 * normal 4K page.
	 */
	if (pd != NULL && (*pd & (PG_PS | PG_V)) == (PG_PS | PG_V)) {
		if (!pmap_demote_pde_locked(pmap, pd, va, lockp)) {
			/*
			 * Invalidation of the 2MB page mapping may have caused
			 * the deallocation of the underlying PD page.
			 */
			pd = NULL;
		}
	}

	/*
	 * If the page table page is mapped, we just increment the
	 * hold count, and activate it.
	 */
	if (pd != NULL && (*pd & PG_V) != 0) {
		m = PHYS_TO_VM_PAGE(*pd & PG_FRAME);
		m->wire_count++;
	} else {
		/*
		 * Here if the pte page isn't mapped, or if it has been
		 * deallocated.
		 */
		m = _pmap_allocpte(pmap, ptepindex, lockp);
		if (m == NULL && lockp != NULL)
			goto retry;
	}
	return (m);
}


/***************************************************
 * Pmap allocation/deallocation routines.
 ***************************************************/

/*
 * Release any resources held by the given physical map.
 * Called when a pmap initialized by pmap_pinit is being released.
 * Should only be called if the map contains no valid mappings.
 */
void
pmap_release(pmap_t pmap)
{
	vm_page_t m;
	int i;

	KASSERT(pmap->pm_stats.resident_count == 0,
	    ("pmap_release: pmap resident count %ld != 0",
	    pmap->pm_stats.resident_count));
	KASSERT(vm_radix_is_empty(&pmap->pm_root),
	    ("pmap_release: pmap has reserved page table page(s)"));

	if (pmap_pcid_enabled) {
		/*
		 * Invalidate any left TLB entries, to allow the reuse
		 * of the pcid.
		 */
		pmap_invalidate_all(pmap);
	}

	m = PHYS_TO_VM_PAGE(DMAP_TO_PHYS((vm_offset_t)pmap->pm_pml4));

	for (i = 0; i < NKPML4E; i++)	/* KVA */
		pmap->pm_pml4[KPML4BASE + i] = 0;
	for (i = 0; i < ndmpdpphys; i++)/* Direct Map */
		pmap->pm_pml4[DMPML4I + i] = 0;
	pmap->pm_pml4[PML4PML4I] = 0;	/* Recursive Mapping */

	m->wire_count--;
	atomic_subtract_int(&cnt.v_wire_count, 1);
	vm_page_free_zero(m);
	if (pmap->pm_pcid != -1)
		free_unr(&pcid_unr, pmap->pm_pcid);
}

static int
kvm_size(SYSCTL_HANDLER_ARGS)
{
	unsigned long ksize = VM_MAX_KERNEL_ADDRESS - VM_MIN_KERNEL_ADDRESS;

	return sysctl_handle_long(oidp, &ksize, 0, req);
}
SYSCTL_PROC(_vm, OID_AUTO, kvm_size, CTLTYPE_LONG|CTLFLAG_RD, 
    0, 0, kvm_size, "LU", "Size of KVM");

static int
kvm_free(SYSCTL_HANDLER_ARGS)
{
	unsigned long kfree = VM_MAX_KERNEL_ADDRESS - kernel_vm_end;

	return sysctl_handle_long(oidp, &kfree, 0, req);
}
SYSCTL_PROC(_vm, OID_AUTO, kvm_free, CTLTYPE_LONG|CTLFLAG_RD, 
    0, 0, kvm_free, "LU", "Amount of KVM free");

/*
 * grow the number of kernel page table entries, if needed
 */
void
pmap_growkernel(vm_offset_t addr)
{
	vm_paddr_t paddr;
	vm_page_t nkpg;
	pd_entry_t *pde, newpdir;
	pdp_entry_t *pdpe;

	mtx_assert(&kernel_map->system_mtx, MA_OWNED);

	/*
	 * Return if "addr" is within the range of kernel page table pages
	 * that were preallocated during pmap bootstrap.  Moreover, leave
	 * "kernel_vm_end" and the kernel page table as they were.
	 *
	 * The correctness of this action is based on the following
	 * argument: vm_map_findspace() allocates contiguous ranges of the
	 * kernel virtual address space.  It calls this function if a range
	 * ends after "kernel_vm_end".  If the kernel is mapped between
	 * "kernel_vm_end" and "addr", then the range cannot begin at
	 * "kernel_vm_end".  In fact, its beginning address cannot be less
	 * than the kernel.  Thus, there is no immediate need to allocate
	 * any new kernel page table pages between "kernel_vm_end" and
	 * "KERNBASE".
	 */
	if (KERNBASE < addr && addr <= KERNBASE + nkpt * NBPDR)
		return;

	addr = roundup2(addr, NBPDR);
	if (addr - 1 >= kernel_map->max_offset)
		addr = kernel_map->max_offset;
	while (kernel_vm_end < addr) {
		pdpe = pmap_pdpe(kernel_pmap, kernel_vm_end);
		if ((*pdpe & PG_V) == 0) {
			/* We need a new PDP entry */
			nkpg = vm_page_alloc(NULL, kernel_vm_end >> PDPSHIFT,
			    VM_ALLOC_INTERRUPT | VM_ALLOC_NOOBJ |
			    VM_ALLOC_WIRED | VM_ALLOC_ZERO);
			if (nkpg == NULL)
				panic("pmap_growkernel: no memory to grow kernel");
			if ((nkpg->flags & PG_ZERO) == 0)
				pmap_zero_page(nkpg);
			paddr = VM_PAGE_TO_PHYS(nkpg);
			*pdpe = (pdp_entry_t)
				(paddr | PG_V | PG_RW | X86_PG_A | X86_PG_M);
			continue; /* try again */
		}
		pde = pmap_pdpe_to_pde(pdpe, kernel_vm_end);
		if ((*pde & PG_V) != 0) {
			kernel_vm_end = (kernel_vm_end + NBPDR) & ~PDRMASK;
			if (kernel_vm_end - 1 >= kernel_map->max_offset) {
				kernel_vm_end = kernel_map->max_offset;
				break;                       
			}
			continue;
		}

		nkpg = vm_page_alloc(NULL, pmap_pde_pindex(kernel_vm_end),
		    VM_ALLOC_INTERRUPT | VM_ALLOC_NOOBJ | VM_ALLOC_WIRED |
		    VM_ALLOC_ZERO);
		if (nkpg == NULL)
			panic("pmap_growkernel: no memory to grow kernel");
		if ((nkpg->flags & PG_ZERO) == 0)
			pmap_zero_page(nkpg);
		paddr = VM_PAGE_TO_PHYS(nkpg);
		newpdir = paddr | PG_V | PG_RW | X86_PG_A | X86_PG_M;
		pde_store(pde, newpdir);

		kernel_vm_end = (kernel_vm_end + NBPDR) & ~PDRMASK;
		if (kernel_vm_end - 1 >= kernel_map->max_offset) {
			kernel_vm_end = kernel_map->max_offset;
			break;                       
		}
	}
}


/***************************************************
 * page management routines.
 ***************************************************/

CTASSERT(sizeof(struct pv_chunk) == PAGE_SIZE);
CTASSERT(_NPCM == 3);
CTASSERT(_NPCPV == 168);

static __inline struct pv_chunk *
pv_to_chunk(pv_entry_t pv)
{

	return ((struct pv_chunk *)((uintptr_t)pv & ~(uintptr_t)PAGE_MASK));
}

#define PV_PMAP(pv) (pv_to_chunk(pv)->pc_pmap)

#define	PC_FREE0	0xfffffffffffffffful
#define	PC_FREE1	0xfffffffffffffffful
#define	PC_FREE2	0x000000fffffffffful

static const uint64_t pc_freemask[_NPCM] = { PC_FREE0, PC_FREE1, PC_FREE2 };

#ifdef PV_STATS
static int pc_chunk_count, pc_chunk_allocs, pc_chunk_frees, pc_chunk_tryfail;

SYSCTL_INT(_vm_pmap, OID_AUTO, pc_chunk_count, CTLFLAG_RD, &pc_chunk_count, 0,
	"Current number of pv entry chunks");
SYSCTL_INT(_vm_pmap, OID_AUTO, pc_chunk_allocs, CTLFLAG_RD, &pc_chunk_allocs, 0,
	"Current number of pv entry chunks allocated");
SYSCTL_INT(_vm_pmap, OID_AUTO, pc_chunk_frees, CTLFLAG_RD, &pc_chunk_frees, 0,
	"Current number of pv entry chunks frees");
SYSCTL_INT(_vm_pmap, OID_AUTO, pc_chunk_tryfail, CTLFLAG_RD, &pc_chunk_tryfail, 0,
	"Number of times tried to get a chunk page but failed.");

static long pv_entry_frees, pv_entry_allocs, pv_entry_count;
static int pv_entry_spare;

SYSCTL_LONG(_vm_pmap, OID_AUTO, pv_entry_frees, CTLFLAG_RD, &pv_entry_frees, 0,
	"Current number of pv entry frees");
SYSCTL_LONG(_vm_pmap, OID_AUTO, pv_entry_allocs, CTLFLAG_RD, &pv_entry_allocs, 0,
	"Current number of pv entry allocs");
SYSCTL_LONG(_vm_pmap, OID_AUTO, pv_entry_count, CTLFLAG_RD, &pv_entry_count, 0,
	"Current number of pv entries");
SYSCTL_INT(_vm_pmap, OID_AUTO, pv_entry_spare, CTLFLAG_RD, &pv_entry_spare, 0,
	"Current number of spare pv entries");
#endif

/*
 * We are in a serious low memory condition.  Resort to
 * drastic measures to free some pages so we can allocate
 * another pv entry chunk.
 *
 * Returns NULL if PV entries were reclaimed from the specified pmap.
 *
 * We do not, however, unmap 2mpages because subsequent accesses will
 * allocate per-page pv entries until repromotion occurs, thereby
 * exacerbating the shortage of free pv entries.
 */
static vm_page_t
reclaim_pv_chunk(pmap_t locked_pmap, struct rwlock **lockp)
{
	struct pch new_tail;
	struct pv_chunk *pc;
	struct md_page *pvh;
	pd_entry_t *pde;
	pmap_t pmap;
	pt_entry_t *pte, tpte, PG_G, PG_A, PG_M;
	pv_entry_t pv;
	vm_offset_t va;
	vm_page_t m, m_pc;
	struct spglist free;
	uint64_t inuse;
	int bit, field, freed;

	rw_assert(&pvh_global_lock, RA_LOCKED);
	PMAP_LOCK_ASSERT(locked_pmap, MA_OWNED);
	KASSERT(lockp != NULL, ("reclaim_pv_chunk: lockp is NULL"));
	pmap = NULL;
	m_pc = NULL;
	SLIST_INIT(&free);
	TAILQ_INIT(&new_tail);
	mtx_lock(&pv_chunks_mutex);
	while ((pc = TAILQ_FIRST(&pv_chunks)) != NULL && SLIST_EMPTY(&free)) {
		TAILQ_REMOVE(&pv_chunks, pc, pc_lru);
		mtx_unlock(&pv_chunks_mutex);
		if (pmap != pc->pc_pmap) {
			if (pmap != NULL) {
				pmap_invalidate_all(pmap);
				if (pmap != locked_pmap)
					PMAP_UNLOCK(pmap);
			}
			pmap = pc->pc_pmap;
			/* Avoid deadlock and lock recursion. */
			if (pmap > locked_pmap) {
				RELEASE_PV_LIST_LOCK(lockp);
				PMAP_LOCK(pmap);
			} else if (pmap != locked_pmap &&
			    !PMAP_TRYLOCK(pmap)) {
				pmap = NULL;
				TAILQ_INSERT_TAIL(&new_tail, pc, pc_lru);
				mtx_lock(&pv_chunks_mutex);
				continue;
			}
			PG_G = pmap_global_bit(pmap);
			PG_A = pmap_accessed_bit(pmap);
			PG_M = pmap_modified_bit(pmap);
		}

		/*
		 * Destroy every non-wired, 4 KB page mapping in the chunk.
		 */
		freed = 0;
		for (field = 0; field < _NPCM; field++) {
			for (inuse = ~pc->pc_map[field] & pc_freemask[field];
			    inuse != 0; inuse &= ~(1UL << bit)) {
				bit = bsfq(inuse);
				pv = &pc->pc_pventry[field * 64 + bit];
				va = pv->pv_va;
				pde = pmap_pde(pmap, va);
				if ((*pde & PG_PS) != 0)
					continue;
				pte = pmap_pde_to_pte(pde, va);
				if ((*pte & PG_W) != 0)
					continue;
				tpte = pte_load_clear(pte);
				if ((tpte & PG_G) != 0)
					pmap_invalidate_page(pmap, va);
				m = PHYS_TO_VM_PAGE(tpte & PG_FRAME);
				if ((tpte & (PG_M | PG_RW)) == (PG_M | PG_RW)) {
					KASSERT((tpte & PG_RO) == 0,
					    ("readonly modified PTE %#lx",
					    tpte));
					vm_page_dirty(m);
				}
				if ((tpte & PG_A) != 0)
					vm_page_aflag_set(m, PGA_REFERENCED);
				CHANGE_PV_LIST_LOCK_TO_VM_PAGE(lockp, m);
				TAILQ_REMOVE(&m->md.pv_list, pv, pv_next);
				m->md.pv_gen++;
				if (TAILQ_EMPTY(&m->md.pv_list) &&
				    (m->flags & PG_FICTITIOUS) == 0) {
					pvh = pa_to_pvh(VM_PAGE_TO_PHYS(m));
					if (TAILQ_EMPTY(&pvh->pv_list)) {
						vm_page_aflag_clear(m,
						    PGA_WRITEABLE);
					}
				}
				pc->pc_map[field] |= 1UL << bit;
				pmap_unuse_pt(pmap, va, *pde, &free);
				freed++;
			}
		}
		if (freed == 0) {
			TAILQ_INSERT_TAIL(&new_tail, pc, pc_lru);
			mtx_lock(&pv_chunks_mutex);
			continue;
		}
		/* Every freed mapping is for a 4 KB page. */
		pmap_resident_count_dec(pmap, freed);
		PV_STAT(atomic_add_long(&pv_entry_frees, freed));
		PV_STAT(atomic_add_int(&pv_entry_spare, freed));
		PV_STAT(atomic_subtract_long(&pv_entry_count, freed));
		TAILQ_REMOVE(&pmap->pm_pvchunk, pc, pc_list);
		if (pc->pc_map[0] == PC_FREE0 && pc->pc_map[1] == PC_FREE1 &&
		    pc->pc_map[2] == PC_FREE2) {
			PV_STAT(atomic_subtract_int(&pv_entry_spare, _NPCPV));
			PV_STAT(atomic_subtract_int(&pc_chunk_count, 1));
			PV_STAT(atomic_add_int(&pc_chunk_frees, 1));
			/* Entire chunk is free; return it. */
			m_pc = PHYS_TO_VM_PAGE(DMAP_TO_PHYS((vm_offset_t)pc));
			dump_drop_page(m_pc->phys_addr);
			mtx_lock(&pv_chunks_mutex);
			break;
		}
		TAILQ_INSERT_HEAD(&pmap->pm_pvchunk, pc, pc_list);
		TAILQ_INSERT_TAIL(&new_tail, pc, pc_lru);
		mtx_lock(&pv_chunks_mutex);
		/* One freed pv entry in locked_pmap is sufficient. */
		if (pmap == locked_pmap)
			break;
	}
	TAILQ_CONCAT(&pv_chunks, &new_tail, pc_lru);
	mtx_unlock(&pv_chunks_mutex);
	if (pmap != NULL) {
		pmap_invalidate_all(pmap);
		if (pmap != locked_pmap)
			PMAP_UNLOCK(pmap);
	}
	if (m_pc == NULL && !SLIST_EMPTY(&free)) {
		m_pc = SLIST_FIRST(&free);
		SLIST_REMOVE_HEAD(&free, plinks.s.ss);
		/* Recycle a freed page table page. */
		m_pc->wire_count = 1;
		atomic_add_int(&cnt.v_wire_count, 1);
	}
	pmap_free_zero_pages(&free);
	return (m_pc);
}

/*
 * free the pv_entry back to the free list
 */
static void
free_pv_entry(pmap_t pmap, pv_entry_t pv)
{
	struct pv_chunk *pc;
	int idx, field, bit;

	rw_assert(&pvh_global_lock, RA_LOCKED);
	PMAP_LOCK_ASSERT(pmap, MA_OWNED);
	PV_STAT(atomic_add_long(&pv_entry_frees, 1));
	PV_STAT(atomic_add_int(&pv_entry_spare, 1));
	PV_STAT(atomic_subtract_long(&pv_entry_count, 1));
	pc = pv_to_chunk(pv);
	idx = pv - &pc->pc_pventry[0];
	field = idx / 64;
	bit = idx % 64;
	pc->pc_map[field] |= 1ul << bit;
	if (pc->pc_map[0] != PC_FREE0 || pc->pc_map[1] != PC_FREE1 ||
	    pc->pc_map[2] != PC_FREE2) {
		/* 98% of the time, pc is already at the head of the list. */
		if (__predict_false(pc != TAILQ_FIRST(&pmap->pm_pvchunk))) {
			TAILQ_REMOVE(&pmap->pm_pvchunk, pc, pc_list);
			TAILQ_INSERT_HEAD(&pmap->pm_pvchunk, pc, pc_list);
		}
		return;
	}
	TAILQ_REMOVE(&pmap->pm_pvchunk, pc, pc_list);
	free_pv_chunk(pc);
}

static void
free_pv_chunk(struct pv_chunk *pc)
{
	vm_page_t m;

	mtx_lock(&pv_chunks_mutex);
 	TAILQ_REMOVE(&pv_chunks, pc, pc_lru);
	mtx_unlock(&pv_chunks_mutex);
	PV_STAT(atomic_subtract_int(&pv_entry_spare, _NPCPV));
	PV_STAT(atomic_subtract_int(&pc_chunk_count, 1));
	PV_STAT(atomic_add_int(&pc_chunk_frees, 1));
	/* entire chunk is free, return it */
	m = PHYS_TO_VM_PAGE(DMAP_TO_PHYS((vm_offset_t)pc));
	dump_drop_page(m->phys_addr);
	vm_page_unwire(m, 0);
	vm_page_free(m);
}

/*
 * Returns a new PV entry, allocating a new PV chunk from the system when
 * needed.  If this PV chunk allocation fails and a PV list lock pointer was
 * given, a PV chunk is reclaimed from an arbitrary pmap.  Otherwise, NULL is
 * returned.
 *
 * The given PV list lock may be released.
 */
static pv_entry_t
get_pv_entry(pmap_t pmap, struct rwlock **lockp)
{
	int bit, field;
	pv_entry_t pv;
	struct pv_chunk *pc;
	vm_page_t m;

	rw_assert(&pvh_global_lock, RA_LOCKED);
	PMAP_LOCK_ASSERT(pmap, MA_OWNED);
	PV_STAT(atomic_add_long(&pv_entry_allocs, 1));
retry:
	pc = TAILQ_FIRST(&pmap->pm_pvchunk);
	if (pc != NULL) {
		for (field = 0; field < _NPCM; field++) {
			if (pc->pc_map[field]) {
				bit = bsfq(pc->pc_map[field]);
				break;
			}
		}
		if (field < _NPCM) {
			pv = &pc->pc_pventry[field * 64 + bit];
			pc->pc_map[field] &= ~(1ul << bit);
			/* If this was the last item, move it to tail */
			if (pc->pc_map[0] == 0 && pc->pc_map[1] == 0 &&
			    pc->pc_map[2] == 0) {
				TAILQ_REMOVE(&pmap->pm_pvchunk, pc, pc_list);
				TAILQ_INSERT_TAIL(&pmap->pm_pvchunk, pc,
				    pc_list);
			}
			PV_STAT(atomic_add_long(&pv_entry_count, 1));
			PV_STAT(atomic_subtract_int(&pv_entry_spare, 1));
			return (pv);
		}
	}
	/* No free items, allocate another chunk */
	m = vm_page_alloc(NULL, 0, VM_ALLOC_NORMAL | VM_ALLOC_NOOBJ |
	    VM_ALLOC_WIRED);
	if (m == NULL) {
		if (lockp == NULL) {
			PV_STAT(pc_chunk_tryfail++);
			return (NULL);
		}
		m = reclaim_pv_chunk(pmap, lockp);
		if (m == NULL)
			goto retry;
	}
	PV_STAT(atomic_add_int(&pc_chunk_count, 1));
	PV_STAT(atomic_add_int(&pc_chunk_allocs, 1));
	dump_add_page(m->phys_addr);
	pc = (void *)PHYS_TO_DMAP(m->phys_addr);
	pc->pc_pmap = pmap;
	pc->pc_map[0] = PC_FREE0 & ~1ul;	/* preallocated bit 0 */
	pc->pc_map[1] = PC_FREE1;
	pc->pc_map[2] = PC_FREE2;
	mtx_lock(&pv_chunks_mutex);
	TAILQ_INSERT_TAIL(&pv_chunks, pc, pc_lru);
	mtx_unlock(&pv_chunks_mutex);
	pv = &pc->pc_pventry[0];
	TAILQ_INSERT_HEAD(&pmap->pm_pvchunk, pc, pc_list);
	PV_STAT(atomic_add_long(&pv_entry_count, 1));
	PV_STAT(atomic_add_int(&pv_entry_spare, _NPCPV - 1));
	return (pv);
}

/*
 * Returns the number of one bits within the given PV chunk map element.
 */
static int
popcnt_pc_map_elem(uint64_t elem)
{
	int count;

	/*
	 * This simple method of counting the one bits performs well because
	 * the given element typically contains more zero bits than one bits.
	 */
	count = 0;
	for (; elem != 0; elem &= elem - 1)
		count++;
	return (count);
}

/*
 * Ensure that the number of spare PV entries in the specified pmap meets or
 * exceeds the given count, "needed".
 *
 * The given PV list lock may be released.
 */
static void
reserve_pv_entries(pmap_t pmap, int needed, struct rwlock **lockp)
{
	struct pch new_tail;
	struct pv_chunk *pc;
	int avail, free;
	vm_page_t m;

	rw_assert(&pvh_global_lock, RA_LOCKED);
	PMAP_LOCK_ASSERT(pmap, MA_OWNED);
	KASSERT(lockp != NULL, ("reserve_pv_entries: lockp is NULL"));

	/*
	 * Newly allocated PV chunks must be stored in a private list until
	 * the required number of PV chunks have been allocated.  Otherwise,
	 * reclaim_pv_chunk() could recycle one of these chunks.  In
	 * contrast, these chunks must be added to the pmap upon allocation.
	 */
	TAILQ_INIT(&new_tail);
retry:
	avail = 0;
	TAILQ_FOREACH(pc, &pmap->pm_pvchunk, pc_list) {
		if ((cpu_feature2 & CPUID2_POPCNT) == 0) {
			free = popcnt_pc_map_elem(pc->pc_map[0]);
			free += popcnt_pc_map_elem(pc->pc_map[1]);
			free += popcnt_pc_map_elem(pc->pc_map[2]);
		} else {
			free = popcntq(pc->pc_map[0]);
			free += popcntq(pc->pc_map[1]);
			free += popcntq(pc->pc_map[2]);
		}
		if (free == 0)
			break;
		avail += free;
		if (avail >= needed)
			break;
	}
	for (; avail < needed; avail += _NPCPV) {
		m = vm_page_alloc(NULL, 0, VM_ALLOC_NORMAL | VM_ALLOC_NOOBJ |
		    VM_ALLOC_WIRED);
		if (m == NULL) {
			m = reclaim_pv_chunk(pmap, lockp);
			if (m == NULL)
				goto retry;
		}
		PV_STAT(atomic_add_int(&pc_chunk_count, 1));
		PV_STAT(atomic_add_int(&pc_chunk_allocs, 1));
		dump_add_page(m->phys_addr);
		pc = (void *)PHYS_TO_DMAP(m->phys_addr);
		pc->pc_pmap = pmap;
		pc->pc_map[0] = PC_FREE0;
		pc->pc_map[1] = PC_FREE1;
		pc->pc_map[2] = PC_FREE2;
		TAILQ_INSERT_HEAD(&pmap->pm_pvchunk, pc, pc_list);
		TAILQ_INSERT_TAIL(&new_tail, pc, pc_lru);
		PV_STAT(atomic_add_int(&pv_entry_spare, _NPCPV));
	}
	if (!TAILQ_EMPTY(&new_tail)) {
		mtx_lock(&pv_chunks_mutex);
		TAILQ_CONCAT(&pv_chunks, &new_tail, pc_lru);
		mtx_unlock(&pv_chunks_mutex);
	}
}

/*
 * First find and then remove the pv entry for the specified pmap and virtual
 * address from the specified pv list.  Returns the pv entry if found and NULL
 * otherwise.  This operation can be performed on pv lists for either 4KB or
 * 2MB page mappings.
 */
static __inline pv_entry_t
pmap_pvh_remove(struct md_page *pvh, pmap_t pmap, vm_offset_t va)
{
	pv_entry_t pv;

	rw_assert(&pvh_global_lock, RA_LOCKED);
	TAILQ_FOREACH(pv, &pvh->pv_list, pv_next) {
		if (pmap == PV_PMAP(pv) && va == pv->pv_va) {
			TAILQ_REMOVE(&pvh->pv_list, pv, pv_next);
			pvh->pv_gen++;
			break;
		}
	}
	return (pv);
}

/*
 * After demotion from a 2MB page mapping to 512 4KB page mappings,
 * destroy the pv entry for the 2MB page mapping and reinstantiate the pv
 * entries for each of the 4KB page mappings.
 */
static void
pmap_pv_demote_pde(pmap_t pmap, vm_offset_t va, vm_paddr_t pa,
    struct rwlock **lockp)
{
	struct md_page *pvh;
	struct pv_chunk *pc;
	pv_entry_t pv;
	vm_offset_t va_last;
	vm_page_t m;
	int bit, field;

	rw_assert(&pvh_global_lock, RA_LOCKED);
	PMAP_LOCK_ASSERT(pmap, MA_OWNED);
	KASSERT((pa & PDRMASK) == 0,
	    ("pmap_pv_demote_pde: pa is not 2mpage aligned"));
	CHANGE_PV_LIST_LOCK_TO_PHYS(lockp, pa);

	/*
	 * Transfer the 2mpage's pv entry for this mapping to the first
	 * page's pv list.  Once this transfer begins, the pv list lock
	 * must not be released until the last pv entry is reinstantiated.
	 */
	pvh = pa_to_pvh(pa);
	va = trunc_2mpage(va);
	pv = pmap_pvh_remove(pvh, pmap, va);
	KASSERT(pv != NULL, ("pmap_pv_demote_pde: pv not found"));
	m = PHYS_TO_VM_PAGE(pa);
	TAILQ_INSERT_TAIL(&m->md.pv_list, pv, pv_next);
	m->md.pv_gen++;
	/* Instantiate the remaining NPTEPG - 1 pv entries. */
	PV_STAT(atomic_add_long(&pv_entry_allocs, NPTEPG - 1));
	va_last = va + NBPDR - PAGE_SIZE;
	for (;;) {
		pc = TAILQ_FIRST(&pmap->pm_pvchunk);
		KASSERT(pc->pc_map[0] != 0 || pc->pc_map[1] != 0 ||
		    pc->pc_map[2] != 0, ("pmap_pv_demote_pde: missing spare"));
		for (field = 0; field < _NPCM; field++) {
			while (pc->pc_map[field]) {
				bit = bsfq(pc->pc_map[field]);
				pc->pc_map[field] &= ~(1ul << bit);
				pv = &pc->pc_pventry[field * 64 + bit];
				va += PAGE_SIZE;
				pv->pv_va = va;
				m++;
				KASSERT((m->oflags & VPO_UNMANAGED) == 0,
			    ("pmap_pv_demote_pde: page %p is not managed", m));
				TAILQ_INSERT_TAIL(&m->md.pv_list, pv, pv_next);
				m->md.pv_gen++;
				if (va == va_last)
					goto out;
			}
		}
		TAILQ_REMOVE(&pmap->pm_pvchunk, pc, pc_list);
		TAILQ_INSERT_TAIL(&pmap->pm_pvchunk, pc, pc_list);
	}
out:
	if (pc->pc_map[0] == 0 && pc->pc_map[1] == 0 && pc->pc_map[2] == 0) {
		TAILQ_REMOVE(&pmap->pm_pvchunk, pc, pc_list);
		TAILQ_INSERT_TAIL(&pmap->pm_pvchunk, pc, pc_list);
	}
	PV_STAT(atomic_add_long(&pv_entry_count, NPTEPG - 1));
	PV_STAT(atomic_subtract_int(&pv_entry_spare, NPTEPG - 1));
}

/*
 * After promotion from 512 4KB page mappings to a single 2MB page mapping,
 * replace the many pv entries for the 4KB page mappings by a single pv entry
 * for the 2MB page mapping.
 */
static void
pmap_pv_promote_pde(pmap_t pmap, vm_offset_t va, vm_paddr_t pa,
    struct rwlock **lockp)
{
	struct md_page *pvh;
	pv_entry_t pv;
	vm_offset_t va_last;
	vm_page_t m;

	rw_assert(&pvh_global_lock, RA_LOCKED);
	KASSERT((pa & PDRMASK) == 0,
	    ("pmap_pv_promote_pde: pa is not 2mpage aligned"));
	CHANGE_PV_LIST_LOCK_TO_PHYS(lockp, pa);

	/*
	 * Transfer the first page's pv entry for this mapping to the 2mpage's
	 * pv list.  Aside from avoiding the cost of a call to get_pv_entry(),
	 * a transfer avoids the possibility that get_pv_entry() calls
	 * reclaim_pv_chunk() and that reclaim_pv_chunk() removes one of the
	 * mappings that is being promoted.
	 */
	m = PHYS_TO_VM_PAGE(pa);
	va = trunc_2mpage(va);
	pv = pmap_pvh_remove(&m->md, pmap, va);
	KASSERT(pv != NULL, ("pmap_pv_promote_pde: pv not found"));
	pvh = pa_to_pvh(pa);
	TAILQ_INSERT_TAIL(&pvh->pv_list, pv, pv_next);
	pvh->pv_gen++;
	/* Free the remaining NPTEPG - 1 pv entries. */
	va_last = va + NBPDR - PAGE_SIZE;
	do {
		m++;
		va += PAGE_SIZE;
		pmap_pvh_free(&m->md, pmap, va);
	} while (va < va_last);
}

/*
 * First find and then destroy the pv entry for the specified pmap and virtual
 * address.  This operation can be performed on pv lists for either 4KB or 2MB
 * page mappings.
 */
static void
pmap_pvh_free(struct md_page *pvh, pmap_t pmap, vm_offset_t va)
{
	pv_entry_t pv;

	pv = pmap_pvh_remove(pvh, pmap, va);
	KASSERT(pv != NULL, ("pmap_pvh_free: pv not found"));
	free_pv_entry(pmap, pv);
}

/*
 * Conditionally create the PV entry for a 4KB page mapping if the required
 * memory can be allocated without resorting to reclamation.
 */
static boolean_t
pmap_try_insert_pv_entry(pmap_t pmap, vm_offset_t va, vm_page_t m,
    struct rwlock **lockp)
{
	pv_entry_t pv;

	rw_assert(&pvh_global_lock, RA_LOCKED);
	PMAP_LOCK_ASSERT(pmap, MA_OWNED);
	/* Pass NULL instead of the lock pointer to disable reclamation. */
	if ((pv = get_pv_entry(pmap, NULL)) != NULL) {
		pv->pv_va = va;
		CHANGE_PV_LIST_LOCK_TO_VM_PAGE(lockp, m);
		TAILQ_INSERT_TAIL(&m->md.pv_list, pv, pv_next);
		m->md.pv_gen++;
		return (TRUE);
	} else
		return (FALSE);
}

/*
 * Conditionally create the PV entry for a 2MB page mapping if the required
 * memory can be allocated without resorting to reclamation.
 */
static boolean_t
pmap_pv_insert_pde(pmap_t pmap, vm_offset_t va, vm_paddr_t pa,
    struct rwlock **lockp)
{
	struct md_page *pvh;
	pv_entry_t pv;

	rw_assert(&pvh_global_lock, RA_LOCKED);
	PMAP_LOCK_ASSERT(pmap, MA_OWNED);
	/* Pass NULL instead of the lock pointer to disable reclamation. */
	if ((pv = get_pv_entry(pmap, NULL)) != NULL) {
		pv->pv_va = va;
		CHANGE_PV_LIST_LOCK_TO_PHYS(lockp, pa);
		pvh = pa_to_pvh(pa);
		TAILQ_INSERT_TAIL(&pvh->pv_list, pv, pv_next);
		pvh->pv_gen++;
		return (TRUE);
	} else
		return (FALSE);
}

/*
 * Fills a page table page with mappings to consecutive physical pages.
 */
static void
pmap_fill_ptp(pt_entry_t *firstpte, pt_entry_t newpte)
{
	pt_entry_t *pte;

	for (pte = firstpte; pte < firstpte + NPTEPG; pte++) {
		*pte = newpte;
		newpte += PAGE_SIZE;
	}
}

/*
 * Tries to demote a 2MB page mapping.  If demotion fails, the 2MB page
 * mapping is invalidated.
 */
static boolean_t
pmap_demote_pde(pmap_t pmap, pd_entry_t *pde, vm_offset_t va)
{
	struct rwlock *lock;
	boolean_t rv;

	lock = NULL;
	rv = pmap_demote_pde_locked(pmap, pde, va, &lock);
	if (lock != NULL)
		rw_wunlock(lock);
	return (rv);
}

static boolean_t
pmap_demote_pde_locked(pmap_t pmap, pd_entry_t *pde, vm_offset_t va,
    struct rwlock **lockp)
{
	pd_entry_t newpde, oldpde;
	pt_entry_t *firstpte, newpte, PG_G, PG_A, PG_M;
	vm_paddr_t mptepa;
	vm_page_t mpte;
	struct spglist free;
	int PG_PTE_CACHE;

	PG_G = pmap_global_bit(pmap);
	PG_A = pmap_accessed_bit(pmap);
	PG_M = pmap_modified_bit(pmap);
	PG_PTE_CACHE = pmap_cache_mask(pmap, 0);

	PMAP_LOCK_ASSERT(pmap, MA_OWNED);
	oldpde = *pde;
	KASSERT((oldpde & (PG_PS | PG_V)) == (PG_PS | PG_V),
	    ("pmap_demote_pde: oldpde is missing PG_PS and/or PG_V"));
	if ((oldpde & PG_A) != 0 && (mpte = pmap_lookup_pt_page(pmap, va)) !=
	    NULL)
		pmap_remove_pt_page(pmap, mpte);
	else {
		KASSERT((oldpde & PG_W) == 0,
		    ("pmap_demote_pde: page table page for a wired mapping"
		    " is missing"));

		/*
		 * Invalidate the 2MB page mapping and return "failure" if the
		 * mapping was never accessed or the allocation of the new
		 * page table page fails.  If the 2MB page mapping belongs to
		 * the direct map region of the kernel's address space, then
		 * the page allocation request specifies the highest possible
		 * priority (VM_ALLOC_INTERRUPT).  Otherwise, the priority is
		 * normal.  Page table pages are preallocated for every other
		 * part of the kernel address space, so the direct map region
		 * is the only part of the kernel address space that must be
		 * handled here.
		 */
		if ((oldpde & PG_A) == 0 || (mpte = vm_page_alloc(NULL,
		    pmap_pde_pindex(va), (va >= DMAP_MIN_ADDRESS && va <
		    DMAP_MAX_ADDRESS ? VM_ALLOC_INTERRUPT : VM_ALLOC_NORMAL) |
		    VM_ALLOC_NOOBJ | VM_ALLOC_WIRED)) == NULL) {
			SLIST_INIT(&free);
			pmap_remove_pde(pmap, pde, trunc_2mpage(va), &free,
			    lockp);
			pmap_invalidate_page(pmap, trunc_2mpage(va));
			pmap_free_zero_pages(&free);
			CTR2(KTR_PMAP, "pmap_demote_pde: failure for va %#lx"
			    " in pmap %p", va, pmap);
			return (FALSE);
		}
		if (va < VM_MAXUSER_ADDRESS)
			pmap_resident_count_inc(pmap, 1);
	}
	mptepa = VM_PAGE_TO_PHYS(mpte);
	firstpte = (pt_entry_t *)PHYS_TO_DMAP(mptepa);
	newpde = mptepa | PG_M | PG_A | (oldpde & PG_U) | PG_RW | PG_V;
	KASSERT((oldpde & PG_A) != 0,
	    ("pmap_demote_pde: oldpde is missing PG_A"));
	KASSERT((oldpde & (PG_M | PG_RW)) != PG_RW,
	    ("pmap_demote_pde: oldpde is missing PG_M"));
	newpte = oldpde & ~PG_PS;
	newpte = pmap_swap_pat(pmap, newpte);

	/*
	 * If the page table page is new, initialize it.
	 */
	if (mpte->wire_count == 1) {
		mpte->wire_count = NPTEPG;
		pmap_fill_ptp(firstpte, newpte);
	}
	KASSERT((*firstpte & PG_FRAME) == (newpte & PG_FRAME),
	    ("pmap_demote_pde: firstpte and newpte map different physical"
	    " addresses"));

	/*
	 * If the mapping has changed attributes, update the page table
	 * entries.
	 */
	if ((*firstpte & PG_PTE_PROMOTE) != (newpte & PG_PTE_PROMOTE))
		pmap_fill_ptp(firstpte, newpte);

	/*
	 * The spare PV entries must be reserved prior to demoting the
	 * mapping, that is, prior to changing the PDE.  Otherwise, the state
	 * of the PDE and the PV lists will be inconsistent, which can result
	 * in reclaim_pv_chunk() attempting to remove a PV entry from the
	 * wrong PV list and pmap_pv_demote_pde() failing to find the expected
	 * PV entry for the 2MB page mapping that is being demoted.
	 */
	if ((oldpde & PG_MANAGED) != 0)
		reserve_pv_entries(pmap, NPTEPG - 1, lockp);

	/*
	 * Demote the mapping.  This pmap is locked.  The old PDE has
	 * PG_A set.  If the old PDE has PG_RW set, it also has PG_M
	 * set.  Thus, there is no danger of a race with another
	 * processor changing the setting of PG_A and/or PG_M between
	 * the read above and the store below. 
	 */
	if (workaround_erratum383)
		pmap_update_pde(pmap, va, pde, newpde);
	else
		pde_store(pde, newpde);

	/*
	 * Invalidate a stale recursive mapping of the page table page.
	 */
	if (va >= VM_MAXUSER_ADDRESS)
		pmap_invalidate_page(pmap, (vm_offset_t)vtopte(va));

	/*
	 * Demote the PV entry.
	 */
	if ((oldpde & PG_MANAGED) != 0)
		pmap_pv_demote_pde(pmap, va, oldpde & PG_PS_FRAME, lockp);

	atomic_add_long(&pmap_pde_demotions, 1);
	CTR2(KTR_PMAP, "pmap_demote_pde: success for va %#lx"
	    " in pmap %p", va, pmap);
	return (TRUE);
}

/*
 * pmap_remove_kernel_pde: Remove a kernel superpage mapping.
 */
static void
pmap_remove_kernel_pde(pmap_t pmap, pd_entry_t *pde, vm_offset_t va)
{
	pd_entry_t newpde, PG_A, PG_M;
	vm_paddr_t mptepa;
	vm_page_t mpte;

	PG_A = pmap_accessed_bit(pmap);
	PG_M = pmap_modified_bit(pmap);

	PMAP_LOCK_ASSERT(pmap, MA_OWNED);
	mpte = pmap_lookup_pt_page(pmap, va);
	if (mpte == NULL)
		panic("pmap_remove_kernel_pde: Missing pt page.");

	pmap_remove_pt_page(pmap, mpte);
	mptepa = VM_PAGE_TO_PHYS(mpte);
	newpde = mptepa | PG_M | PG_A | PG_RW | PG_V;

	/*
	 * Initialize the page table page.
	 */
	pagezero((void *)PHYS_TO_DMAP(mptepa));

	/*
	 * Demote the mapping.
	 */
	if (workaround_erratum383)
		pmap_update_pde(pmap, va, pde, newpde);
	else
		pde_store(pde, newpde);

	/*
	 * Invalidate a stale recursive mapping of the page table page.
	 */
	pmap_invalidate_page(pmap, (vm_offset_t)vtopte(va));
}

/*
 * pmap_remove_pde: do the things to unmap a superpage in a process
 */
static int
pmap_remove_pde(pmap_t pmap, pd_entry_t *pdq, vm_offset_t sva,
    struct spglist *free, struct rwlock **lockp)
{
	struct md_page *pvh;
	pd_entry_t oldpde;
	vm_offset_t eva, va;
	vm_page_t m, mpte;
	pt_entry_t PG_G, PG_A, PG_M;

	PG_G = pmap_global_bit(pmap);
	PG_A = pmap_accessed_bit(pmap);
	PG_M = pmap_modified_bit(pmap);

	PMAP_LOCK_ASSERT(pmap, MA_OWNED);
	KASSERT((sva & PDRMASK) == 0,
	    ("pmap_remove_pde: sva is not 2mpage aligned"));
	oldpde = pte_load_clear(pdq);
	if (oldpde & PG_W)
		pmap->pm_stats.wired_count -= NBPDR / PAGE_SIZE;

	/*
	 * Machines that don't support invlpg, also don't support
	 * PG_G.
	 */
	if (oldpde & PG_G)
		pmap_invalidate_page(kernel_pmap, sva);
	pmap_resident_count_dec(pmap, NBPDR / PAGE_SIZE);
	if (oldpde & PG_MANAGED) {
		CHANGE_PV_LIST_LOCK_TO_PHYS(lockp, oldpde & PG_PS_FRAME);
		pvh = pa_to_pvh(oldpde & PG_PS_FRAME);
		pmap_pvh_free(pvh, pmap, sva);
		eva = sva + NBPDR;
		for (va = sva, m = PHYS_TO_VM_PAGE(oldpde & PG_PS_FRAME);
		    va < eva; va += PAGE_SIZE, m++) {
			if ((oldpde & (PG_M | PG_RW)) == (PG_M | PG_RW)) {
				KASSERT((oldpde & PG_RO) == 0,
				    ("readonly modified PDE %#lx", oldpde));
				vm_page_dirty(m);
			}
			if (oldpde & PG_A)
				vm_page_aflag_set(m, PGA_REFERENCED);
			if (TAILQ_EMPTY(&m->md.pv_list) &&
			    TAILQ_EMPTY(&pvh->pv_list))
				vm_page_aflag_clear(m, PGA_WRITEABLE);
		}
	}
	if (pmap == kernel_pmap) {
		pmap_remove_kernel_pde(pmap, pdq, sva);
	} else {
		mpte = pmap_lookup_pt_page(pmap, sva);
		if (mpte != NULL) {
			pmap_remove_pt_page(pmap, mpte);
			pmap_resident_count_dec(pmap, 1);
			KASSERT(mpte->wire_count == NPTEPG,
			    ("pmap_remove_pde: pte page wire count error"));
			mpte->wire_count = 0;
			pmap_add_delayed_free_list(mpte, free, FALSE);
			atomic_subtract_int(&cnt.v_wire_count, 1);
		}
	}
	return (pmap_unuse_pt(pmap, sva, *pmap_pdpe(pmap, sva), free));
}

/*
 * pmap_remove_pte: do the things to unmap a page in a process
 */
static int
pmap_remove_pte(pmap_t pmap, pt_entry_t *ptq, vm_offset_t va, 
    pd_entry_t ptepde, struct spglist *free, struct rwlock **lockp)
{
	struct md_page *pvh;
	pt_entry_t oldpte, PG_A, PG_M;
	vm_page_t m;

	PG_A = pmap_accessed_bit(pmap);
	PG_M = pmap_modified_bit(pmap);

	PMAP_LOCK_ASSERT(pmap, MA_OWNED);
	oldpte = pte_load_clear(ptq);
	if (oldpte & PG_W)
		pmap->pm_stats.wired_count -= 1;
	pmap_resident_count_dec(pmap, 1);
	if (oldpte & PG_MANAGED) {
		m = PHYS_TO_VM_PAGE(oldpte & PG_FRAME);
		if ((oldpte & (PG_M | PG_RW)) == (PG_M | PG_RW)) {
			KASSERT((oldpte & PG_RO) == 0,
			    ("readonly modified PTE %#lx", oldpte));
			vm_page_dirty(m);
		}
		if (oldpte & PG_A)
			vm_page_aflag_set(m, PGA_REFERENCED);
		CHANGE_PV_LIST_LOCK_TO_VM_PAGE(lockp, m);
		pmap_pvh_free(&m->md, pmap, va);
		if (TAILQ_EMPTY(&m->md.pv_list) &&
		    (m->flags & PG_FICTITIOUS) == 0) {
			pvh = pa_to_pvh(VM_PAGE_TO_PHYS(m));
			if (TAILQ_EMPTY(&pvh->pv_list))
				vm_page_aflag_clear(m, PGA_WRITEABLE);
		}
	}
	return (pmap_unuse_pt(pmap, va, ptepde, free));
}

/*
 * Remove a single page from a process address space
 */
static void
pmap_remove_page(pmap_t pmap, vm_offset_t va, pd_entry_t *pde,
    struct spglist *free)
{
	struct rwlock *lock;
	pt_entry_t *pte;

	PMAP_LOCK_ASSERT(pmap, MA_OWNED);
	if ((*pde & PG_V) == 0)
		return;
	pte = pmap_pde_to_pte(pde, va);
	if ((*pte & PG_V) == 0)
		return;
	lock = NULL;
	pmap_remove_pte(pmap, pte, va, *pde, free, &lock);
	if (lock != NULL)
		rw_wunlock(lock);
	pmap_invalidate_page(pmap, va);
}

/*
 *	Remove the given range of addresses from the specified map.
 *
 *	It is assumed that the start and end are properly
 *	rounded to the page size.
 */
void
pmap_remove(pmap_t pmap, vm_offset_t sva, vm_offset_t eva)
{
	struct rwlock *lock;
	vm_offset_t va, va_next;
	pml4_entry_t *pml4e;
	pdp_entry_t *pdpe;
	pd_entry_t ptpaddr, *pde;
	pt_entry_t *pte, PG_G;
	struct spglist free;
	int anyvalid;

	PG_G = pmap_global_bit(pmap);

	/*
	 * Perform an unsynchronized read.  This is, however, safe.
	 */
	if (pmap->pm_stats.resident_count == 0)
		return;

	anyvalid = 0;
	SLIST_INIT(&free);

	rw_rlock(&pvh_global_lock);
	PMAP_LOCK(pmap);

	/*
	 * special handling of removing one page.  a very
	 * common operation and easy to short circuit some
	 * code.
	 */
	if (sva + PAGE_SIZE == eva) {
		pde = pmap_pde(pmap, sva);
		if (pde && (*pde & PG_PS) == 0) {
			pmap_remove_page(pmap, sva, pde, &free);
			goto out;
		}
	}

	lock = NULL;
	for (; sva < eva; sva = va_next) {

		if (pmap->pm_stats.resident_count == 0)
			break;

		pml4e = pmap_pml4e(pmap, sva);
		if ((*pml4e & PG_V) == 0) {
			va_next = (sva + NBPML4) & ~PML4MASK;
			if (va_next < sva)
				va_next = eva;
			continue;
		}

		pdpe = pmap_pml4e_to_pdpe(pml4e, sva);
		if ((*pdpe & PG_V) == 0) {
			va_next = (sva + NBPDP) & ~PDPMASK;
			if (va_next < sva)
				va_next = eva;
			continue;
		}

		/*
		 * Calculate index for next page table.
		 */
		va_next = (sva + NBPDR) & ~PDRMASK;
		if (va_next < sva)
			va_next = eva;

		pde = pmap_pdpe_to_pde(pdpe, sva);
		ptpaddr = *pde;

		/*
		 * Weed out invalid mappings.
		 */
		if (ptpaddr == 0)
			continue;

		/*
		 * Check for large page.
		 */
		if ((ptpaddr & PG_PS) != 0) {
			/*
			 * Are we removing the entire large page?  If not,
			 * demote the mapping and fall through.
			 */
			if (sva + NBPDR == va_next && eva >= va_next) {
				/*
				 * The TLB entry for a PG_G mapping is
				 * invalidated by pmap_remove_pde().
				 */
				if ((ptpaddr & PG_G) == 0)
					anyvalid = 1;
				pmap_remove_pde(pmap, pde, sva, &free, &lock);
				continue;
			} else if (!pmap_demote_pde_locked(pmap, pde, sva,
			    &lock)) {
				/* The large page mapping was destroyed. */
				continue;
			} else
				ptpaddr = *pde;
		}

		/*
		 * Limit our scan to either the end of the va represented
		 * by the current page table page, or to the end of the
		 * range being removed.
		 */
		if (va_next > eva)
			va_next = eva;

		va = va_next;
		for (pte = pmap_pde_to_pte(pde, sva); sva != va_next; pte++,
		    sva += PAGE_SIZE) {
			if (*pte == 0) {
				if (va != va_next) {
					pmap_invalidate_range(pmap, va, sva);
					va = va_next;
				}
				continue;
			}
			if ((*pte & PG_G) == 0)
				anyvalid = 1;
			else if (va == va_next)
				va = sva;
			if (pmap_remove_pte(pmap, pte, sva, ptpaddr, &free,
			    &lock)) {
				sva += PAGE_SIZE;
				break;
			}
		}
		if (va != va_next)
			pmap_invalidate_range(pmap, va, sva);
	}
	if (lock != NULL)
		rw_wunlock(lock);
out:
	if (anyvalid)
		pmap_invalidate_all(pmap);
	rw_runlock(&pvh_global_lock);	
	PMAP_UNLOCK(pmap);
	pmap_free_zero_pages(&free);
}

/*
 *	Routine:	pmap_remove_all
 *	Function:
 *		Removes this physical page from
 *		all physical maps in which it resides.
 *		Reflects back modify bits to the pager.
 *
 *	Notes:
 *		Original versions of this routine were very
 *		inefficient because they iteratively called
 *		pmap_remove (slow...)
 */

void
pmap_remove_all(vm_page_t m)
{
	struct md_page *pvh;
	pv_entry_t pv;
	pmap_t pmap;
	pt_entry_t *pte, tpte, PG_A, PG_M;
	pd_entry_t *pde;
	vm_offset_t va;
	struct spglist free;

	KASSERT((m->oflags & VPO_UNMANAGED) == 0,
	    ("pmap_remove_all: page %p is not managed", m));
	SLIST_INIT(&free);
	rw_wlock(&pvh_global_lock);
	if ((m->flags & PG_FICTITIOUS) != 0)
		goto small_mappings;
	pvh = pa_to_pvh(VM_PAGE_TO_PHYS(m));
	while ((pv = TAILQ_FIRST(&pvh->pv_list)) != NULL) {
		pmap = PV_PMAP(pv);
		PMAP_LOCK(pmap);
		va = pv->pv_va;
		pde = pmap_pde(pmap, va);
		(void)pmap_demote_pde(pmap, pde, va);
		PMAP_UNLOCK(pmap);
	}
small_mappings:
	while ((pv = TAILQ_FIRST(&m->md.pv_list)) != NULL) {
		pmap = PV_PMAP(pv);
		PMAP_LOCK(pmap);
		PG_A = pmap_accessed_bit(pmap);
		PG_M = pmap_modified_bit(pmap);
		pmap_resident_count_dec(pmap, 1);
		pde = pmap_pde(pmap, pv->pv_va);
		KASSERT((*pde & PG_PS) == 0, ("pmap_remove_all: found"
		    " a 2mpage in page %p's pv list", m));
		pte = pmap_pde_to_pte(pde, pv->pv_va);
		tpte = pte_load_clear(pte);
		if (tpte & PG_W)
			pmap->pm_stats.wired_count--;
		if (tpte & PG_A)
			vm_page_aflag_set(m, PGA_REFERENCED);

		/*
		 * Update the vm_page_t clean and reference bits.
		 */
		if ((tpte & (PG_M | PG_RW)) == (PG_M | PG_RW)) {
			KASSERT((tpte & PG_RO) == 0,
			    ("readonly modified PTE %#lx", tpte));
			vm_page_dirty(m);
		}
		pmap_unuse_pt(pmap, pv->pv_va, *pde, &free);
		pmap_invalidate_page(pmap, pv->pv_va);
		TAILQ_REMOVE(&m->md.pv_list, pv, pv_next);
		m->md.pv_gen++;
		free_pv_entry(pmap, pv);
		PMAP_UNLOCK(pmap);
	}
	vm_page_aflag_clear(m, PGA_WRITEABLE);
	rw_wunlock(&pvh_global_lock);
	pmap_free_zero_pages(&free);
}

/*
 * pmap_protect_pde: do the things to protect a 2mpage in a process
 */
static boolean_t
pmap_protect_pde(pmap_t pmap, pd_entry_t *pde, vm_offset_t sva, vm_prot_t prot)
{
	pd_entry_t newpde, oldpde;
	vm_offset_t eva, va;
	vm_page_t m;
	boolean_t anychanged;
	pt_entry_t PG_G, PG_M;

	PG_G = pmap_global_bit(pmap);
	PG_M = pmap_modified_bit(pmap);

	PMAP_LOCK_ASSERT(pmap, MA_OWNED);
	KASSERT((sva & PDRMASK) == 0,
	    ("pmap_protect_pde: sva is not 2mpage aligned"));
	anychanged = FALSE;
retry:
	oldpde = newpde = *pde;
	if (oldpde & PG_MANAGED) {
		eva = sva + NBPDR;
		for (va = sva, m = PHYS_TO_VM_PAGE(oldpde & PG_PS_FRAME);
		    va < eva; va += PAGE_SIZE, m++)
			if ((oldpde & (PG_M | PG_RW)) == (PG_M | PG_RW)) {
				KASSERT((oldpde & PG_RO) == 0,
				    ("readonly modified PDE %#lx", oldpde));
				vm_page_dirty(m);
			}
	}
	if ((prot & VM_PROT_WRITE) == 0) {
		newpde &= ~(PG_RW | PG_M);
		if (pmap_emulate_ad_bits(pmap))
			newpde |= PG_RO;
	}
	if ((prot & VM_PROT_EXECUTE) == 0)
		newpde |= pg_nx;
	if (newpde != oldpde) {
		if (!atomic_cmpset_long(pde, oldpde, newpde))
			goto retry;
		if (oldpde & PG_G)
			pmap_invalidate_page(pmap, sva);
		else
			anychanged = TRUE;
	}
	return (anychanged);
}

/*
 *	Set the physical protection on the
 *	specified range of this map as requested.
 */
void
pmap_protect(pmap_t pmap, vm_offset_t sva, vm_offset_t eva, vm_prot_t prot)
{
	vm_offset_t va_next;
	pml4_entry_t *pml4e;
	pdp_entry_t *pdpe;
	pd_entry_t ptpaddr, *pde;
	pt_entry_t *pte, PG_G, PG_M;
	boolean_t anychanged, pv_lists_locked;

	PG_G = pmap_global_bit(pmap);
	PG_M = pmap_modified_bit(pmap);

	if ((prot & VM_PROT_READ) == VM_PROT_NONE) {
		pmap_remove(pmap, sva, eva);
		return;
	}

	if ((prot & (VM_PROT_WRITE|VM_PROT_EXECUTE)) ==
	    (VM_PROT_WRITE|VM_PROT_EXECUTE))
		return;

	pv_lists_locked = FALSE;
resume:
	anychanged = FALSE;

	PMAP_LOCK(pmap);
	for (; sva < eva; sva = va_next) {

		pml4e = pmap_pml4e(pmap, sva);
		if ((*pml4e & PG_V) == 0) {
			va_next = (sva + NBPML4) & ~PML4MASK;
			if (va_next < sva)
				va_next = eva;
			continue;
		}

		pdpe = pmap_pml4e_to_pdpe(pml4e, sva);
		if ((*pdpe & PG_V) == 0) {
			va_next = (sva + NBPDP) & ~PDPMASK;
			if (va_next < sva)
				va_next = eva;
			continue;
		}

		va_next = (sva + NBPDR) & ~PDRMASK;
		if (va_next < sva)
			va_next = eva;

		pde = pmap_pdpe_to_pde(pdpe, sva);
		ptpaddr = *pde;

		/*
		 * Weed out invalid mappings.
		 */
		if (ptpaddr == 0)
			continue;

		/*
		 * Check for large page.
		 */
		if ((ptpaddr & PG_PS) != 0) {
			/*
			 * Are we protecting the entire large page?  If not,
			 * demote the mapping and fall through.
			 */
			if (sva + NBPDR == va_next && eva >= va_next) {
				/*
				 * The TLB entry for a PG_G mapping is
				 * invalidated by pmap_protect_pde().
				 */
				if (pmap_protect_pde(pmap, pde, sva, prot))
					anychanged = TRUE;
				continue;
			} else {
				if (!pv_lists_locked) {
					pv_lists_locked = TRUE;
					if (!rw_try_rlock(&pvh_global_lock)) {
						if (anychanged)
							pmap_invalidate_all(
							    pmap);
						PMAP_UNLOCK(pmap);
						rw_rlock(&pvh_global_lock);
						goto resume;
					}
				}
				if (!pmap_demote_pde(pmap, pde, sva)) {
					/*
					 * The large page mapping was
					 * destroyed.
					 */
					continue;
				}
			}
		}

		if (va_next > eva)
			va_next = eva;

		for (pte = pmap_pde_to_pte(pde, sva); sva != va_next; pte++,
		    sva += PAGE_SIZE) {
			pt_entry_t obits, pbits;
			vm_page_t m;

retry:
			obits = pbits = *pte;
			if ((pbits & PG_V) == 0)
				continue;

			if ((prot & VM_PROT_WRITE) == 0) {
				if ((pbits & (PG_MANAGED | PG_M | PG_RW)) ==
				    (PG_MANAGED | PG_M | PG_RW)) {
					KASSERT((pbits & PG_RO) == 0,
					    ("readonly modified PTE %#lx",
					    pbits));
					m = PHYS_TO_VM_PAGE(pbits & PG_FRAME);
					vm_page_dirty(m);
				}
				pbits &= ~(PG_RW | PG_M);
				if (pmap_emulate_ad_bits(pmap))
					pbits |= PG_RO;
			}
			if ((prot & VM_PROT_EXECUTE) == 0)
				pbits |= pg_nx;

			if (pbits != obits) {
				if (!atomic_cmpset_long(pte, obits, pbits))
					goto retry;
				if (obits & PG_G)
					pmap_invalidate_page(pmap, sva);
				else
					anychanged = TRUE;
			}
		}
	}
	if (anychanged)
		pmap_invalidate_all(pmap);
	if (pv_lists_locked)
		rw_runlock(&pvh_global_lock);
	PMAP_UNLOCK(pmap);
}

/*
 * Tries to promote the 512, contiguous 4KB page mappings that are within a
 * single page table page (PTP) to a single 2MB page mapping.  For promotion
 * to occur, two conditions must be met: (1) the 4KB page mappings must map
 * aligned, contiguous physical memory and (2) the 4KB page mappings must have
 * identical characteristics. 
 */
static void
pmap_promote_pde(pmap_t pmap, pd_entry_t *pde, vm_offset_t va,
    struct rwlock **lockp)
{
	pd_entry_t newpde;
	pt_entry_t *firstpte, oldpte, pa, *pte, PG_G, PG_A, PG_M;
	vm_offset_t oldpteva;
	vm_page_t mpte;
	int PG_PTE_CACHE;

	PG_G = pmap_global_bit(pmap);
	PG_A = pmap_accessed_bit(pmap);
	PG_M = pmap_modified_bit(pmap);
	PG_PTE_CACHE = pmap_cache_mask(pmap, 0);

	PMAP_LOCK_ASSERT(pmap, MA_OWNED);

	/*
	 * Examine the first PTE in the specified PTP.  Abort if this PTE is
	 * either invalid, unused, or does not map the first 4KB physical page
	 * within a 2MB page. 
	 */
	firstpte = (pt_entry_t *)PHYS_TO_DMAP(*pde & PG_FRAME);
setpde:
	newpde = *firstpte;
	if ((newpde & ((PG_FRAME & PDRMASK) | PG_A | PG_V)) != (PG_A | PG_V)) {
		atomic_add_long(&pmap_pde_p_failures, 1);
		CTR2(KTR_PMAP, "pmap_promote_pde: failure for va %#lx"
		    " in pmap %p", va, pmap);
		return;
	}
	if ((newpde & (PG_M | PG_RW)) == PG_RW) {
		KASSERT(!pmap_emulate_ad_bits(pmap),
		    ("invalid RW/M bits for dirty bit emulation %#lx", newpde));
		/*
		 * When PG_M is already clear, PG_RW can be cleared without
		 * a TLB invalidation.
		 */
		if (!atomic_cmpset_long(firstpte, newpde, newpde & ~PG_RW))
			goto setpde;
		newpde &= ~PG_RW;
	}

	/*
	 * Examine each of the other PTEs in the specified PTP.  Abort if this
	 * PTE maps an unexpected 4KB physical page or does not have identical
	 * characteristics to the first PTE.
	 */
	pa = (newpde & (PG_PS_FRAME | PG_A | PG_V)) + NBPDR - PAGE_SIZE;
	for (pte = firstpte + NPTEPG - 1; pte > firstpte; pte--) {
setpte:
		oldpte = *pte;
		if ((oldpte & (PG_FRAME | PG_A | PG_V)) != pa) {
			atomic_add_long(&pmap_pde_p_failures, 1);
			CTR2(KTR_PMAP, "pmap_promote_pde: failure for va %#lx"
			    " in pmap %p", va, pmap);
			return;
		}
		if ((oldpte & (PG_M | PG_RW)) == PG_RW) {
			KASSERT(!pmap_emulate_ad_bits(pmap),
			    ("invalid RW/M bits for dirty bit emulation %#lx",
			    oldpte));
			/*
			 * When PG_M is already clear, PG_RW can be cleared
			 * without a TLB invalidation.
			 */
			if (!atomic_cmpset_long(pte, oldpte, oldpte & ~PG_RW))
				goto setpte;
			oldpte &= ~PG_RW;
			oldpteva = (oldpte & PG_FRAME & PDRMASK) |
			    (va & ~PDRMASK);
			CTR2(KTR_PMAP, "pmap_promote_pde: protect for va %#lx"
			    " in pmap %p", oldpteva, pmap);
		}
		if ((oldpte & PG_PTE_PROMOTE) != (newpde & PG_PTE_PROMOTE)) {
			atomic_add_long(&pmap_pde_p_failures, 1);
			CTR2(KTR_PMAP, "pmap_promote_pde: failure for va %#lx"
			    " in pmap %p", va, pmap);
			return;
		}
		pa -= PAGE_SIZE;
	}

	/*
	 * Save the page table page in its current state until the PDE
	 * mapping the superpage is demoted by pmap_demote_pde() or
	 * destroyed by pmap_remove_pde(). 
	 */
	mpte = PHYS_TO_VM_PAGE(*pde & PG_FRAME);
	KASSERT(mpte >= vm_page_array &&
	    mpte < &vm_page_array[vm_page_array_size],
	    ("pmap_promote_pde: page table page is out of range"));
	KASSERT(mpte->pindex == pmap_pde_pindex(va),
	    ("pmap_promote_pde: page table page's pindex is wrong"));
	if (pmap_insert_pt_page(pmap, mpte)) {
		atomic_add_long(&pmap_pde_p_failures, 1);
		CTR2(KTR_PMAP,
		    "pmap_promote_pde: failure for va %#lx in pmap %p", va,
		    pmap);
		return;
	}

	/*
	 * Promote the pv entries.
	 */
	if ((newpde & PG_MANAGED) != 0)
		pmap_pv_promote_pde(pmap, va, newpde & PG_PS_FRAME, lockp);

	/*
	 * Propagate the PAT index to its proper position.
	 */
	newpde = pmap_swap_pat(pmap, newpde);

	/*
	 * Map the superpage.
	 */
	if (workaround_erratum383)
		pmap_update_pde(pmap, va, pde, PG_PS | newpde);
	else
		pde_store(pde, PG_PS | newpde);

	atomic_add_long(&pmap_pde_promotions, 1);
	CTR2(KTR_PMAP, "pmap_promote_pde: success for va %#lx"
	    " in pmap %p", va, pmap);
}

static __inline boolean_t
pmap_writeable_mapping(pmap_t pmap, pt_entry_t pte)
{

	return ((pte & PG_RW) != 0 ||
		(pmap_emulate_ad_bits(pmap) && (pte & PG_RO) == 0));
}

/*
 *	Insert the given physical page (p) at
 *	the specified virtual address (v) in the
 *	target physical map with the protection requested.
 *
 *	If specified, the page will be wired down, meaning
 *	that the related pte can not be reclaimed.
 *
 *	NB:  This is the only routine which MAY NOT lazy-evaluate
 *	or lose information.  That is, this routine must actually
 *	insert this page into the given map NOW.
 */
void
pmap_enter(pmap_t pmap, vm_offset_t va, vm_prot_t access, vm_page_t m,
    vm_prot_t prot, boolean_t wired)
{
	struct rwlock *lock;
	pd_entry_t *pde;
	pt_entry_t *pte, PG_G, PG_A, PG_M;
	pt_entry_t newpte, origpte;
	pv_entry_t pv;
	vm_paddr_t opa, pa;
	vm_page_t mpte, om;

	PG_G = pmap_global_bit(pmap);
	PG_A = pmap_accessed_bit(pmap);
	PG_M = pmap_modified_bit(pmap);

	va = trunc_page(va);
	KASSERT(va <= VM_MAX_KERNEL_ADDRESS, ("pmap_enter: toobig"));
	KASSERT(va < UPT_MIN_ADDRESS || va >= UPT_MAX_ADDRESS,
	    ("pmap_enter: invalid to pmap_enter page table pages (va: 0x%lx)",
	    va));
	KASSERT((m->oflags & VPO_UNMANAGED) != 0 || va < kmi.clean_sva ||
	    va >= kmi.clean_eva,
	    ("pmap_enter: managed mapping within the clean submap"));
	if ((m->oflags & VPO_UNMANAGED) == 0 && !vm_page_xbusied(m))
		VM_OBJECT_ASSERT_WLOCKED(m->object);
	pa = VM_PAGE_TO_PHYS(m);
	newpte = (pt_entry_t)(pa | PG_A | PG_V);
	if ((access & VM_PROT_WRITE) != 0)
		newpte |= PG_M;
	if ((prot & VM_PROT_WRITE) != 0)
		newpte |= PG_RW;
	KASSERT((newpte & (PG_M | PG_RW)) != PG_M,
	    ("pmap_enter: access includes VM_PROT_WRITE but prot doesn't"));
	if ((prot & VM_PROT_EXECUTE) == 0)
		newpte |= pg_nx;
	if (wired)
		newpte |= PG_W;
	if (va < VM_MAXUSER_ADDRESS)
		newpte |= PG_U;
	if (pmap == kernel_pmap)
		newpte |= PG_G;
	newpte |= pmap_cache_bits(pmap, m->md.pat_mode, 0);

	if (pmap_emulate_ad_bits(pmap)) {
		/*
		 * Set modified bit gratuitously for writeable mappings if
		 * the page is unmanaged. We do not want to take a fault
		 * to do the dirty bit accounting for these mappings.
		 */
		if ((m->oflags & VPO_UNMANAGED) != 0) {
			if ((newpte & PG_RW) != 0)
				newpte |= PG_M;
		}

		/*
		 * Dirty bit emulation enforces the following PG_RW behavior:
		 * - if PG_RW = 1 then PG_M = 1
		 * - if PG_RW = 0 then PG_M = 0
		 *
		 * If PG_RW = 0 then there are two possibilities:
		 * - the mapping is permanently readonly (PG_RO = 1)
		 * - the mapping is temporarily readonly for dirty bit emulation
		 */
		if ((newpte & PG_RW) == 0)
			newpte |= PG_RO;
		else if ((newpte & PG_M) == 0)
			newpte &= ~PG_RW;

		if (((newpte & (PG_M | PG_RW)) != (PG_M | PG_RW)) &&
		    ((newpte & (PG_M | PG_RW)) != 0)) {
			panic("pmap_enter: invalid rw/modified bits for "
			      "dirty bit emulation %#lx", newpte);
		}
	}

	mpte = NULL;

	lock = NULL;
	rw_rlock(&pvh_global_lock);
	PMAP_LOCK(pmap);

	/*
	 * In the case that a page table page is not
	 * resident, we are creating it here.
	 */
retry:
	pde = pmap_pde(pmap, va);
	if (pde != NULL && (*pde & PG_V) != 0 && ((*pde & PG_PS) == 0 ||
	    pmap_demote_pde_locked(pmap, pde, va, &lock))) {
		pte = pmap_pde_to_pte(pde, va);
		if (va < VM_MAXUSER_ADDRESS && mpte == NULL) {
			mpte = PHYS_TO_VM_PAGE(*pde & PG_FRAME);
			mpte->wire_count++;
		}
	} else if (va < VM_MAXUSER_ADDRESS) {
		/*
		 * Here if the pte page isn't mapped, or if it has been
		 * deallocated.
		 */
		mpte = _pmap_allocpte(pmap, pmap_pde_pindex(va), &lock);
		goto retry;
	} else
		panic("pmap_enter: invalid page directory va=%#lx", va);

	origpte = *pte;

	/*
	 * Is the specified virtual address already mapped?
	 */
	if ((origpte & PG_V) != 0) {
		/*
		 * Wiring change, just update stats. We don't worry about
		 * wiring PT pages as they remain resident as long as there
		 * are valid mappings in them. Hence, if a user page is wired,
		 * the PT page will be also.
		 */
		if ((newpte & PG_W) != 0 && (origpte & PG_W) == 0)
			pmap->pm_stats.wired_count++;
		else if ((newpte & PG_W) == 0 && (origpte & PG_W) != 0)
			pmap->pm_stats.wired_count--;

		/*
		 * Remove the extra PT page reference.
		 */
		if (mpte != NULL) {
			mpte->wire_count--;
			KASSERT(mpte->wire_count > 0,
			    ("pmap_enter: missing reference to page table page,"
			     " va: 0x%lx", va));
		}

		/*
		 * Has the physical page changed?
		 */
		opa = origpte & PG_FRAME;
		if (opa == pa) {
			/*
			 * No, might be a protection or wiring change.
			 */
			if ((origpte & PG_MANAGED) != 0) {
				newpte |= PG_MANAGED;
				if (pmap_writeable_mapping(pmap, newpte))
					vm_page_aflag_set(m, PGA_WRITEABLE);
			}
			if (((origpte ^ newpte) & ~(PG_M | PG_A)) == 0)
				goto unchanged;
			goto validate;
		}
	} else {
		/*
		 * Increment the counters.
		 */
		if ((newpte & PG_W) != 0)
			pmap->pm_stats.wired_count++;
		pmap_resident_count_inc(pmap, 1);
	}

	/*
	 * Enter on the PV list if part of our managed memory.
	 */
	if ((m->oflags & VPO_UNMANAGED) == 0) {
		newpte |= PG_MANAGED;
		pv = get_pv_entry(pmap, &lock);
		pv->pv_va = va;
		CHANGE_PV_LIST_LOCK_TO_PHYS(&lock, pa);
		TAILQ_INSERT_TAIL(&m->md.pv_list, pv, pv_next);
		m->md.pv_gen++;
		if (pmap_writeable_mapping(pmap, newpte))
			vm_page_aflag_set(m, PGA_WRITEABLE);
	}

	/*
	 * Update the PTE.
	 */
	if ((origpte & PG_V) != 0) {
validate:
		origpte = pte_load_store(pte, newpte);
		opa = origpte & PG_FRAME;
		if (opa != pa) {
			if ((origpte & PG_MANAGED) != 0) {
				om = PHYS_TO_VM_PAGE(opa);
				if ((origpte & (PG_M | PG_RW)) == (PG_M |
				    PG_RW)) {
					KASSERT((origpte & PG_RO) == 0,
					    ("readonly modified PTE %#lx",
					    origpte));
					vm_page_dirty(om);
				}
				if ((origpte & PG_A) != 0)
					vm_page_aflag_set(om, PGA_REFERENCED);
				CHANGE_PV_LIST_LOCK_TO_PHYS(&lock, opa);
				pmap_pvh_free(&om->md, pmap, va);
				if ((om->aflags & PGA_WRITEABLE) != 0 &&
				    TAILQ_EMPTY(&om->md.pv_list) &&
				    ((om->flags & PG_FICTITIOUS) != 0 ||
				    TAILQ_EMPTY(&pa_to_pvh(opa)->pv_list)))
					vm_page_aflag_clear(om, PGA_WRITEABLE);
			}
		} else if ((newpte & PG_M) == 0 && (origpte & (PG_M |
		    PG_RW)) == (PG_M | PG_RW)) {
			if ((origpte & PG_MANAGED) != 0) {
				KASSERT((origpte & PG_RO) == 0,
				    ("readonly modified PTE %#lx", origpte));
				vm_page_dirty(m);
			}

			/*
			 * Although the PTE may still have PG_RW set, TLB
			 * invalidation may nonetheless be required because
			 * the PTE no longer has PG_M set.
			 */
		} else if ((origpte & PG_NX) != 0 || (newpte & PG_NX) == 0) {
			/*
			 * This PTE change does not require TLB invalidation.
			 */
			goto unchanged;
		}
		if ((origpte & PG_A) != 0)
			pmap_invalidate_page(pmap, va);
	} else
		pte_store(pte, newpte);

unchanged:

	/*
	 * If both the page table page and the reservation are fully
	 * populated, then attempt promotion.
	 */
	if ((mpte == NULL || mpte->wire_count == NPTEPG) &&
	    pmap_ps_enabled(pmap) &&
	    (m->flags & PG_FICTITIOUS) == 0 &&
	    vm_reserv_level_iffullpop(m) == 0)
		pmap_promote_pde(pmap, pde, va, &lock);

	if (lock != NULL)
		rw_wunlock(lock);
	rw_runlock(&pvh_global_lock);
	PMAP_UNLOCK(pmap);
}

/*
 * Tries to create a 2MB page mapping.  Returns TRUE if successful and FALSE
 * otherwise.  Fails if (1) a page table page cannot be allocated without
 * blocking, (2) a mapping already exists at the specified virtual address, or
 * (3) a pv entry cannot be allocated without reclaiming another pv entry. 
 */
static boolean_t
pmap_enter_pde(pmap_t pmap, vm_offset_t va, vm_page_t m, vm_prot_t prot,
    struct rwlock **lockp)
{
	pd_entry_t *pde, newpde;
	vm_page_t mpde;
	struct spglist free;

	rw_assert(&pvh_global_lock, RA_LOCKED);
	PMAP_LOCK_ASSERT(pmap, MA_OWNED);

	/*
	 * Software emulation of the accessed bit requires that if PG_V is set
	 * then PG_A is also set. Therefore we defer setting up the mapping
	 * until the process actually tries to access it.
	 */
	if (pmap_emulate_ad_bits(pmap))
		return (FALSE);

	if ((mpde = pmap_allocpde(pmap, va, NULL)) == NULL) {
		CTR2(KTR_PMAP, "pmap_enter_pde: failure for va %#lx"
		    " in pmap %p", va, pmap);
		return (FALSE);
	}
	pde = (pd_entry_t *)PHYS_TO_DMAP(VM_PAGE_TO_PHYS(mpde));
	pde = &pde[pmap_pde_index(va)];
	if ((*pde & PG_V) != 0) {
		KASSERT(mpde->wire_count > 1,
		    ("pmap_enter_pde: mpde's wire count is too low"));
		mpde->wire_count--;
		CTR2(KTR_PMAP, "pmap_enter_pde: failure for va %#lx"
		    " in pmap %p", va, pmap);
		return (FALSE);
	}
	newpde = VM_PAGE_TO_PHYS(m) | pmap_cache_bits(pmap, m->md.pat_mode, 1) |
	    PG_PS | PG_V;
	if ((m->oflags & VPO_UNMANAGED) == 0) {
		newpde |= PG_MANAGED;

		/*
		 * Abort this mapping if its PV entry could not be created.
		 */
		if (!pmap_pv_insert_pde(pmap, va, VM_PAGE_TO_PHYS(m),
		    lockp)) {
			SLIST_INIT(&free);
			if (pmap_unwire_ptp(pmap, va, mpde, &free)) {
				pmap_invalidate_page(pmap, va);
				pmap_free_zero_pages(&free);
			}
			CTR2(KTR_PMAP, "pmap_enter_pde: failure for va %#lx"
			    " in pmap %p", va, pmap);
			return (FALSE);
		}
	}
	if ((prot & VM_PROT_EXECUTE) == 0)
		newpde |= pg_nx;
	if (va < VM_MAXUSER_ADDRESS)
		newpde |= PG_U;

	/*
	 * Increment counters.
	 */
	pmap_resident_count_inc(pmap, NBPDR / PAGE_SIZE);

	/*
	 * Map the superpage.
	 */
	pde_store(pde, newpde);

	atomic_add_long(&pmap_pde_mappings, 1);
	CTR2(KTR_PMAP, "pmap_enter_pde: success for va %#lx"
	    " in pmap %p", va, pmap);
	return (TRUE);
}

/*
 * Maps a sequence of resident pages belonging to the same object.
 * The sequence begins with the given page m_start.  This page is
 * mapped at the given virtual address start.  Each subsequent page is
 * mapped at a virtual address that is offset from start by the same
 * amount as the page is offset from m_start within the object.  The
 * last page in the sequence is the page with the largest offset from
 * m_start that can be mapped at a virtual address less than the given
 * virtual address end.  Not every virtual page between start and end
 * is mapped; only those for which a resident page exists with the
 * corresponding offset from m_start are mapped.
 */
void
pmap_enter_object(pmap_t pmap, vm_offset_t start, vm_offset_t end,
    vm_page_t m_start, vm_prot_t prot)
{
	struct rwlock *lock;
	vm_offset_t va;
	vm_page_t m, mpte;
	vm_pindex_t diff, psize;

	VM_OBJECT_ASSERT_LOCKED(m_start->object);

	psize = atop(end - start);
	mpte = NULL;
	m = m_start;
	lock = NULL;
	rw_rlock(&pvh_global_lock);
	PMAP_LOCK(pmap);
	while (m != NULL && (diff = m->pindex - m_start->pindex) < psize) {
		va = start + ptoa(diff);
		if ((va & PDRMASK) == 0 && va + NBPDR <= end &&
		    (VM_PAGE_TO_PHYS(m) & PDRMASK) == 0 &&
		    pmap_ps_enabled(pmap) &&
		    vm_reserv_level_iffullpop(m) == 0 &&
		    pmap_enter_pde(pmap, va, m, prot, &lock))
			m = &m[NBPDR / PAGE_SIZE - 1];
		else
			mpte = pmap_enter_quick_locked(pmap, va, m, prot,
			    mpte, &lock);
		m = TAILQ_NEXT(m, listq);
	}
	if (lock != NULL)
		rw_wunlock(lock);
	rw_runlock(&pvh_global_lock);
	PMAP_UNLOCK(pmap);
}

/*
 * this code makes some *MAJOR* assumptions:
 * 1. Current pmap & pmap exists.
 * 2. Not wired.
 * 3. Read access.
 * 4. No page table pages.
 * but is *MUCH* faster than pmap_enter...
 */

void
pmap_enter_quick(pmap_t pmap, vm_offset_t va, vm_page_t m, vm_prot_t prot)
{
	struct rwlock *lock;

	lock = NULL;
	rw_rlock(&pvh_global_lock);
	PMAP_LOCK(pmap);
	(void)pmap_enter_quick_locked(pmap, va, m, prot, NULL, &lock);
	if (lock != NULL)
		rw_wunlock(lock);
	rw_runlock(&pvh_global_lock);
	PMAP_UNLOCK(pmap);
}

static vm_page_t
pmap_enter_quick_locked(pmap_t pmap, vm_offset_t va, vm_page_t m,
    vm_prot_t prot, vm_page_t mpte, struct rwlock **lockp)
{
	struct spglist free;
	pt_entry_t *pte;
	vm_paddr_t pa;

	KASSERT(va < kmi.clean_sva || va >= kmi.clean_eva ||
	    (m->oflags & VPO_UNMANAGED) != 0,
	    ("pmap_enter_quick_locked: managed mapping within the clean submap"));
	rw_assert(&pvh_global_lock, RA_LOCKED);
	PMAP_LOCK_ASSERT(pmap, MA_OWNED);

	/*
	 * Software emulation of the accessed bit requires that if PG_V is set
	 * then PG_A is also set. Therefore we defer setting up the mapping
	 * until the process actually tries to access it.
	 */
	if (pmap_emulate_ad_bits(pmap))
		return (NULL);

	/*
	 * In the case that a page table page is not
	 * resident, we are creating it here.
	 */
	if (va < VM_MAXUSER_ADDRESS) {
		vm_pindex_t ptepindex;
		pd_entry_t *ptepa;

		/*
		 * Calculate pagetable page index
		 */
		ptepindex = pmap_pde_pindex(va);
		if (mpte && (mpte->pindex == ptepindex)) {
			mpte->wire_count++;
		} else {
			/*
			 * Get the page directory entry
			 */
			ptepa = pmap_pde(pmap, va);

			/*
			 * If the page table page is mapped, we just increment
			 * the hold count, and activate it.  Otherwise, we
			 * attempt to allocate a page table page.  If this
			 * attempt fails, we don't retry.  Instead, we give up.
			 */
			if (ptepa && (*ptepa & PG_V) != 0) {
				if (*ptepa & PG_PS)
					return (NULL);
				mpte = PHYS_TO_VM_PAGE(*ptepa & PG_FRAME);
				mpte->wire_count++;
			} else {
				/*
				 * Pass NULL instead of the PV list lock
				 * pointer, because we don't intend to sleep.
				 */
				mpte = _pmap_allocpte(pmap, ptepindex, NULL);
				if (mpte == NULL)
					return (mpte);
			}
		}
		pte = (pt_entry_t *)PHYS_TO_DMAP(VM_PAGE_TO_PHYS(mpte));
		pte = &pte[pmap_pte_index(va)];
	} else {
		mpte = NULL;
		pte = vtopte(va);
	}
	if (*pte) {
		if (mpte != NULL) {
			mpte->wire_count--;
			mpte = NULL;
		}
		return (mpte);
	}

	/*
	 * Enter on the PV list if part of our managed memory.
	 */
	if ((m->oflags & VPO_UNMANAGED) == 0 &&
	    !pmap_try_insert_pv_entry(pmap, va, m, lockp)) {
		if (mpte != NULL) {
			SLIST_INIT(&free);
			if (pmap_unwire_ptp(pmap, va, mpte, &free)) {
				pmap_invalidate_page(pmap, va);
				pmap_free_zero_pages(&free);
			}
			mpte = NULL;
		}
		return (mpte);
	}

	/*
	 * Increment counters
	 */
	pmap_resident_count_inc(pmap, 1);

	pa = VM_PAGE_TO_PHYS(m) | pmap_cache_bits(pmap, m->md.pat_mode, 0);
	if ((prot & VM_PROT_EXECUTE) == 0)
		pa |= pg_nx;

	/*
	 * Now validate mapping with RO protection
	 */
	if ((m->oflags & VPO_UNMANAGED) != 0)
		pte_store(pte, pa | PG_V | PG_U);
	else
		pte_store(pte, pa | PG_V | PG_U | PG_MANAGED);
	return (mpte);
}

/*
 * Make a temporary mapping for a physical address.  This is only intended
 * to be used for panic dumps.
 */
void *
pmap_kenter_temporary(vm_paddr_t pa, int i)
{
	vm_offset_t va;

	va = (vm_offset_t)crashdumpmap + (i * PAGE_SIZE);
	pmap_kenter(va, pa);
	invlpg(va);
	return ((void *)crashdumpmap);
}

/*
 * This code maps large physical mmap regions into the
 * processor address space.  Note that some shortcuts
 * are taken, but the code works.
 */
void
pmap_object_init_pt(pmap_t pmap, vm_offset_t addr, vm_object_t object,
    vm_pindex_t pindex, vm_size_t size)
{
	pd_entry_t *pde;
	pt_entry_t PG_A, PG_M;
	vm_paddr_t pa, ptepa;
	vm_page_t p, pdpg;
	int pat_mode;

	PG_A = pmap_accessed_bit(pmap);
	PG_M = pmap_modified_bit(pmap);

	VM_OBJECT_ASSERT_WLOCKED(object);
	KASSERT(object->type == OBJT_DEVICE || object->type == OBJT_SG,
	    ("pmap_object_init_pt: non-device object"));
	if ((addr & (NBPDR - 1)) == 0 && (size & (NBPDR - 1)) == 0) {
		if (!pmap_ps_enabled(pmap))
			return;
		if (!vm_object_populate(object, pindex, pindex + atop(size)))
			return;
		p = vm_page_lookup(object, pindex);
		KASSERT(p->valid == VM_PAGE_BITS_ALL,
		    ("pmap_object_init_pt: invalid page %p", p));
		pat_mode = p->md.pat_mode;

		/*
		 * Abort the mapping if the first page is not physically
		 * aligned to a 2MB page boundary.
		 */
		ptepa = VM_PAGE_TO_PHYS(p);
		if (ptepa & (NBPDR - 1))
			return;

		/*
		 * Skip the first page.  Abort the mapping if the rest of
		 * the pages are not physically contiguous or have differing
		 * memory attributes.
		 */
		p = TAILQ_NEXT(p, listq);
		for (pa = ptepa + PAGE_SIZE; pa < ptepa + size;
		    pa += PAGE_SIZE) {
			KASSERT(p->valid == VM_PAGE_BITS_ALL,
			    ("pmap_object_init_pt: invalid page %p", p));
			if (pa != VM_PAGE_TO_PHYS(p) ||
			    pat_mode != p->md.pat_mode)
				return;
			p = TAILQ_NEXT(p, listq);
		}

		/*
		 * Map using 2MB pages.  Since "ptepa" is 2M aligned and
		 * "size" is a multiple of 2M, adding the PAT setting to "pa"
		 * will not affect the termination of this loop.
		 */ 
		PMAP_LOCK(pmap);
		for (pa = ptepa | pmap_cache_bits(pmap, pat_mode, 1);
		     pa < ptepa + size;
		     pa += NBPDR) {
			pdpg = pmap_allocpde(pmap, addr, NULL);
			if (pdpg == NULL) {
				/*
				 * The creation of mappings below is only an
				 * optimization.  If a page directory page
				 * cannot be allocated without blocking,
				 * continue on to the next mapping rather than
				 * blocking.
				 */
				addr += NBPDR;
				continue;
			}
			pde = (pd_entry_t *)PHYS_TO_DMAP(VM_PAGE_TO_PHYS(pdpg));
			pde = &pde[pmap_pde_index(addr)];
			if ((*pde & PG_V) == 0) {
				pde_store(pde, pa | PG_PS | PG_M | PG_A |
				    PG_U | PG_RW | PG_V);
				pmap_resident_count_inc(pmap, NBPDR / PAGE_SIZE);
				atomic_add_long(&pmap_pde_mappings, 1);
			} else {
				/* Continue on if the PDE is already valid. */
				pdpg->wire_count--;
				KASSERT(pdpg->wire_count > 0,
				    ("pmap_object_init_pt: missing reference "
				    "to page directory page, va: 0x%lx", addr));
			}
			addr += NBPDR;
		}
		PMAP_UNLOCK(pmap);
	}
}

/*
 *	Routine:	pmap_change_wiring
 *	Function:	Change the wiring attribute for a map/virtual-address
 *			pair.
 *	In/out conditions:
 *			The mapping must already exist in the pmap.
 */
void
pmap_change_wiring(pmap_t pmap, vm_offset_t va, boolean_t wired)
{
	pd_entry_t *pde;
	pt_entry_t *pte;
	boolean_t pv_lists_locked;

	pv_lists_locked = FALSE;

	/*
	 * Wiring is not a hardware characteristic so there is no need to
	 * invalidate TLB.
	 */
retry:
	PMAP_LOCK(pmap);
	pde = pmap_pde(pmap, va);
	if ((*pde & PG_PS) != 0) {
		if (!wired != ((*pde & PG_W) == 0)) {
			if (!pv_lists_locked) {
				pv_lists_locked = TRUE;
				if (!rw_try_rlock(&pvh_global_lock)) {
					PMAP_UNLOCK(pmap);
					rw_rlock(&pvh_global_lock);
					goto retry;
				}
			}
			if (!pmap_demote_pde(pmap, pde, va))
				panic("pmap_change_wiring: demotion failed");
		} else
			goto out;
	}
	pte = pmap_pde_to_pte(pde, va);
	if (wired && (*pte & PG_W) == 0) {
		pmap->pm_stats.wired_count++;
		atomic_set_long(pte, PG_W);
	} else if (!wired && (*pte & PG_W) != 0) {
		pmap->pm_stats.wired_count--;
		atomic_clear_long(pte, PG_W);
	}
out:
	if (pv_lists_locked)
		rw_runlock(&pvh_global_lock);
	PMAP_UNLOCK(pmap);
}

/*
 *	Copy the range specified by src_addr/len
 *	from the source map to the range dst_addr/len
 *	in the destination map.
 *
 *	This routine is only advisory and need not do anything.
 */

void
pmap_copy(pmap_t dst_pmap, pmap_t src_pmap, vm_offset_t dst_addr, vm_size_t len,
    vm_offset_t src_addr)
{
	struct rwlock *lock;
	struct spglist free;
	vm_offset_t addr;
	vm_offset_t end_addr = src_addr + len;
	vm_offset_t va_next;
	pt_entry_t PG_A, PG_M;

	if (dst_addr != src_addr)
		return;

	if (pmap_emulate_ad_bits(dst_pmap))
		return;

	lock = NULL;
	rw_rlock(&pvh_global_lock);
	if (dst_pmap < src_pmap) {
		PMAP_LOCK(dst_pmap);
		PMAP_LOCK(src_pmap);
	} else {
		PMAP_LOCK(src_pmap);
		PMAP_LOCK(dst_pmap);
	}

	PG_A = pmap_accessed_bit(dst_pmap);
	PG_M = pmap_modified_bit(dst_pmap);

	for (addr = src_addr; addr < end_addr; addr = va_next) {
		pt_entry_t *src_pte, *dst_pte;
		vm_page_t dstmpde, dstmpte, srcmpte;
		pml4_entry_t *pml4e;
		pdp_entry_t *pdpe;
		pd_entry_t srcptepaddr, *pde;

		KASSERT(addr < UPT_MIN_ADDRESS,
		    ("pmap_copy: invalid to pmap_copy page tables"));

		pml4e = pmap_pml4e(src_pmap, addr);
		if ((*pml4e & PG_V) == 0) {
			va_next = (addr + NBPML4) & ~PML4MASK;
			if (va_next < addr)
				va_next = end_addr;
			continue;
		}

		pdpe = pmap_pml4e_to_pdpe(pml4e, addr);
		if ((*pdpe & PG_V) == 0) {
			va_next = (addr + NBPDP) & ~PDPMASK;
			if (va_next < addr)
				va_next = end_addr;
			continue;
		}

		va_next = (addr + NBPDR) & ~PDRMASK;
		if (va_next < addr)
			va_next = end_addr;

		pde = pmap_pdpe_to_pde(pdpe, addr);
		srcptepaddr = *pde;
		if (srcptepaddr == 0)
			continue;
			
		if (srcptepaddr & PG_PS) {
			if ((addr & PDRMASK) != 0 || addr + NBPDR > end_addr)
				continue;
			dstmpde = pmap_allocpde(dst_pmap, addr, NULL);
			if (dstmpde == NULL)
				break;
			pde = (pd_entry_t *)
			    PHYS_TO_DMAP(VM_PAGE_TO_PHYS(dstmpde));
			pde = &pde[pmap_pde_index(addr)];
			if (*pde == 0 && ((srcptepaddr & PG_MANAGED) == 0 ||
			    pmap_pv_insert_pde(dst_pmap, addr, srcptepaddr &
			    PG_PS_FRAME, &lock))) {
				*pde = srcptepaddr & ~PG_W;
				pmap_resident_count_inc(dst_pmap, NBPDR / PAGE_SIZE);
			} else
				dstmpde->wire_count--;
			continue;
		}

		srcptepaddr &= PG_FRAME;
		srcmpte = PHYS_TO_VM_PAGE(srcptepaddr);
		KASSERT(srcmpte->wire_count > 0,
		    ("pmap_copy: source page table page is unused"));

		if (va_next > end_addr)
			va_next = end_addr;

		src_pte = (pt_entry_t *)PHYS_TO_DMAP(srcptepaddr);
		src_pte = &src_pte[pmap_pte_index(addr)];
		dstmpte = NULL;
		while (addr < va_next) {
			pt_entry_t ptetemp;
			ptetemp = *src_pte;
			/*
			 * we only virtual copy managed pages
			 */
			if ((ptetemp & PG_MANAGED) != 0) {
				if (dstmpte != NULL &&
				    dstmpte->pindex == pmap_pde_pindex(addr))
					dstmpte->wire_count++;
				else if ((dstmpte = pmap_allocpte(dst_pmap,
				    addr, NULL)) == NULL)
					goto out;
				dst_pte = (pt_entry_t *)
				    PHYS_TO_DMAP(VM_PAGE_TO_PHYS(dstmpte));
				dst_pte = &dst_pte[pmap_pte_index(addr)];
				if (*dst_pte == 0 &&
				    pmap_try_insert_pv_entry(dst_pmap, addr,
				    PHYS_TO_VM_PAGE(ptetemp & PG_FRAME),
				    &lock)) {
					/*
					 * Clear the wired, modified, and
					 * accessed (referenced) bits
					 * during the copy.
					 */
					*dst_pte = ptetemp & ~(PG_W | PG_M |
					    PG_A);
					pmap_resident_count_inc(dst_pmap, 1);
				} else {
					SLIST_INIT(&free);
					if (pmap_unwire_ptp(dst_pmap, addr,
					    dstmpte, &free)) {
						pmap_invalidate_page(dst_pmap,
						    addr);
						pmap_free_zero_pages(&free);
					}
					goto out;
				}
				if (dstmpte->wire_count >= srcmpte->wire_count)
					break;
			}
			addr += PAGE_SIZE;
			src_pte++;
		}
	}
out:
	if (lock != NULL)
		rw_wunlock(lock);
	rw_runlock(&pvh_global_lock);
	PMAP_UNLOCK(src_pmap);
	PMAP_UNLOCK(dst_pmap);
}

/*
 *	pmap_zero_page zeros the specified hardware page by mapping
 *	the page into KVM and using bzero to clear its contents.
 */
void
pmap_zero_page(vm_page_t m)
{
	vm_offset_t va = PHYS_TO_DMAP(VM_PAGE_TO_PHYS(m));

	pagezero((void *)va);
}

/*
 *	pmap_zero_page_area zeros the specified hardware page by mapping 
 *	the page into KVM and using bzero to clear its contents.
 *
 *	off and size may not cover an area beyond a single hardware page.
 */
void
pmap_zero_page_area(vm_page_t m, int off, int size)
{
	vm_offset_t va = PHYS_TO_DMAP(VM_PAGE_TO_PHYS(m));

	if (off == 0 && size == PAGE_SIZE)
		pagezero((void *)va);
	else
		bzero((char *)va + off, size);
}

/*
 *	pmap_zero_page_idle zeros the specified hardware page by mapping 
 *	the page into KVM and using bzero to clear its contents.  This
 *	is intended to be called from the vm_pagezero process only and
 *	outside of Giant.
 */
void
pmap_zero_page_idle(vm_page_t m)
{
	vm_offset_t va = PHYS_TO_DMAP(VM_PAGE_TO_PHYS(m));

	pagezero((void *)va);
}

/*
 *	pmap_copy_page copies the specified (machine independent)
 *	page by mapping the page into virtual memory and using
 *	bcopy to copy the page, one machine dependent page at a
 *	time.
 */
void
pmap_copy_page(vm_page_t msrc, vm_page_t mdst)
{
	vm_offset_t src = PHYS_TO_DMAP(VM_PAGE_TO_PHYS(msrc));
	vm_offset_t dst = PHYS_TO_DMAP(VM_PAGE_TO_PHYS(mdst));

	pagecopy((void *)src, (void *)dst);
}

int unmapped_buf_allowed = 1;

void
pmap_copy_pages(vm_page_t ma[], vm_offset_t a_offset, vm_page_t mb[],
    vm_offset_t b_offset, int xfersize)
{
	void *a_cp, *b_cp;
	vm_offset_t a_pg_offset, b_pg_offset;
	int cnt;

	while (xfersize > 0) {
		a_pg_offset = a_offset & PAGE_MASK;
		cnt = min(xfersize, PAGE_SIZE - a_pg_offset);
		a_cp = (char *)PHYS_TO_DMAP(ma[a_offset >> PAGE_SHIFT]->
		    phys_addr) + a_pg_offset;
		b_pg_offset = b_offset & PAGE_MASK;
		cnt = min(cnt, PAGE_SIZE - b_pg_offset);
		b_cp = (char *)PHYS_TO_DMAP(mb[b_offset >> PAGE_SHIFT]->
		    phys_addr) + b_pg_offset;
		bcopy(a_cp, b_cp, cnt);
		a_offset += cnt;
		b_offset += cnt;
		xfersize -= cnt;
	}
}

/*
 * Returns true if the pmap's pv is one of the first
 * 16 pvs linked to from this page.  This count may
 * be changed upwards or downwards in the future; it
 * is only necessary that true be returned for a small
 * subset of pmaps for proper page aging.
 */
boolean_t
pmap_page_exists_quick(pmap_t pmap, vm_page_t m)
{
	struct md_page *pvh;
	struct rwlock *lock;
	pv_entry_t pv;
	int loops = 0;
	boolean_t rv;

	KASSERT((m->oflags & VPO_UNMANAGED) == 0,
	    ("pmap_page_exists_quick: page %p is not managed", m));
	rv = FALSE;
	rw_rlock(&pvh_global_lock);
	lock = VM_PAGE_TO_PV_LIST_LOCK(m);
	rw_rlock(lock);
	TAILQ_FOREACH(pv, &m->md.pv_list, pv_next) {
		if (PV_PMAP(pv) == pmap) {
			rv = TRUE;
			break;
		}
		loops++;
		if (loops >= 16)
			break;
	}
	if (!rv && loops < 16 && (m->flags & PG_FICTITIOUS) == 0) {
		pvh = pa_to_pvh(VM_PAGE_TO_PHYS(m));
		TAILQ_FOREACH(pv, &pvh->pv_list, pv_next) {
			if (PV_PMAP(pv) == pmap) {
				rv = TRUE;
				break;
			}
			loops++;
			if (loops >= 16)
				break;
		}
	}
	rw_runlock(lock);
	rw_runlock(&pvh_global_lock);
	return (rv);
}

/*
 *	pmap_page_wired_mappings:
 *
 *	Return the number of managed mappings to the given physical page
 *	that are wired.
 */
int
pmap_page_wired_mappings(vm_page_t m)
{
	struct rwlock *lock;
	struct md_page *pvh;
	pmap_t pmap;
	pt_entry_t *pte;
	pv_entry_t pv;
	int count, md_gen, pvh_gen;

	if ((m->oflags & VPO_UNMANAGED) != 0)
		return (0);
	rw_rlock(&pvh_global_lock);
	lock = VM_PAGE_TO_PV_LIST_LOCK(m);
	rw_rlock(lock);
restart:
	count = 0;
	TAILQ_FOREACH(pv, &m->md.pv_list, pv_next) {
		pmap = PV_PMAP(pv);
		if (!PMAP_TRYLOCK(pmap)) {
			md_gen = m->md.pv_gen;
			rw_runlock(lock);
			PMAP_LOCK(pmap);
			rw_rlock(lock);
			if (md_gen != m->md.pv_gen) {
				PMAP_UNLOCK(pmap);
				goto restart;
			}
		}
		pte = pmap_pte(pmap, pv->pv_va);
		if ((*pte & PG_W) != 0)
			count++;
		PMAP_UNLOCK(pmap);
	}
	if ((m->flags & PG_FICTITIOUS) == 0) {
		pvh = pa_to_pvh(VM_PAGE_TO_PHYS(m));
		TAILQ_FOREACH(pv, &pvh->pv_list, pv_next) {
			pmap = PV_PMAP(pv);
			if (!PMAP_TRYLOCK(pmap)) {
				md_gen = m->md.pv_gen;
				pvh_gen = pvh->pv_gen;
				rw_runlock(lock);
				PMAP_LOCK(pmap);
				rw_rlock(lock);
				if (md_gen != m->md.pv_gen ||
				    pvh_gen != pvh->pv_gen) {
					PMAP_UNLOCK(pmap);
					goto restart;
				}
			}
			pte = pmap_pde(pmap, pv->pv_va);
			if ((*pte & PG_W) != 0)
				count++;
			PMAP_UNLOCK(pmap);
		}
	}
	rw_runlock(lock);
	rw_runlock(&pvh_global_lock);
	return (count);
}

/*
 * Returns TRUE if the given page is mapped individually or as part of
 * a 2mpage.  Otherwise, returns FALSE.
 */
boolean_t
pmap_page_is_mapped(vm_page_t m)
{
	struct rwlock *lock;
	boolean_t rv;

	if ((m->oflags & VPO_UNMANAGED) != 0)
		return (FALSE);
	rw_rlock(&pvh_global_lock);
	lock = VM_PAGE_TO_PV_LIST_LOCK(m);
	rw_rlock(lock);
	rv = !TAILQ_EMPTY(&m->md.pv_list) ||
	    ((m->flags & PG_FICTITIOUS) == 0 &&
	    !TAILQ_EMPTY(&pa_to_pvh(VM_PAGE_TO_PHYS(m))->pv_list));
	rw_runlock(lock);
	rw_runlock(&pvh_global_lock);
	return (rv);
}

/*
 * Remove all pages from specified address space
 * this aids process exit speeds.  Also, this code
 * is special cased for current process only, but
 * can have the more generic (and slightly slower)
 * mode enabled.  This is much faster than pmap_remove
 * in the case of running down an entire address space.
 */
void
pmap_remove_pages(pmap_t pmap)
{
	pd_entry_t ptepde;
	pt_entry_t *pte, tpte, PG_M;
	struct spglist free;
	vm_page_t m, mpte, mt;
	pv_entry_t pv;
	struct md_page *pvh;
	struct pv_chunk *pc, *npc;
	struct rwlock *lock;
	int64_t bit;
	uint64_t inuse, bitmask;
	int allfree, field, freed, idx;
	boolean_t superpage;
	vm_paddr_t pa;

	if (pmap != PCPU_GET(curpmap)) {
		printf("warning: pmap_remove_pages called with non-current pmap\n");
		return;
	}

	lock = NULL;
	PG_M = pmap_modified_bit(pmap);

	SLIST_INIT(&free);
	rw_rlock(&pvh_global_lock);
	PMAP_LOCK(pmap);
	TAILQ_FOREACH_SAFE(pc, &pmap->pm_pvchunk, pc_list, npc) {
		allfree = 1;
		freed = 0;
		for (field = 0; field < _NPCM; field++) {
			inuse = ~pc->pc_map[field] & pc_freemask[field];
			while (inuse != 0) {
				bit = bsfq(inuse);
				bitmask = 1UL << bit;
				idx = field * 64 + bit;
				pv = &pc->pc_pventry[idx];
				inuse &= ~bitmask;

				pte = pmap_pdpe(pmap, pv->pv_va);
				ptepde = *pte;
				pte = pmap_pdpe_to_pde(pte, pv->pv_va);
				tpte = *pte;
				if ((tpte & (PG_PS | PG_V)) == PG_V) {
					superpage = FALSE;
					ptepde = tpte;
					pte = (pt_entry_t *)PHYS_TO_DMAP(tpte &
					    PG_FRAME);
					pte = &pte[pmap_pte_index(pv->pv_va)];
					tpte = *pte;
				} else {
					/*
					 * Keep track whether 'tpte' is a
					 * superpage explicitly instead of
					 * relying on PG_PS being set.
					 *
					 * This is because PG_PS is numerically
					 * identical to PG_PTE_PAT and thus a
					 * regular page could be mistaken for
					 * a superpage.
					 */
					superpage = TRUE;
				}

				if ((tpte & PG_V) == 0) {
					panic("bad pte va %lx pte %lx",
					    pv->pv_va, tpte);
				}

/*
 * We cannot remove wired pages from a process' mapping at this time
 */
				if (tpte & PG_W) {
					allfree = 0;
					continue;
				}

				if (superpage)
					pa = tpte & PG_PS_FRAME;
				else
					pa = tpte & PG_FRAME;

				m = PHYS_TO_VM_PAGE(pa);
				KASSERT(m->phys_addr == pa,
				    ("vm_page_t %p phys_addr mismatch %016jx %016jx",
				    m, (uintmax_t)m->phys_addr,
				    (uintmax_t)tpte));

				KASSERT((m->flags & PG_FICTITIOUS) != 0 ||
				    m < &vm_page_array[vm_page_array_size],
				    ("pmap_remove_pages: bad tpte %#jx",
				    (uintmax_t)tpte));

				pte_clear(pte);

				/*
				 * Update the vm_page_t clean/reference bits.
				 */
				if ((tpte & (PG_M | PG_RW)) == (PG_M | PG_RW)) {
					KASSERT((tpte & PG_RO) == 0,
					    ("readonly modified PTE %#lx",
					    tpte));
					if (superpage) {
						for (mt = m; mt < &m[NBPDR / PAGE_SIZE]; mt++)
							vm_page_dirty(mt);
					} else
						vm_page_dirty(m);
				}

				CHANGE_PV_LIST_LOCK_TO_VM_PAGE(&lock, m);

				/* Mark free */
				pc->pc_map[field] |= bitmask;
				if (superpage) {
					pmap_resident_count_dec(pmap, NBPDR / PAGE_SIZE);
					pvh = pa_to_pvh(tpte & PG_PS_FRAME);
					TAILQ_REMOVE(&pvh->pv_list, pv, pv_next);
					pvh->pv_gen++;
					if (TAILQ_EMPTY(&pvh->pv_list)) {
						for (mt = m; mt < &m[NBPDR / PAGE_SIZE]; mt++)
							if ((mt->aflags & PGA_WRITEABLE) != 0 &&
							    TAILQ_EMPTY(&mt->md.pv_list))
								vm_page_aflag_clear(mt, PGA_WRITEABLE);
					}
					mpte = pmap_lookup_pt_page(pmap, pv->pv_va);
					if (mpte != NULL) {
						pmap_remove_pt_page(pmap, mpte);
						pmap_resident_count_dec(pmap, 1);
						KASSERT(mpte->wire_count == NPTEPG,
						    ("pmap_remove_pages: pte page wire count error"));
						mpte->wire_count = 0;
						pmap_add_delayed_free_list(mpte, &free, FALSE);
						atomic_subtract_int(&cnt.v_wire_count, 1);
					}
				} else {
					pmap_resident_count_dec(pmap, 1);
					TAILQ_REMOVE(&m->md.pv_list, pv, pv_next);
					m->md.pv_gen++;
					if ((m->aflags & PGA_WRITEABLE) != 0 &&
					    TAILQ_EMPTY(&m->md.pv_list) &&
					    (m->flags & PG_FICTITIOUS) == 0) {
						pvh = pa_to_pvh(VM_PAGE_TO_PHYS(m));
						if (TAILQ_EMPTY(&pvh->pv_list))
							vm_page_aflag_clear(m, PGA_WRITEABLE);
					}
				}
				pmap_unuse_pt(pmap, pv->pv_va, ptepde, &free);
				freed++;
			}
		}
		PV_STAT(atomic_add_long(&pv_entry_frees, freed));
		PV_STAT(atomic_add_int(&pv_entry_spare, freed));
		PV_STAT(atomic_subtract_long(&pv_entry_count, freed));
		if (allfree) {
			TAILQ_REMOVE(&pmap->pm_pvchunk, pc, pc_list);
			free_pv_chunk(pc);
		}
	}
	if (lock != NULL)
		rw_wunlock(lock);
	pmap_invalidate_all(pmap);
	rw_runlock(&pvh_global_lock);
	PMAP_UNLOCK(pmap);
	pmap_free_zero_pages(&free);
}

static boolean_t
pmap_page_test_mappings(vm_page_t m, boolean_t accessed, boolean_t modified)
{
	struct rwlock *lock;
	pv_entry_t pv;
	struct md_page *pvh;
	pt_entry_t *pte, mask;
	pmap_t pmap;
	int md_gen, pvh_gen;
	boolean_t rv;

	rv = FALSE;
	rw_rlock(&pvh_global_lock);
	lock = VM_PAGE_TO_PV_LIST_LOCK(m);
	rw_rlock(lock);
restart:
	TAILQ_FOREACH(pv, &m->md.pv_list, pv_next) {
		pmap = PV_PMAP(pv);
		if (!PMAP_TRYLOCK(pmap)) {
			md_gen = m->md.pv_gen;
			rw_runlock(lock);
			PMAP_LOCK(pmap);
			rw_rlock(lock);
			if (md_gen != m->md.pv_gen) {
				PMAP_UNLOCK(pmap);
				goto restart;
			}
		}
		pte = pmap_pte(pmap, pv->pv_va);
		mask = 0;
		if (modified)
			mask |= PG_RW | pmap_modified_bit(pmap);
		if (accessed)
			mask |= PG_V | pmap_accessed_bit(pmap);
		rv = (*pte & mask) == mask;
		PMAP_UNLOCK(pmap);
		if (rv)
			goto out;
	}
	if ((m->flags & PG_FICTITIOUS) == 0) {
		pvh = pa_to_pvh(VM_PAGE_TO_PHYS(m));
		TAILQ_FOREACH(pv, &pvh->pv_list, pv_next) {
			pmap = PV_PMAP(pv);
			if (!PMAP_TRYLOCK(pmap)) {
				md_gen = m->md.pv_gen;
				pvh_gen = pvh->pv_gen;
				rw_runlock(lock);
				PMAP_LOCK(pmap);
				rw_rlock(lock);
				if (md_gen != m->md.pv_gen ||
				    pvh_gen != pvh->pv_gen) {
					PMAP_UNLOCK(pmap);
					goto restart;
				}
			}
			pte = pmap_pde(pmap, pv->pv_va);
			mask = 0;
			if (modified)
				mask |= PG_RW | pmap_modified_bit(pmap);
			if (accessed)
				mask |= PG_V | pmap_accessed_bit(pmap);
			rv = (*pte & mask) == mask;
			PMAP_UNLOCK(pmap);
			if (rv)
				goto out;
		}
	}
out:
	rw_runlock(lock);
	rw_runlock(&pvh_global_lock);
	return (rv);
}

/*
 *	pmap_is_modified:
 *
 *	Return whether or not the specified physical page was modified
 *	in any physical maps.
 */
boolean_t
pmap_is_modified(vm_page_t m)
{

	KASSERT((m->oflags & VPO_UNMANAGED) == 0,
	    ("pmap_is_modified: page %p is not managed", m));

	/*
	 * If the page is not exclusive busied, then PGA_WRITEABLE cannot be
	 * concurrently set while the object is locked.  Thus, if PGA_WRITEABLE
	 * is clear, no PTEs can have PG_M set.
	 */
	VM_OBJECT_ASSERT_WLOCKED(m->object);
	if (!vm_page_xbusied(m) && (m->aflags & PGA_WRITEABLE) == 0)
		return (FALSE);
	return (pmap_page_test_mappings(m, FALSE, TRUE));
}

/*
 *	pmap_is_prefaultable:
 *
 *	Return whether or not the specified virtual address is eligible
 *	for prefault.
 */
boolean_t
pmap_is_prefaultable(pmap_t pmap, vm_offset_t addr)
{
	pd_entry_t *pde;
	pt_entry_t *pte;
	boolean_t rv;

	rv = FALSE;
	PMAP_LOCK(pmap);
	pde = pmap_pde(pmap, addr);
	if (pde != NULL && (*pde & (PG_PS | PG_V)) == PG_V) {
		pte = pmap_pde_to_pte(pde, addr);
		rv = (*pte & PG_V) == 0;
	}
	PMAP_UNLOCK(pmap);
	return (rv);
}

/*
 *	pmap_is_referenced:
 *
 *	Return whether or not the specified physical page was referenced
 *	in any physical maps.
 */
boolean_t
pmap_is_referenced(vm_page_t m)
{

	KASSERT((m->oflags & VPO_UNMANAGED) == 0,
	    ("pmap_is_referenced: page %p is not managed", m));
	return (pmap_page_test_mappings(m, TRUE, FALSE));
}

/*
 * Clear the write and modified bits in each of the given page's mappings.
 */
void
pmap_remove_write(vm_page_t m)
{
	struct md_page *pvh;
	pmap_t pmap;
	struct rwlock *lock;
	pv_entry_t next_pv, pv;
	pd_entry_t *pde;
	pt_entry_t oldpte, newpte, *pte, PG_M;
	vm_offset_t va;
	int pvh_gen, md_gen;

	KASSERT((m->oflags & VPO_UNMANAGED) == 0,
	    ("pmap_remove_write: page %p is not managed", m));

	/*
	 * If the page is not exclusive busied, then PGA_WRITEABLE cannot be
	 * set by another thread while the object is locked.  Thus,
	 * if PGA_WRITEABLE is clear, no page table entries need updating.
	 */
	VM_OBJECT_ASSERT_WLOCKED(m->object);
	if (!vm_page_xbusied(m) && (m->aflags & PGA_WRITEABLE) == 0)
		return;
	rw_rlock(&pvh_global_lock);
	lock = VM_PAGE_TO_PV_LIST_LOCK(m);
	pvh = pa_to_pvh(VM_PAGE_TO_PHYS(m));
retry_pv_loop:
	rw_wlock(lock);
	if ((m->flags & PG_FICTITIOUS) != 0)
		goto small_mappings;
	TAILQ_FOREACH_SAFE(pv, &pvh->pv_list, pv_next, next_pv) {
		pmap = PV_PMAP(pv);
		if (!PMAP_TRYLOCK(pmap)) {
			pvh_gen = pvh->pv_gen;
			rw_wunlock(lock);
			PMAP_LOCK(pmap);
			rw_wlock(lock);
			if (pvh_gen != pvh->pv_gen) {
				PMAP_UNLOCK(pmap);
				rw_wunlock(lock);
				goto retry_pv_loop;
			}
		}
		va = pv->pv_va;
		pde = pmap_pde(pmap, va);
		if ((*pde & PG_RW) != 0)
			(void)pmap_demote_pde_locked(pmap, pde, va, &lock);
		KASSERT(lock == VM_PAGE_TO_PV_LIST_LOCK(m),
		    ("inconsistent pv lock %p %p for page %p",
		    lock, VM_PAGE_TO_PV_LIST_LOCK(m), m));
		PMAP_UNLOCK(pmap);
	}
small_mappings:
	TAILQ_FOREACH(pv, &m->md.pv_list, pv_next) {
		pmap = PV_PMAP(pv);
		if (!PMAP_TRYLOCK(pmap)) {
			pvh_gen = pvh->pv_gen;
			md_gen = m->md.pv_gen;
			rw_wunlock(lock);
			PMAP_LOCK(pmap);
			rw_wlock(lock);
			if (pvh_gen != pvh->pv_gen ||
			    md_gen != m->md.pv_gen) {
				PMAP_UNLOCK(pmap);
				rw_wunlock(lock);
				goto retry_pv_loop;
			}
		}
		PG_M = pmap_modified_bit(pmap);
		pde = pmap_pde(pmap, pv->pv_va);
		KASSERT((*pde & PG_PS) == 0,
		    ("pmap_remove_write: found a 2mpage in page %p's pv list",
		    m));
		pte = pmap_pde_to_pte(pde, pv->pv_va);
retry:
		oldpte = *pte;
		newpte = oldpte & ~(PG_RW | PG_M);
		if (pmap_emulate_ad_bits(pmap))
			newpte |= PG_RO;
		if (newpte != oldpte) {
			if (!atomic_cmpset_long(pte, oldpte, newpte))
				goto retry;
			if ((oldpte & (PG_M | PG_RW)) == (PG_M | PG_RW)) {
				KASSERT((oldpte & PG_RO) == 0,
				    ("readonly modified PTE %#lx", oldpte));
				vm_page_dirty(m);
			}
			pmap_invalidate_page(pmap, pv->pv_va);
		}
		PMAP_UNLOCK(pmap);
	}
	rw_wunlock(lock);
	vm_page_aflag_clear(m, PGA_WRITEABLE);
	rw_runlock(&pvh_global_lock);
}

#define	PMAP_TS_REFERENCED_MAX	5

/*
 *	pmap_ts_referenced:
 *
 *	Return a count of reference bits for a page, clearing those bits.
 *	It is not necessary for every reference bit to be cleared, but it
 *	is necessary that 0 only be returned when there are truly no
 *	reference bits set.
 *
 *	XXX: The exact number of bits to check and clear is a matter that
 *	should be tested and standardized at some point in the future for
 *	optimal aging of shared pages.
 */
int
pmap_ts_referenced(vm_page_t m)
{
	struct md_page *pvh;
	pv_entry_t pv, pvf;
	pmap_t pmap;
	struct rwlock *lock;
	pd_entry_t oldpde, *pde;
	pt_entry_t *pte, PG_A;
	vm_offset_t va;
	vm_paddr_t pa;
	int cleared, md_gen, not_cleared, pvh_gen;
	struct spglist free;

	KASSERT((m->oflags & VPO_UNMANAGED) == 0,
	    ("pmap_ts_referenced: page %p is not managed", m));
	SLIST_INIT(&free);
	cleared = 0;
	pa = VM_PAGE_TO_PHYS(m);
	lock = PHYS_TO_PV_LIST_LOCK(pa);
	pvh = pa_to_pvh(pa);
	rw_rlock(&pvh_global_lock);
	rw_wlock(lock);
retry:
	not_cleared = 0;
	if ((m->flags & PG_FICTITIOUS) != 0 ||
	    (pvf = TAILQ_FIRST(&pvh->pv_list)) == NULL)
		goto small_mappings;
	pv = pvf;
	do {
		if (pvf == NULL)
			pvf = pv;
		pmap = PV_PMAP(pv);
		if (!PMAP_TRYLOCK(pmap)) {
			pvh_gen = pvh->pv_gen;
			rw_wunlock(lock);
			PMAP_LOCK(pmap);
			rw_wlock(lock);
			if (pvh_gen != pvh->pv_gen) {
				PMAP_UNLOCK(pmap);
				goto retry;
			}
		}
		PG_A = pmap_accessed_bit(pmap);
		va = pv->pv_va;
		pde = pmap_pde(pmap, pv->pv_va);
		oldpde = *pde;
		if ((*pde & PG_A) != 0) {
			/*
			 * Since this reference bit is shared by 512 4KB
			 * pages, it should not be cleared every time it is
			 * tested.  Apply a simple "hash" function on the
			 * physical page number, the virtual superpage number,
			 * and the pmap address to select one 4KB page out of
			 * the 512 on which testing the reference bit will
			 * result in clearing that reference bit.  This
			 * function is designed to avoid the selection of the
			 * same 4KB page for every 2MB page mapping.
			 *
			 * On demotion, a mapping that hasn't been referenced
			 * is simply destroyed.  To avoid the possibility of a
			 * subsequent page fault on a demoted wired mapping,
			 * always leave its reference bit set.  Moreover,
			 * since the superpage is wired, the current state of
			 * its reference bit won't affect page replacement.
			 */
			if ((((pa >> PAGE_SHIFT) ^ (pv->pv_va >> PDRSHIFT) ^
			    (uintptr_t)pmap) & (NPTEPG - 1)) == 0 &&
			    (*pde & PG_W) == 0) {
				if (!pmap_emulate_ad_bits(pmap)) {
					atomic_clear_long(pde, PG_A);
					pmap_invalidate_page(pmap, pv->pv_va);
				} else if (pmap_demote_pde_locked(pmap, pde,
							    pv->pv_va, &lock)) {
					/*
					 * Remove the mapping to a single page
					 * so that a subsequent access may
					 * repromote.  Since the underlying
					 * page table page is fully populated,
					 * this removal never frees a page
					 * table page.
					 */
					va += VM_PAGE_TO_PHYS(m) - (oldpde &
					    PG_PS_FRAME);
					pte = pmap_pde_to_pte(pde, va);
					pmap_remove_pte(pmap, pte, va, *pde,
					    NULL, &lock);
					pmap_invalidate_page(pmap, va);
				}

				if (pmap_emulate_ad_bits(pmap)) {
					/*
					 * The superpage mapping was removed
					 * entirely and therefore 'pv' is no
					 * longer valid.
					 */
					if (pvf == pv)
						pvf = NULL;
					pv = NULL;
				}
				cleared++;
				KASSERT(lock == VM_PAGE_TO_PV_LIST_LOCK(m),
				    ("inconsistent pv lock %p %p for page %p",
				    lock, VM_PAGE_TO_PV_LIST_LOCK(m), m));
			} else
				not_cleared++;
		}
		PMAP_UNLOCK(pmap);
		/* Rotate the PV list if it has more than one entry. */
		if (pv != NULL && TAILQ_NEXT(pv, pv_next) != NULL) {
			TAILQ_REMOVE(&pvh->pv_list, pv, pv_next);
			TAILQ_INSERT_TAIL(&pvh->pv_list, pv, pv_next);
			pvh->pv_gen++;
		}
		if (cleared + not_cleared >= PMAP_TS_REFERENCED_MAX)
			goto out;
	} while ((pv = TAILQ_FIRST(&pvh->pv_list)) != pvf);
small_mappings:
	if ((pvf = TAILQ_FIRST(&m->md.pv_list)) == NULL)
		goto out;
	pv = pvf;
	do {
		if (pvf == NULL)
			pvf = pv;
		pmap = PV_PMAP(pv);
		if (!PMAP_TRYLOCK(pmap)) {
			pvh_gen = pvh->pv_gen;
			md_gen = m->md.pv_gen;
			rw_wunlock(lock);
			PMAP_LOCK(pmap);
			rw_wlock(lock);
			if (pvh_gen != pvh->pv_gen || md_gen != m->md.pv_gen) {
				PMAP_UNLOCK(pmap);
				goto retry;
			}
		}
		PG_A = pmap_accessed_bit(pmap);
		pde = pmap_pde(pmap, pv->pv_va);
		KASSERT((*pde & PG_PS) == 0,
		    ("pmap_ts_referenced: found a 2mpage in page %p's pv list",
		    m));
		pte = pmap_pde_to_pte(pde, pv->pv_va);
		if ((*pte & PG_A) != 0) {
			if (!pmap_emulate_ad_bits(pmap)) {
				atomic_clear_long(pte, PG_A);
				pmap_invalidate_page(pmap, pv->pv_va);
				cleared++;
			} else if ((*pte & PG_W) == 0) {
				/*
				 * Wired pages cannot be paged out so
				 * doing accessed bit emulation for
				 * them is wasted effort. We do the
				 * hard work for unwired pages only.
				 */
				pmap_remove_pte(pmap, pte, pv->pv_va,
						*pde, &free, &lock);
				pmap_invalidate_page(pmap, pv->pv_va);
				cleared++;
				if (pvf == pv)
					pvf = NULL;
				pv = NULL;
				KASSERT(lock == VM_PAGE_TO_PV_LIST_LOCK(m),
				    ("inconsistent pv lock %p %p for page %p",
				    lock, VM_PAGE_TO_PV_LIST_LOCK(m), m));
			} else
				not_cleared++;
		}
		PMAP_UNLOCK(pmap);
		/* Rotate the PV list if it has more than one entry. */
		if (pv != NULL && TAILQ_NEXT(pv, pv_next) != NULL) {
			TAILQ_REMOVE(&m->md.pv_list, pv, pv_next);
			TAILQ_INSERT_TAIL(&m->md.pv_list, pv, pv_next);
			m->md.pv_gen++;
		}
	} while ((pv = TAILQ_FIRST(&m->md.pv_list)) != pvf && cleared +
	    not_cleared < PMAP_TS_REFERENCED_MAX);
out:
	rw_wunlock(lock);
	rw_runlock(&pvh_global_lock);
	pmap_free_zero_pages(&free);
	return (cleared + not_cleared);
}

/*
 *	Apply the given advice to the specified range of addresses within the
 *	given pmap.  Depending on the advice, clear the referenced and/or
 *	modified flags in each mapping and set the mapped page's dirty field.
 */
void
pmap_advise(pmap_t pmap, vm_offset_t sva, vm_offset_t eva, int advice)
{
	struct rwlock *lock;
	pml4_entry_t *pml4e;
	pdp_entry_t *pdpe;
	pd_entry_t oldpde, *pde;
	pt_entry_t *pte, PG_M, PG_A, PG_G;
	vm_offset_t va_next;
	vm_page_t m;
	boolean_t anychanged, pv_lists_locked;

	if (advice != MADV_DONTNEED && advice != MADV_FREE)
		return;

	/*
	 * A/D bit emulation requires an alternate code path when clearing
	 * the modified and accessed bits below. Since this function is
	 * advisory in nature we skip it entirely for pmaps that require
	 * A/D bit emulation.
	 */
	if (pmap_emulate_ad_bits(pmap))
		return;

	PG_A = pmap_accessed_bit(pmap);
	PG_G = pmap_global_bit(pmap);
	PG_M = pmap_modified_bit(pmap);

	pv_lists_locked = FALSE;
resume:
	anychanged = FALSE;
	PMAP_LOCK(pmap);
	for (; sva < eva; sva = va_next) {
		pml4e = pmap_pml4e(pmap, sva);
		if ((*pml4e & PG_V) == 0) {
			va_next = (sva + NBPML4) & ~PML4MASK;
			if (va_next < sva)
				va_next = eva;
			continue;
		}
		pdpe = pmap_pml4e_to_pdpe(pml4e, sva);
		if ((*pdpe & PG_V) == 0) {
			va_next = (sva + NBPDP) & ~PDPMASK;
			if (va_next < sva)
				va_next = eva;
			continue;
		}
		va_next = (sva + NBPDR) & ~PDRMASK;
		if (va_next < sva)
			va_next = eva;
		pde = pmap_pdpe_to_pde(pdpe, sva);
		oldpde = *pde;
		if ((oldpde & PG_V) == 0)
			continue;
		else if ((oldpde & PG_PS) != 0) {
			if ((oldpde & PG_MANAGED) == 0)
				continue;
			if (!pv_lists_locked) {
				pv_lists_locked = TRUE;
				if (!rw_try_rlock(&pvh_global_lock)) {
					if (anychanged)
						pmap_invalidate_all(pmap);
					PMAP_UNLOCK(pmap);
					rw_rlock(&pvh_global_lock);
					goto resume;
				}
			}
			lock = NULL;
			if (!pmap_demote_pde_locked(pmap, pde, sva, &lock)) {
				if (lock != NULL)
					rw_wunlock(lock);

				/*
				 * The large page mapping was destroyed.
				 */
				continue;
			}

			/*
			 * Unless the page mappings are wired, remove the
			 * mapping to a single page so that a subsequent
			 * access may repromote.  Since the underlying page
			 * table page is fully populated, this removal never
			 * frees a page table page.
			 */
			if ((oldpde & PG_W) == 0) {
				pte = pmap_pde_to_pte(pde, sva);
				KASSERT((*pte & PG_V) != 0,
				    ("pmap_advise: invalid PTE"));
				pmap_remove_pte(pmap, pte, sva, *pde, NULL,
				    &lock);
				anychanged = TRUE;
			}
			if (lock != NULL)
				rw_wunlock(lock);
		}
		if (va_next > eva)
			va_next = eva;
		for (pte = pmap_pde_to_pte(pde, sva); sva != va_next; pte++,
		    sva += PAGE_SIZE) {
			if ((*pte & (PG_MANAGED | PG_V)) != (PG_MANAGED |
			    PG_V))
				continue;
			else if ((*pte & (PG_M | PG_RW)) == (PG_M | PG_RW)) {
				if (advice == MADV_DONTNEED) {
					/*
					 * Future calls to pmap_is_modified()
					 * can be avoided by making the page
					 * dirty now.
					 */
					m = PHYS_TO_VM_PAGE(*pte & PG_FRAME);
					vm_page_dirty(m);
				}
				atomic_clear_long(pte, PG_M | PG_A);
			} else if ((*pte & PG_A) != 0)
				atomic_clear_long(pte, PG_A);
			else
				continue;
			if ((*pte & PG_G) != 0)
				pmap_invalidate_page(pmap, sva);
			else
				anychanged = TRUE;
		}
	}
	if (anychanged)
		pmap_invalidate_all(pmap);
	if (pv_lists_locked)
		rw_runlock(&pvh_global_lock);
	PMAP_UNLOCK(pmap);
}

/*
 *	Clear the modify bits on the specified physical page.
 */
void
pmap_clear_modify(vm_page_t m)
{
	struct md_page *pvh;
	pmap_t pmap;
	pv_entry_t next_pv, pv;
	pd_entry_t oldpde, *pde;
	pt_entry_t oldpte, *pte, PG_M;
	vm_offset_t va;
	long clear_bits;

	KASSERT((m->oflags & VPO_UNMANAGED) == 0,
	    ("pmap_clear_modify: page %p is not managed", m));
	VM_OBJECT_ASSERT_WLOCKED(m->object);
	KASSERT(!vm_page_xbusied(m),
	    ("pmap_clear_modify: page %p is exclusive busied", m));

	/*
	 * If the page is not PGA_WRITEABLE, then no PTEs can have PG_M set.
	 * If the object containing the page is locked and the page is not
	 * exclusive busied, then PGA_WRITEABLE cannot be concurrently set.
	 */
	if ((m->aflags & PGA_WRITEABLE) == 0)
		return;
	rw_wlock(&pvh_global_lock);
	if ((m->flags & PG_FICTITIOUS) != 0)
		goto small_mappings;
	pvh = pa_to_pvh(VM_PAGE_TO_PHYS(m));
	TAILQ_FOREACH_SAFE(pv, &pvh->pv_list, pv_next, next_pv) {
		pmap = PV_PMAP(pv);
		PMAP_LOCK(pmap);
		PG_M = pmap_modified_bit(pmap);
		va = pv->pv_va;
		pde = pmap_pde(pmap, va);
		oldpde = *pde;
		if ((oldpde & PG_RW) != 0) {
			if (pmap_demote_pde(pmap, pde, va)) {
				if ((oldpde & PG_W) == 0) {
					/*
					 * Write protect the mapping to a
					 * single page so that a subsequent
					 * write access may repromote.
					 */
					va += VM_PAGE_TO_PHYS(m) - (oldpde &
					    PG_PS_FRAME);
					pte = pmap_pde_to_pte(pde, va);
					oldpte = *pte;

					KASSERT((oldpte & (PG_RO|PG_RW|PG_M)) ==
					    (PG_RW | PG_M),
					    ("inconsistent pte %#lx after "
					    "demotion from pde %#lx",
					    oldpte, oldpde));

					while (!atomic_cmpset_long(pte, oldpte,
					    oldpte & ~(PG_M | PG_RW)))
						oldpte = *pte;
					vm_page_dirty(m);
					pmap_invalidate_page(pmap, va);
				}
			}
		}
		PMAP_UNLOCK(pmap);
	}
small_mappings:
	TAILQ_FOREACH(pv, &m->md.pv_list, pv_next) {
		pmap = PV_PMAP(pv);
		PMAP_LOCK(pmap);
		PG_M = pmap_modified_bit(pmap);
		pde = pmap_pde(pmap, pv->pv_va);
		KASSERT((*pde & PG_PS) == 0, ("pmap_clear_modify: found"
		    " a 2mpage in page %p's pv list", m));
		pte = pmap_pde_to_pte(pde, pv->pv_va);
		oldpte = *pte;
		if (pmap_emulate_ad_bits(pmap)) {
			if ((oldpte & (PG_M | PG_RW)) == (PG_M | PG_RW)) {
				KASSERT((oldpte & PG_RO) == 0,
				    ("modified readonly pte %#lx", oldpte));
			} else {
				KASSERT((oldpte & (PG_M | PG_RW)) == 0,
				    ("invalid RW/M bits for dirty bit "
				    "emulation %#lx", oldpte));
			}
		}
		if ((oldpte & (PG_M | PG_RW)) == (PG_M | PG_RW)) {
			clear_bits = PG_M;
			if (pmap_emulate_ad_bits(pmap))
				clear_bits |= PG_RW;
			atomic_clear_long(pte, clear_bits);
			pmap_invalidate_page(pmap, pv->pv_va);
		}
		PMAP_UNLOCK(pmap);
	}
	rw_wunlock(&pvh_global_lock);
}

/*
<<<<<<< HEAD
 *	pmap_clear_reference:
 *
 *	Clear the reference bit on the specified physical page.
 */
void
pmap_clear_reference(vm_page_t m)
{
	struct md_page *pvh;
	pmap_t pmap;
	pv_entry_t next_pv, pv;
	pd_entry_t oldpde, *pde;
	pt_entry_t *pte, PG_A;
	vm_offset_t va;
	struct spglist free;

	KASSERT((m->oflags & VPO_UNMANAGED) == 0,
	    ("pmap_clear_reference: page %p is not managed", m));
	SLIST_INIT(&free);
	rw_wlock(&pvh_global_lock);
	if ((m->flags & PG_FICTITIOUS) != 0)
		goto small_mappings;
	pvh = pa_to_pvh(VM_PAGE_TO_PHYS(m));
	TAILQ_FOREACH_SAFE(pv, &pvh->pv_list, pv_next, next_pv) {
		pmap = PV_PMAP(pv);
		PMAP_LOCK(pmap);
		PG_A = pmap_accessed_bit(pmap);
		va = pv->pv_va;
		pde = pmap_pde(pmap, va);
		oldpde = *pde;
		if ((oldpde & PG_A) != 0) {
			if (pmap_demote_pde(pmap, pde, va)) {
				/*
				 * Remove the mapping to a single page so
				 * that a subsequent access may repromote.
				 * Since the underlying page table page is
				 * fully populated, this removal never frees
				 * a page table page.
				 */
				va += VM_PAGE_TO_PHYS(m) - (oldpde &
				    PG_PS_FRAME);
				pmap_remove_page(pmap, va, pde, NULL);
			}
		}
		PMAP_UNLOCK(pmap);
	}
small_mappings:
	TAILQ_FOREACH_SAFE(pv, &m->md.pv_list, pv_next, next_pv) {
		pmap = PV_PMAP(pv);
		PMAP_LOCK(pmap);
		PG_A = pmap_accessed_bit(pmap);
		pde = pmap_pde(pmap, pv->pv_va);
		KASSERT((*pde & PG_PS) == 0, ("pmap_clear_reference: found"
		    " a 2mpage in page %p's pv list", m));
		pte = pmap_pde_to_pte(pde, pv->pv_va);
		if (*pte & PG_A) {
			if (pmap_emulate_ad_bits(pmap)) {
				/*
				 * Wired pages cannot be paged out so doing
				 * accessed bit emulation for them is wasted
				 * effort. We do the hard work for unwired
				 * pages only.
				 */
				if ((*pte & PG_W) == 0) {
					pmap_remove_page(pmap, pv->pv_va, pde,
							 &free);
				}
			} else {
				atomic_clear_long(pte, PG_A);
				pmap_invalidate_page(pmap, pv->pv_va);
			}
		}
		PMAP_UNLOCK(pmap);
	}
	rw_wunlock(&pvh_global_lock);
	pmap_free_zero_pages(&free);
}

/*
=======
>>>>>>> 88a4d0f3
 * Miscellaneous support routines follow
 */

/* Adjust the cache mode for a 4KB page mapped via a PTE. */
static __inline void
pmap_pte_attr(pt_entry_t *pte, int cache_bits, int mask)
{
	u_int opte, npte;

	/*
	 * The cache mode bits are all in the low 32-bits of the
	 * PTE, so we can just spin on updating the low 32-bits.
	 */
	do {
		opte = *(u_int *)pte;
		npte = opte & ~mask;
		npte |= cache_bits;
	} while (npte != opte && !atomic_cmpset_int((u_int *)pte, opte, npte));
}

/* Adjust the cache mode for a 2MB page mapped via a PDE. */
static __inline void
pmap_pde_attr(pd_entry_t *pde, int cache_bits, int mask)
{
	u_int opde, npde;

	/*
	 * The cache mode bits are all in the low 32-bits of the
	 * PDE, so we can just spin on updating the low 32-bits.
	 */
	do {
		opde = *(u_int *)pde;
		npde = opde & ~mask;
		npde |= cache_bits;
	} while (npde != opde && !atomic_cmpset_int((u_int *)pde, opde, npde));
}

/*
 * Map a set of physical memory pages into the kernel virtual
 * address space. Return a pointer to where it is mapped. This
 * routine is intended to be used for mapping device memory,
 * NOT real memory.
 */
void *
pmap_mapdev_attr(vm_paddr_t pa, vm_size_t size, int mode)
{
	vm_offset_t va, offset;
	vm_size_t tmpsize;

	/*
	 * If the specified range of physical addresses fits within the direct
	 * map window, use the direct map. 
	 */
	if (pa < dmaplimit && pa + size < dmaplimit) {
		va = PHYS_TO_DMAP(pa);
		if (!pmap_change_attr(va, size, mode))
			return ((void *)va);
	}
	offset = pa & PAGE_MASK;
	size = round_page(offset + size);
	va = kva_alloc(size);
	if (!va)
		panic("pmap_mapdev: Couldn't alloc kernel virtual memory");
	pa = trunc_page(pa);
	for (tmpsize = 0; tmpsize < size; tmpsize += PAGE_SIZE)
		pmap_kenter_attr(va + tmpsize, pa + tmpsize, mode);
	pmap_invalidate_range(kernel_pmap, va, va + tmpsize);
	pmap_invalidate_cache_range(va, va + tmpsize);
	return ((void *)(va + offset));
}

void *
pmap_mapdev(vm_paddr_t pa, vm_size_t size)
{

	return (pmap_mapdev_attr(pa, size, PAT_UNCACHEABLE));
}

void *
pmap_mapbios(vm_paddr_t pa, vm_size_t size)
{

	return (pmap_mapdev_attr(pa, size, PAT_WRITE_BACK));
}

void
pmap_unmapdev(vm_offset_t va, vm_size_t size)
{
	vm_offset_t base, offset;

	/* If we gave a direct map region in pmap_mapdev, do nothing */
	if (va >= DMAP_MIN_ADDRESS && va < DMAP_MAX_ADDRESS)
		return;
	base = trunc_page(va);
	offset = va & PAGE_MASK;
	size = round_page(offset + size);
	kva_free(base, size);
}

/*
 * Tries to demote a 1GB page mapping.
 */
static boolean_t
pmap_demote_pdpe(pmap_t pmap, pdp_entry_t *pdpe, vm_offset_t va)
{
	pdp_entry_t newpdpe, oldpdpe;
	pd_entry_t *firstpde, newpde, *pde;
	pt_entry_t PG_A, PG_M;
	vm_paddr_t mpdepa;
	vm_page_t mpde;

	PG_A = pmap_accessed_bit(pmap);
	PG_M = pmap_modified_bit(pmap);

	PMAP_LOCK_ASSERT(pmap, MA_OWNED);
	oldpdpe = *pdpe;
	KASSERT((oldpdpe & (PG_PS | PG_V)) == (PG_PS | PG_V),
	    ("pmap_demote_pdpe: oldpdpe is missing PG_PS and/or PG_V"));
	if ((mpde = vm_page_alloc(NULL, va >> PDPSHIFT, VM_ALLOC_INTERRUPT |
	    VM_ALLOC_NOOBJ | VM_ALLOC_WIRED)) == NULL) {
		CTR2(KTR_PMAP, "pmap_demote_pdpe: failure for va %#lx"
		    " in pmap %p", va, pmap);
		return (FALSE);
	}
	mpdepa = VM_PAGE_TO_PHYS(mpde);
	firstpde = (pd_entry_t *)PHYS_TO_DMAP(mpdepa);
	newpdpe = mpdepa | PG_M | PG_A | (oldpdpe & PG_U) | PG_RW | PG_V;
	KASSERT((oldpdpe & PG_A) != 0,
	    ("pmap_demote_pdpe: oldpdpe is missing PG_A"));
	KASSERT((oldpdpe & (PG_M | PG_RW)) != PG_RW,
	    ("pmap_demote_pdpe: oldpdpe is missing PG_M"));
	newpde = oldpdpe;

	/*
	 * Initialize the page directory page.
	 */
	for (pde = firstpde; pde < firstpde + NPDEPG; pde++) {
		*pde = newpde;
		newpde += NBPDR;
	}

	/*
	 * Demote the mapping.
	 */
	*pdpe = newpdpe;

	/*
	 * Invalidate a stale recursive mapping of the page directory page.
	 */
	pmap_invalidate_page(pmap, (vm_offset_t)vtopde(va));

	pmap_pdpe_demotions++;
	CTR2(KTR_PMAP, "pmap_demote_pdpe: success for va %#lx"
	    " in pmap %p", va, pmap);
	return (TRUE);
}

/*
 * Sets the memory attribute for the specified page.
 */
void
pmap_page_set_memattr(vm_page_t m, vm_memattr_t ma)
{

	m->md.pat_mode = ma;

	/*
	 * If "m" is a normal page, update its direct mapping.  This update
	 * can be relied upon to perform any cache operations that are
	 * required for data coherence.
	 */
	if ((m->flags & PG_FICTITIOUS) == 0 &&
	    pmap_change_attr(PHYS_TO_DMAP(VM_PAGE_TO_PHYS(m)), PAGE_SIZE,
	    m->md.pat_mode))
		panic("memory attribute change on the direct map failed");
}

/*
 * Changes the specified virtual address range's memory type to that given by
 * the parameter "mode".  The specified virtual address range must be
 * completely contained within either the direct map or the kernel map.  If
 * the virtual address range is contained within the kernel map, then the
 * memory type for each of the corresponding ranges of the direct map is also
 * changed.  (The corresponding ranges of the direct map are those ranges that
 * map the same physical pages as the specified virtual address range.)  These
 * changes to the direct map are necessary because Intel describes the
 * behavior of their processors as "undefined" if two or more mappings to the
 * same physical page have different memory types.
 *
 * Returns zero if the change completed successfully, and either EINVAL or
 * ENOMEM if the change failed.  Specifically, EINVAL is returned if some part
 * of the virtual address range was not mapped, and ENOMEM is returned if
 * there was insufficient memory available to complete the change.  In the
 * latter case, the memory type may have been changed on some part of the
 * virtual address range or the direct map.
 */
int
pmap_change_attr(vm_offset_t va, vm_size_t size, int mode)
{
	int error;

	PMAP_LOCK(kernel_pmap);
	error = pmap_change_attr_locked(va, size, mode);
	PMAP_UNLOCK(kernel_pmap);
	return (error);
}

static int
pmap_change_attr_locked(vm_offset_t va, vm_size_t size, int mode)
{
	vm_offset_t base, offset, tmpva;
	vm_paddr_t pa_start, pa_end;
	pdp_entry_t *pdpe;
	pd_entry_t *pde;
	pt_entry_t *pte;
	int cache_bits_pte, cache_bits_pde, error;
	boolean_t changed;

	PMAP_LOCK_ASSERT(kernel_pmap, MA_OWNED);
	base = trunc_page(va);
	offset = va & PAGE_MASK;
	size = round_page(offset + size);

	/*
	 * Only supported on kernel virtual addresses, including the direct
	 * map but excluding the recursive map.
	 */
	if (base < DMAP_MIN_ADDRESS)
		return (EINVAL);

	cache_bits_pde = pmap_cache_bits(kernel_pmap, mode, 1);
	cache_bits_pte = pmap_cache_bits(kernel_pmap, mode, 0);
	changed = FALSE;

	/*
	 * Pages that aren't mapped aren't supported.  Also break down 2MB pages
	 * into 4KB pages if required.
	 */
	for (tmpva = base; tmpva < base + size; ) {
		pdpe = pmap_pdpe(kernel_pmap, tmpva);
		if (*pdpe == 0)
			return (EINVAL);
		if (*pdpe & PG_PS) {
			/*
			 * If the current 1GB page already has the required
			 * memory type, then we need not demote this page. Just
			 * increment tmpva to the next 1GB page frame.
			 */
			if ((*pdpe & X86_PG_PDE_CACHE) == cache_bits_pde) {
				tmpva = trunc_1gpage(tmpva) + NBPDP;
				continue;
			}

			/*
			 * If the current offset aligns with a 1GB page frame
			 * and there is at least 1GB left within the range, then
			 * we need not break down this page into 2MB pages.
			 */
			if ((tmpva & PDPMASK) == 0 &&
			    tmpva + PDPMASK < base + size) {
				tmpva += NBPDP;
				continue;
			}
			if (!pmap_demote_pdpe(kernel_pmap, pdpe, tmpva))
				return (ENOMEM);
		}
		pde = pmap_pdpe_to_pde(pdpe, tmpva);
		if (*pde == 0)
			return (EINVAL);
		if (*pde & PG_PS) {
			/*
			 * If the current 2MB page already has the required
			 * memory type, then we need not demote this page. Just
			 * increment tmpva to the next 2MB page frame.
			 */
			if ((*pde & X86_PG_PDE_CACHE) == cache_bits_pde) {
				tmpva = trunc_2mpage(tmpva) + NBPDR;
				continue;
			}

			/*
			 * If the current offset aligns with a 2MB page frame
			 * and there is at least 2MB left within the range, then
			 * we need not break down this page into 4KB pages.
			 */
			if ((tmpva & PDRMASK) == 0 &&
			    tmpva + PDRMASK < base + size) {
				tmpva += NBPDR;
				continue;
			}
			if (!pmap_demote_pde(kernel_pmap, pde, tmpva))
				return (ENOMEM);
		}
		pte = pmap_pde_to_pte(pde, tmpva);
		if (*pte == 0)
			return (EINVAL);
		tmpva += PAGE_SIZE;
	}
	error = 0;

	/*
	 * Ok, all the pages exist, so run through them updating their
	 * cache mode if required.
	 */
	pa_start = pa_end = 0;
	for (tmpva = base; tmpva < base + size; ) {
		pdpe = pmap_pdpe(kernel_pmap, tmpva);
		if (*pdpe & PG_PS) {
			if ((*pdpe & X86_PG_PDE_CACHE) != cache_bits_pde) {
				pmap_pde_attr(pdpe, cache_bits_pde,
					      X86_PG_PDE_CACHE);
				changed = TRUE;
			}
			if (tmpva >= VM_MIN_KERNEL_ADDRESS) {
				if (pa_start == pa_end) {
					/* Start physical address run. */
					pa_start = *pdpe & PG_PS_FRAME;
					pa_end = pa_start + NBPDP;
				} else if (pa_end == (*pdpe & PG_PS_FRAME))
					pa_end += NBPDP;
				else {
					/* Run ended, update direct map. */
					error = pmap_change_attr_locked(
					    PHYS_TO_DMAP(pa_start),
					    pa_end - pa_start, mode);
					if (error != 0)
						break;
					/* Start physical address run. */
					pa_start = *pdpe & PG_PS_FRAME;
					pa_end = pa_start + NBPDP;
				}
			}
			tmpva = trunc_1gpage(tmpva) + NBPDP;
			continue;
		}
		pde = pmap_pdpe_to_pde(pdpe, tmpva);
		if (*pde & PG_PS) {
			if ((*pde & X86_PG_PDE_CACHE) != cache_bits_pde) {
				pmap_pde_attr(pde, cache_bits_pde,
					      X86_PG_PDE_CACHE);
				changed = TRUE;
			}
			if (tmpva >= VM_MIN_KERNEL_ADDRESS) {
				if (pa_start == pa_end) {
					/* Start physical address run. */
					pa_start = *pde & PG_PS_FRAME;
					pa_end = pa_start + NBPDR;
				} else if (pa_end == (*pde & PG_PS_FRAME))
					pa_end += NBPDR;
				else {
					/* Run ended, update direct map. */
					error = pmap_change_attr_locked(
					    PHYS_TO_DMAP(pa_start),
					    pa_end - pa_start, mode);
					if (error != 0)
						break;
					/* Start physical address run. */
					pa_start = *pde & PG_PS_FRAME;
					pa_end = pa_start + NBPDR;
				}
			}
			tmpva = trunc_2mpage(tmpva) + NBPDR;
		} else {
			pte = pmap_pde_to_pte(pde, tmpva);
			if ((*pte & X86_PG_PTE_CACHE) != cache_bits_pte) {
				pmap_pte_attr(pte, cache_bits_pte,
					      X86_PG_PTE_CACHE);
				changed = TRUE;
			}
			if (tmpva >= VM_MIN_KERNEL_ADDRESS) {
				if (pa_start == pa_end) {
					/* Start physical address run. */
					pa_start = *pte & PG_FRAME;
					pa_end = pa_start + PAGE_SIZE;
				} else if (pa_end == (*pte & PG_FRAME))
					pa_end += PAGE_SIZE;
				else {
					/* Run ended, update direct map. */
					error = pmap_change_attr_locked(
					    PHYS_TO_DMAP(pa_start),
					    pa_end - pa_start, mode);
					if (error != 0)
						break;
					/* Start physical address run. */
					pa_start = *pte & PG_FRAME;
					pa_end = pa_start + PAGE_SIZE;
				}
			}
			tmpva += PAGE_SIZE;
		}
	}
	if (error == 0 && pa_start != pa_end)
		error = pmap_change_attr_locked(PHYS_TO_DMAP(pa_start),
		    pa_end - pa_start, mode);

	/*
	 * Flush CPU caches if required to make sure any data isn't cached that
	 * shouldn't be, etc.
	 */
	if (changed) {
		pmap_invalidate_range(kernel_pmap, base, tmpva);
		pmap_invalidate_cache_range(base, tmpva);
	}
	return (error);
}

/*
 * Demotes any mapping within the direct map region that covers more than the
 * specified range of physical addresses.  This range's size must be a power
 * of two and its starting address must be a multiple of its size.  Since the
 * demotion does not change any attributes of the mapping, a TLB invalidation
 * is not mandatory.  The caller may, however, request a TLB invalidation.
 */
void
pmap_demote_DMAP(vm_paddr_t base, vm_size_t len, boolean_t invalidate)
{
	pdp_entry_t *pdpe;
	pd_entry_t *pde;
	vm_offset_t va;
	boolean_t changed;

	if (len == 0)
		return;
	KASSERT(powerof2(len), ("pmap_demote_DMAP: len is not a power of 2"));
	KASSERT((base & (len - 1)) == 0,
	    ("pmap_demote_DMAP: base is not a multiple of len"));
	if (len < NBPDP && base < dmaplimit) {
		va = PHYS_TO_DMAP(base);
		changed = FALSE;
		PMAP_LOCK(kernel_pmap);
		pdpe = pmap_pdpe(kernel_pmap, va);
		if ((*pdpe & PG_V) == 0)
			panic("pmap_demote_DMAP: invalid PDPE");
		if ((*pdpe & PG_PS) != 0) {
			if (!pmap_demote_pdpe(kernel_pmap, pdpe, va))
				panic("pmap_demote_DMAP: PDPE failed");
			changed = TRUE;
		}
		if (len < NBPDR) {
			pde = pmap_pdpe_to_pde(pdpe, va);
			if ((*pde & PG_V) == 0)
				panic("pmap_demote_DMAP: invalid PDE");
			if ((*pde & PG_PS) != 0) {
				if (!pmap_demote_pde(kernel_pmap, pde, va))
					panic("pmap_demote_DMAP: PDE failed");
				changed = TRUE;
			}
		}
		if (changed && invalidate)
			pmap_invalidate_page(kernel_pmap, va);
		PMAP_UNLOCK(kernel_pmap);
	}
}

/*
 * perform the pmap work for mincore
 */
int
pmap_mincore(pmap_t pmap, vm_offset_t addr, vm_paddr_t *locked_pa)
{
	pd_entry_t *pdep;
	pt_entry_t pte, PG_A, PG_M;
	vm_paddr_t pa;
	int val;

	PG_A = pmap_accessed_bit(pmap);
	PG_M = pmap_modified_bit(pmap);

	PMAP_LOCK(pmap);
retry:
	pdep = pmap_pde(pmap, addr);
	if (pdep != NULL && (*pdep & PG_V)) {
		if (*pdep & PG_PS) {
			pte = *pdep;
			/* Compute the physical address of the 4KB page. */
			pa = ((*pdep & PG_PS_FRAME) | (addr & PDRMASK)) &
			    PG_FRAME;
			val = MINCORE_SUPER;
		} else {
			pte = *pmap_pde_to_pte(pdep, addr);
			pa = pte & PG_FRAME;
			val = 0;
		}
	} else {
		pte = 0;
		pa = 0;
		val = 0;
	}
	if ((pte & PG_V) != 0) {
		val |= MINCORE_INCORE;
		if ((pte & (PG_M | PG_RW)) == (PG_M | PG_RW))
			val |= MINCORE_MODIFIED | MINCORE_MODIFIED_OTHER;
		if ((pte & PG_A) != 0)
			val |= MINCORE_REFERENCED | MINCORE_REFERENCED_OTHER;
	}
	if ((val & (MINCORE_MODIFIED_OTHER | MINCORE_REFERENCED_OTHER)) !=
	    (MINCORE_MODIFIED_OTHER | MINCORE_REFERENCED_OTHER) &&
	    (pte & (PG_MANAGED | PG_V)) == (PG_MANAGED | PG_V)) {
		/* Ensure that "PHYS_TO_VM_PAGE(pa)->object" doesn't change. */
		if (vm_page_pa_tryrelock(pmap, pa, locked_pa))
			goto retry;
	} else
		PA_UNLOCK_COND(*locked_pa);
	PMAP_UNLOCK(pmap);
	return (val);
}

void
pmap_activate(struct thread *td)
{
	pmap_t	pmap, oldpmap;
	u_int	cpuid;

	critical_enter();
	pmap = vmspace_pmap(td->td_proc->p_vmspace);
	oldpmap = PCPU_GET(curpmap);
	cpuid = PCPU_GET(cpuid);
#ifdef SMP
	CPU_CLR_ATOMIC(cpuid, &oldpmap->pm_active);
	CPU_SET_ATOMIC(cpuid, &pmap->pm_active);
	CPU_SET_ATOMIC(cpuid, &pmap->pm_save);
#else
	CPU_CLR(cpuid, &oldpmap->pm_active);
	CPU_SET(cpuid, &pmap->pm_active);
	CPU_SET(cpuid, &pmap->pm_save);
#endif
	td->td_pcb->pcb_cr3 = pmap->pm_cr3;
	load_cr3(pmap->pm_cr3);
	PCPU_SET(curpmap, pmap);
	critical_exit();
}

void
pmap_sync_icache(pmap_t pm, vm_offset_t va, vm_size_t sz)
{
}

/*
 *	Increase the starting virtual address of the given mapping if a
 *	different alignment might result in more superpage mappings.
 */
void
pmap_align_superpage(vm_object_t object, vm_ooffset_t offset,
    vm_offset_t *addr, vm_size_t size)
{
	vm_offset_t superpage_offset;

	if (size < NBPDR)
		return;
	if (object != NULL && (object->flags & OBJ_COLORED) != 0)
		offset += ptoa(object->pg_color);
	superpage_offset = offset & PDRMASK;
	if (size - ((NBPDR - superpage_offset) & PDRMASK) < NBPDR ||
	    (*addr & PDRMASK) == superpage_offset)
		return;
	if ((*addr & PDRMASK) < superpage_offset)
		*addr = (*addr & ~PDRMASK) + superpage_offset;
	else
		*addr = ((*addr + PDRMASK) & ~PDRMASK) + superpage_offset;
}

#ifdef INVARIANTS
static unsigned long num_dirty_emulations;
SYSCTL_ULONG(_vm_pmap, OID_AUTO, num_dirty_emulations, CTLFLAG_RW,
	     &num_dirty_emulations, 0, NULL);
#endif
int
pmap_emulate_dirty(pmap_t pmap, vm_offset_t va)
{
	int rv = -1;
	struct rwlock *lock;
	vm_page_t m, mpte;
	pd_entry_t *pde;
	pt_entry_t *pte, PG_A, PG_M;

	if (!pmap_emulate_ad_bits(pmap))
		return (-1);

	PG_A = pmap_accessed_bit(pmap);
	PG_M = pmap_modified_bit(pmap);

	lock = NULL;
	rw_rlock(&pvh_global_lock);
	PMAP_LOCK(pmap);

	/*
	 * Dirty bit emulation is done in the fast path if 'va' is
	 * already mapped as a regular page and is writeable.
	 */
	pde = pmap_pde(pmap, va);
	if (pde != NULL && (*pde & (PG_PS | PG_V)) == PG_V) {
		pte = pmap_pde_to_pte(pde, va);
		if ((*pte & (PG_V | PG_RO)) == PG_V) {
			KASSERT((*pte & PG_A) != 0,
			    ("pmap_emulate_dirty: accessed and valid bits "
			    "mismatch %#lx", *pte));
			atomic_set_long(pte, PG_M | PG_RW);
			rv = 0;		/* success */

#ifdef INVARIANTS
			atomic_add_long(&num_dirty_emulations, 1);
#endif

			/* try to promote the mapping */
			if (va < VM_MAXUSER_ADDRESS)
				mpte = PHYS_TO_VM_PAGE(*pde & PG_FRAME);
			else
				mpte = NULL;

			m = PHYS_TO_VM_PAGE(*pte & PG_FRAME);

			if ((mpte == NULL || mpte->wire_count == NPTEPG) &&
			    pmap_ps_enabled(pmap) &&
			    (m->flags & PG_FICTITIOUS) == 0 &&
			    vm_reserv_level_iffullpop(m) == 0)
				pmap_promote_pde(pmap, pde, va, &lock);
		}
	}

	if (lock != NULL)
		rw_wunlock(lock);
	rw_runlock(&pvh_global_lock);
	PMAP_UNLOCK(pmap);
	return (rv);
}

void
pmap_get_mapping(pmap_t pmap, vm_offset_t va, uint64_t *ptr, int *num)
{
	pml4_entry_t *pml4;
	pdp_entry_t *pdp;
	pd_entry_t *pde;
	pt_entry_t *pte;
	int idx;

	idx = 0;
	PMAP_LOCK(pmap);

	pml4 = pmap_pml4e(pmap, va);
	ptr[idx++] = *pml4;
	if ((*pml4 & PG_V) == 0)
		goto done;

	pdp = pmap_pml4e_to_pdpe(pml4, va);
	ptr[idx++] = *pdp;
	if ((*pdp & PG_V) == 0 || (*pdp & PG_PS) != 0)
		goto done;

	pde = pmap_pdpe_to_pde(pdp, va);
	ptr[idx++] = *pde;
	if ((*pde & PG_V) == 0 || (*pde & PG_PS) != 0)
		goto done;
	
	pte = pmap_pde_to_pte(pde, va);
	ptr[idx++] = *pte;

done:
	PMAP_UNLOCK(pmap);
	*num = idx;
}

#include "opt_ddb.h"
#ifdef DDB
#include <ddb/ddb.h>

DB_SHOW_COMMAND(pte, pmap_print_pte)
{
	pmap_t pmap;
	pml4_entry_t *pml4;
	pdp_entry_t *pdp;
	pd_entry_t *pde;
	pt_entry_t *pte;
	vm_offset_t va;

	if (have_addr) {
		va = (vm_offset_t)addr;
		pmap = PCPU_GET(curpmap); /* XXX */
	} else {
		db_printf("show pte addr\n");
		return;
	}
	pml4 = pmap_pml4e(pmap, va);
	db_printf("VA %#016lx pml4e %#016lx", va, *pml4);
	if ((*pml4 & PG_V) == 0) {
		db_printf("\n");
		return;
	}
	pdp = pmap_pml4e_to_pdpe(pml4, va);
	db_printf(" pdpe %#016lx", *pdp);
	if ((*pdp & PG_V) == 0 || (*pdp & PG_PS) != 0) {
		db_printf("\n");
		return;
	}
	pde = pmap_pdpe_to_pde(pdp, va);
	db_printf(" pde %#016lx", *pde);
	if ((*pde & PG_V) == 0 || (*pde & PG_PS) != 0) {
		db_printf("\n");
		return;
	}
	pte = pmap_pde_to_pte(pde, va);
	db_printf(" pte %#016lx\n", *pte);
}

DB_SHOW_COMMAND(phys2dmap, pmap_phys2dmap)
{
	vm_paddr_t a;

	if (have_addr) {
		a = (vm_paddr_t)addr;
		db_printf("0x%jx\n", (uintmax_t)PHYS_TO_DMAP(a));
	} else {
		db_printf("show phys2dmap addr\n");
	}
}
#endif<|MERGE_RESOLUTION|>--- conflicted
+++ resolved
@@ -5958,87 +5958,6 @@
 }
 
 /*
-<<<<<<< HEAD
- *	pmap_clear_reference:
- *
- *	Clear the reference bit on the specified physical page.
- */
-void
-pmap_clear_reference(vm_page_t m)
-{
-	struct md_page *pvh;
-	pmap_t pmap;
-	pv_entry_t next_pv, pv;
-	pd_entry_t oldpde, *pde;
-	pt_entry_t *pte, PG_A;
-	vm_offset_t va;
-	struct spglist free;
-
-	KASSERT((m->oflags & VPO_UNMANAGED) == 0,
-	    ("pmap_clear_reference: page %p is not managed", m));
-	SLIST_INIT(&free);
-	rw_wlock(&pvh_global_lock);
-	if ((m->flags & PG_FICTITIOUS) != 0)
-		goto small_mappings;
-	pvh = pa_to_pvh(VM_PAGE_TO_PHYS(m));
-	TAILQ_FOREACH_SAFE(pv, &pvh->pv_list, pv_next, next_pv) {
-		pmap = PV_PMAP(pv);
-		PMAP_LOCK(pmap);
-		PG_A = pmap_accessed_bit(pmap);
-		va = pv->pv_va;
-		pde = pmap_pde(pmap, va);
-		oldpde = *pde;
-		if ((oldpde & PG_A) != 0) {
-			if (pmap_demote_pde(pmap, pde, va)) {
-				/*
-				 * Remove the mapping to a single page so
-				 * that a subsequent access may repromote.
-				 * Since the underlying page table page is
-				 * fully populated, this removal never frees
-				 * a page table page.
-				 */
-				va += VM_PAGE_TO_PHYS(m) - (oldpde &
-				    PG_PS_FRAME);
-				pmap_remove_page(pmap, va, pde, NULL);
-			}
-		}
-		PMAP_UNLOCK(pmap);
-	}
-small_mappings:
-	TAILQ_FOREACH_SAFE(pv, &m->md.pv_list, pv_next, next_pv) {
-		pmap = PV_PMAP(pv);
-		PMAP_LOCK(pmap);
-		PG_A = pmap_accessed_bit(pmap);
-		pde = pmap_pde(pmap, pv->pv_va);
-		KASSERT((*pde & PG_PS) == 0, ("pmap_clear_reference: found"
-		    " a 2mpage in page %p's pv list", m));
-		pte = pmap_pde_to_pte(pde, pv->pv_va);
-		if (*pte & PG_A) {
-			if (pmap_emulate_ad_bits(pmap)) {
-				/*
-				 * Wired pages cannot be paged out so doing
-				 * accessed bit emulation for them is wasted
-				 * effort. We do the hard work for unwired
-				 * pages only.
-				 */
-				if ((*pte & PG_W) == 0) {
-					pmap_remove_page(pmap, pv->pv_va, pde,
-							 &free);
-				}
-			} else {
-				atomic_clear_long(pte, PG_A);
-				pmap_invalidate_page(pmap, pv->pv_va);
-			}
-		}
-		PMAP_UNLOCK(pmap);
-	}
-	rw_wunlock(&pvh_global_lock);
-	pmap_free_zero_pages(&free);
-}
-
-/*
-=======
->>>>>>> 88a4d0f3
  * Miscellaneous support routines follow
  */
 
