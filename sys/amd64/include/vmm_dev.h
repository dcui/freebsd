/*-
 * Copyright (c) 2011 NetApp, Inc.
 * All rights reserved.
 *
 * Redistribution and use in source and binary forms, with or without
 * modification, are permitted provided that the following conditions
 * are met:
 * 1. Redistributions of source code must retain the above copyright
 *    notice, this list of conditions and the following disclaimer.
 * 2. Redistributions in binary form must reproduce the above copyright
 *    notice, this list of conditions and the following disclaimer in the
 *    documentation and/or other materials provided with the distribution.
 *
 * THIS SOFTWARE IS PROVIDED BY NETAPP, INC ``AS IS'' AND
 * ANY EXPRESS OR IMPLIED WARRANTIES, INCLUDING, BUT NOT LIMITED TO, THE
 * IMPLIED WARRANTIES OF MERCHANTABILITY AND FITNESS FOR A PARTICULAR PURPOSE
 * ARE DISCLAIMED.  IN NO EVENT SHALL NETAPP, INC OR CONTRIBUTORS BE LIABLE
 * FOR ANY DIRECT, INDIRECT, INCIDENTAL, SPECIAL, EXEMPLARY, OR CONSEQUENTIAL
 * DAMAGES (INCLUDING, BUT NOT LIMITED TO, PROCUREMENT OF SUBSTITUTE GOODS
 * OR SERVICES; LOSS OF USE, DATA, OR PROFITS; OR BUSINESS INTERRUPTION)
 * HOWEVER CAUSED AND ON ANY THEORY OF LIABILITY, WHETHER IN CONTRACT, STRICT
 * LIABILITY, OR TORT (INCLUDING NEGLIGENCE OR OTHERWISE) ARISING IN ANY WAY
 * OUT OF THE USE OF THIS SOFTWARE, EVEN IF ADVISED OF THE POSSIBILITY OF
 * SUCH DAMAGE.
 *
 * $FreeBSD$
 */

#ifndef	_VMM_DEV_H_
#define	_VMM_DEV_H_

#ifdef _KERNEL
void	vmmdev_init(void);
int	vmmdev_cleanup(void);
#endif

struct vm_memory_segment {
	vm_paddr_t	gpa;	/* in */
	size_t		len;
	int		wired;
};

struct vm_register {
	int		cpuid;
	int		regnum;		/* enum vm_reg_name */
	uint64_t	regval;
};

struct vm_seg_desc {			/* data or code segment */
	int		cpuid;
	int		regnum;		/* enum vm_reg_name */
	struct seg_desc desc;
};

struct vm_run {
	int		cpuid;
	uint64_t	rip;		/* start running here */
	struct vm_exit	vm_exit;
};

struct vm_event {
	int		cpuid;
	enum vm_event_type type;
	int		vector;
	uint32_t	error_code;
	int		error_code_valid;
};

struct vm_lapic_irq {
	int		cpuid;
	int		vector;
};

struct vm_capability {
	int		cpuid;
	enum vm_cap_type captype;
	int		capval;
	int		allcpus;
};

struct vm_pptdev {
	int		bus;
	int		slot;
	int		func;
};

struct vm_pptdev_mmio {
	int		bus;
	int		slot;
	int		func;
	vm_paddr_t	gpa;
	vm_paddr_t	hpa;
	size_t		len;
};

struct vm_pptdev_msi {
	int		vcpu;
	int		bus;
	int		slot;
	int		func;
	int		numvec;		/* 0 means disabled */
	int		vector;
	int		destcpu;
};

struct vm_pptdev_msix {
	int		vcpu;
	int		bus;
	int		slot;
	int		func;
	int		idx;
	uint32_t	msg;
	uint32_t	vector_control;
	uint64_t	addr;
};

struct vm_nmi {
	int		cpuid;
};

#define	MAX_VM_STATS	64
struct vm_stats {
	int		cpuid;				/* in */
	int		num_entries;			/* out */
	struct timeval	tv;
	uint64_t	statbuf[MAX_VM_STATS];
};

struct vm_stat_desc {
	int		index;				/* in */
	char		desc[128];			/* out */
};

struct vm_x2apic {
	int			cpuid;
	enum x2apic_state	state;
};

struct vm_gpa_pte {
	uint64_t	gpa;				/* in */
	uint64_t	pte[4];				/* out */
	int		ptenum;
};

enum {
<<<<<<< HEAD
	IOCNUM_RUN,
	IOCNUM_MAP_MEMORY,
	IOCNUM_GET_MEMORY_SEG,
	IOCNUM_SET_REGISTER,
	IOCNUM_GET_REGISTER,
	IOCNUM_SET_SEGMENT_DESCRIPTOR,
	IOCNUM_GET_SEGMENT_DESCRIPTOR,
	IOCNUM_INJECT_EVENT,
	IOCNUM_LAPIC_IRQ,
	IOCNUM_SET_CAPABILITY,
	IOCNUM_GET_CAPABILITY,
	IOCNUM_BIND_PPTDEV,
	IOCNUM_UNBIND_PPTDEV,
	IOCNUM_MAP_PPTDEV_MMIO,
	IOCNUM_PPTDEV_MSI,
	IOCNUM_PPTDEV_MSIX,
	IOCNUM_INJECT_NMI,
	IOCNUM_VM_STATS,
	IOCNUM_VM_STAT_DESC,
	IOCNUM_SET_X2APIC_STATE,
	IOCNUM_GET_X2APIC_STATE,
	IOCNUM_GET_GPA_PMAP,
=======
	/* general routines */
	IOCNUM_ABIVERS = 0,
	IOCNUM_RUN = 1,
	IOCNUM_SET_CAPABILITY = 2,
	IOCNUM_GET_CAPABILITY = 3,

	/* memory apis */
	IOCNUM_MAP_MEMORY = 10,
	IOCNUM_GET_MEMORY_SEG = 11,

	/* register/state accessors */
	IOCNUM_SET_REGISTER = 20,
	IOCNUM_GET_REGISTER = 21,
	IOCNUM_SET_SEGMENT_DESCRIPTOR = 22,
	IOCNUM_GET_SEGMENT_DESCRIPTOR = 23,

	/* interrupt injection */
	IOCNUM_INJECT_EVENT = 30,
	IOCNUM_LAPIC_IRQ = 31,
	IOCNUM_INJECT_NMI = 32,

	/* PCI pass-thru */
	IOCNUM_BIND_PPTDEV = 40,
	IOCNUM_UNBIND_PPTDEV = 41,
	IOCNUM_MAP_PPTDEV_MMIO = 42,
	IOCNUM_PPTDEV_MSI = 43,
	IOCNUM_PPTDEV_MSIX = 44,

	/* statistics */
	IOCNUM_VM_STATS = 50, 
	IOCNUM_VM_STAT_DESC = 51,

	/* kernel device state */
	IOCNUM_SET_X2APIC_STATE = 60,
	IOCNUM_GET_X2APIC_STATE = 61,
>>>>>>> 28393634
};

#define	VM_RUN		\
	_IOWR('v', IOCNUM_RUN, struct vm_run)
#define	VM_MAP_MEMORY	\
	_IOWR('v', IOCNUM_MAP_MEMORY, struct vm_memory_segment)
#define	VM_GET_MEMORY_SEG \
	_IOWR('v', IOCNUM_GET_MEMORY_SEG, struct vm_memory_segment)
#define	VM_SET_REGISTER \
	_IOW('v', IOCNUM_SET_REGISTER, struct vm_register)
#define	VM_GET_REGISTER \
	_IOWR('v', IOCNUM_GET_REGISTER, struct vm_register)
#define	VM_SET_SEGMENT_DESCRIPTOR \
	_IOW('v', IOCNUM_SET_SEGMENT_DESCRIPTOR, struct vm_seg_desc)
#define	VM_GET_SEGMENT_DESCRIPTOR \
	_IOWR('v', IOCNUM_GET_SEGMENT_DESCRIPTOR, struct vm_seg_desc)
#define	VM_INJECT_EVENT	\
	_IOW('v', IOCNUM_INJECT_EVENT, struct vm_event)
#define	VM_LAPIC_IRQ 		\
	_IOW('v', IOCNUM_LAPIC_IRQ, struct vm_lapic_irq)
#define	VM_SET_CAPABILITY \
	_IOW('v', IOCNUM_SET_CAPABILITY, struct vm_capability)
#define	VM_GET_CAPABILITY \
	_IOWR('v', IOCNUM_GET_CAPABILITY, struct vm_capability)
#define	VM_BIND_PPTDEV \
	_IOW('v', IOCNUM_BIND_PPTDEV, struct vm_pptdev)
#define	VM_UNBIND_PPTDEV \
	_IOW('v', IOCNUM_UNBIND_PPTDEV, struct vm_pptdev)
#define	VM_MAP_PPTDEV_MMIO \
	_IOW('v', IOCNUM_MAP_PPTDEV_MMIO, struct vm_pptdev_mmio)
#define	VM_PPTDEV_MSI \
	_IOW('v', IOCNUM_PPTDEV_MSI, struct vm_pptdev_msi)
#define	VM_PPTDEV_MSIX \
	_IOW('v', IOCNUM_PPTDEV_MSIX, struct vm_pptdev_msix)
#define VM_INJECT_NMI \
	_IOW('v', IOCNUM_INJECT_NMI, struct vm_nmi)
#define	VM_STATS \
	_IOWR('v', IOCNUM_VM_STATS, struct vm_stats)
#define	VM_STAT_DESC \
	_IOWR('v', IOCNUM_VM_STAT_DESC, struct vm_stat_desc)
#define	VM_SET_X2APIC_STATE \
	_IOW('v', IOCNUM_SET_X2APIC_STATE, struct vm_x2apic)
#define	VM_GET_X2APIC_STATE \
	_IOWR('v', IOCNUM_GET_X2APIC_STATE, struct vm_x2apic)
#define	VM_GET_GPA_PMAP \
	_IOWR('v', IOCNUM_GET_GPA_PMAP, struct vm_gpa_pte)
#endif<|MERGE_RESOLUTION|>--- conflicted
+++ resolved
@@ -143,30 +143,6 @@
 };
 
 enum {
-<<<<<<< HEAD
-	IOCNUM_RUN,
-	IOCNUM_MAP_MEMORY,
-	IOCNUM_GET_MEMORY_SEG,
-	IOCNUM_SET_REGISTER,
-	IOCNUM_GET_REGISTER,
-	IOCNUM_SET_SEGMENT_DESCRIPTOR,
-	IOCNUM_GET_SEGMENT_DESCRIPTOR,
-	IOCNUM_INJECT_EVENT,
-	IOCNUM_LAPIC_IRQ,
-	IOCNUM_SET_CAPABILITY,
-	IOCNUM_GET_CAPABILITY,
-	IOCNUM_BIND_PPTDEV,
-	IOCNUM_UNBIND_PPTDEV,
-	IOCNUM_MAP_PPTDEV_MMIO,
-	IOCNUM_PPTDEV_MSI,
-	IOCNUM_PPTDEV_MSIX,
-	IOCNUM_INJECT_NMI,
-	IOCNUM_VM_STATS,
-	IOCNUM_VM_STAT_DESC,
-	IOCNUM_SET_X2APIC_STATE,
-	IOCNUM_GET_X2APIC_STATE,
-	IOCNUM_GET_GPA_PMAP,
-=======
 	/* general routines */
 	IOCNUM_ABIVERS = 0,
 	IOCNUM_RUN = 1,
@@ -202,7 +178,7 @@
 	/* kernel device state */
 	IOCNUM_SET_X2APIC_STATE = 60,
 	IOCNUM_GET_X2APIC_STATE = 61,
->>>>>>> 28393634
+	IOCNUM_GET_GPA_PMAP,
 };
 
 #define	VM_RUN		\
