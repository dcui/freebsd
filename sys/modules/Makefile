--- conflicted
+++ resolved
@@ -26,7 +26,11 @@
 	${_arl} \
 	${_asr} \
 	ata \
-	ath \
+	${_ath} \
+	${_ath_hal} \
+	${_ath_rate_amrr} \
+	${_ath_rate_onoe} \
+	${_ath_rate_sample} \
 	aue \
 	${_auxio} \
 	${_awi} \
@@ -371,15 +375,12 @@
 _apm=		apm
 _ar=		ar
 _arcnet=	arcnet
-<<<<<<< HEAD
 _ath=		ath
 _ath_hal=	ath_hal
 _ath_rate_amrr=	ath_rate_amrr
 _ath_rate_onoe=	ath_rate_onoe
 _ath_rate_sample=ath_rate_sample
 _awi=		awi
-=======
->>>>>>> 9ebe5998
 _bktr=		bktr
 _cardbus=	cardbus
 _cbb=		cbb
@@ -511,15 +512,11 @@
 _agp=		agp
 _an=		an
 _arcmsr=	arcmsr
-<<<<<<< HEAD
 _ath=		ath
 _ath_hal=	ath_hal
 _ath_rate_amrr=	ath_rate_amrr
 _ath_rate_onoe=	ath_rate_onoe
 _ath_rate_sample=ath_rate_sample
-=======
-_asmc=		asmc
->>>>>>> 9ebe5998
 _cardbus=	cardbus
 _cbb=		cbb
 _cmx=		cmx
@@ -566,11 +563,6 @@
 _nxge=		nxge
 .if ${MK_CDDL} != "no" || defined(ALL_MODULES)
 _opensolaris=	opensolaris
-.endif
-.if ${MK_CRYPT} != "no" || defined(ALL_MODULES)
-.if exists(${.CURDIR}/../crypto/via)
-_padlock=	padlock
-.endif
 .endif
 _pccard=	pccard
 _rdma=		rdma	
@@ -629,12 +621,22 @@
 
 .if ${MACHINE_ARCH} == "powerpc"
 _an=		an
+_ath=		ath
+_ath_hal=	ath_hal
+_ath_rate_amrr=	ath_rate_amrr
+_ath_rate_onoe=	ath_rate_onoe
+_ath_rate_sample=ath_rate_sample
 _bm=		bm
 _nvram=		powermac_nvram
 _smbfs=		smbfs
 .endif
 
 .if ${MACHINE_ARCH} == "sparc64"
+_ath=		ath
+_ath_hal=	ath_hal
+_ath_rate_amrr=	ath_rate_amrr
+_ath_rate_onoe=	ath_rate_onoe
+_ath_rate_sample=ath_rate_sample
 _auxio=		auxio
 _em=		em
 _i2c=		i2c
