/*-
 * Copyright (C) 1995, 1996, 1997, and 1998 WIDE Project.
 * All rights reserved.
 *
 * Redistribution and use in source and binary forms, with or without
 * modification, are permitted provided that the following conditions
 * are met:
 * 1. Redistributions of source code must retain the above copyright
 *    notice, this list of conditions and the following disclaimer.
 * 2. Redistributions in binary form must reproduce the above copyright
 *    notice, this list of conditions and the following disclaimer in the
 *    documentation and/or other materials provided with the distribution.
 * 3. Neither the name of the project nor the names of its contributors
 *    may be used to endorse or promote products derived from this software
 *    without specific prior written permission.
 *
 * THIS SOFTWARE IS PROVIDED BY THE PROJECT AND CONTRIBUTORS ``AS IS'' AND
 * ANY EXPRESS OR IMPLIED WARRANTIES, INCLUDING, BUT NOT LIMITED TO, THE
 * IMPLIED WARRANTIES OF MERCHANTABILITY AND FITNESS FOR A PARTICULAR PURPOSE
 * ARE DISCLAIMED.  IN NO EVENT SHALL THE PROJECT OR CONTRIBUTORS BE LIABLE
 * FOR ANY DIRECT, INDIRECT, INCIDENTAL, SPECIAL, EXEMPLARY, OR CONSEQUENTIAL
 * DAMAGES (INCLUDING, BUT NOT LIMITED TO, PROCUREMENT OF SUBSTITUTE GOODS
 * OR SERVICES; LOSS OF USE, DATA, OR PROFITS; OR BUSINESS INTERRUPTION)
 * HOWEVER CAUSED AND ON ANY THEORY OF LIABILITY, WHETHER IN CONTRACT, STRICT
 * LIABILITY, OR TORT (INCLUDING NEGLIGENCE OR OTHERWISE) ARISING IN ANY WAY
 * OUT OF THE USE OF THIS SOFTWARE, EVEN IF ADVISED OF THE POSSIBILITY OF
 * SUCH DAMAGE.
 *
 *	$KAME: nd6_nbr.c,v 1.86 2002/01/21 02:33:04 jinmei Exp $
 */

#include <sys/cdefs.h>
__FBSDID("$FreeBSD$");

#include "opt_inet.h"
#include "opt_inet6.h"
#include "opt_ipsec.h"
#include "opt_mpath.h"

#include <sys/param.h>
#include <sys/systm.h>
#include <sys/malloc.h>
#include <sys/lock.h>
#include <sys/rwlock.h>
#include <sys/mbuf.h>
#include <sys/socket.h>
#include <sys/sockio.h>
#include <sys/time.h>
#include <sys/kernel.h>
#include <sys/errno.h>
#include <sys/syslog.h>
#include <sys/queue.h>
#include <sys/callout.h>
#include <sys/refcount.h>

#include <net/if.h>
#include <net/if_types.h>
#include <net/if_dl.h>
#include <net/if_var.h>
#include <net/route.h>
#ifdef RADIX_MPATH
#include <net/radix_mpath.h>
#endif

#include <netinet/in.h>
#include <netinet/in_var.h>
#include <net/if_llatbl.h>
#define	L3_ADDR_SIN6(le)	((struct sockaddr_in6 *) L3_ADDR(le))
#include <netinet6/in6_var.h>
#include <netinet6/in6_ifattach.h>
#include <netinet/ip6.h>
#include <netinet6/ip6_var.h>
#include <netinet6/scope6_var.h>
#include <netinet6/nd6.h>
#include <netinet/icmp6.h>
#include <netinet/ip_carp.h>
#include <netinet6/send.h>

#define SDL(s) ((struct sockaddr_dl *)s)

struct dadq;
static struct dadq *nd6_dad_find(struct ifaddr *);
static void nd6_dad_add(struct dadq *dp);
static void nd6_dad_del(struct dadq *dp);
<<<<<<< HEAD
=======
static void nd6_dad_rele(struct dadq *);
>>>>>>> 05aa3e23
static void nd6_dad_starttimer(struct dadq *, int);
static void nd6_dad_stoptimer(struct dadq *);
static void nd6_dad_timer(struct dadq *);
static void nd6_dad_duplicated(struct ifaddr *, struct dadq *);
static void nd6_dad_ns_output(struct dadq *, struct ifaddr *);
static void nd6_dad_ns_input(struct ifaddr *);
static void nd6_dad_na_input(struct ifaddr *);
static void nd6_na_output_fib(struct ifnet *, const struct in6_addr *,
    const struct in6_addr *, u_long, int, struct sockaddr *, u_int);

static VNET_DEFINE(int, dad_ignore_ns) = 0;	/* ignore NS in DAD
						   - specwise incorrect */
static VNET_DEFINE(int, dad_maxtry) = 15;	/* max # of *tries* to
						   transmit DAD packet */
#define	V_dad_ignore_ns			VNET(dad_ignore_ns)
#define	V_dad_maxtry			VNET(dad_maxtry)

/*
 * Input a Neighbor Solicitation Message.
 *
 * Based on RFC 2461
 * Based on RFC 2462 (duplicate address detection)
 */
void
nd6_ns_input(struct mbuf *m, int off, int icmp6len)
{
	struct ifnet *ifp = m->m_pkthdr.rcvif;
	struct ip6_hdr *ip6 = mtod(m, struct ip6_hdr *);
	struct nd_neighbor_solicit *nd_ns;
	struct in6_addr saddr6 = ip6->ip6_src;
	struct in6_addr daddr6 = ip6->ip6_dst;
	struct in6_addr taddr6;
	struct in6_addr myaddr6;
	char *lladdr = NULL;
	struct ifaddr *ifa = NULL;
	int lladdrlen = 0;
	int anycast = 0, proxy = 0, tentative = 0;
	int tlladdr;
	int rflag;
	union nd_opts ndopts;
	struct sockaddr_dl proxydl;
	char ip6bufs[INET6_ADDRSTRLEN], ip6bufd[INET6_ADDRSTRLEN];

	rflag = (V_ip6_forwarding) ? ND_NA_FLAG_ROUTER : 0;
	if (ND_IFINFO(ifp)->flags & ND6_IFF_ACCEPT_RTADV && V_ip6_norbit_raif)
		rflag = 0;
#ifndef PULLDOWN_TEST
	IP6_EXTHDR_CHECK(m, off, icmp6len,);
	nd_ns = (struct nd_neighbor_solicit *)((caddr_t)ip6 + off);
#else
	IP6_EXTHDR_GET(nd_ns, struct nd_neighbor_solicit *, m, off, icmp6len);
	if (nd_ns == NULL) {
		ICMP6STAT_INC(icp6s_tooshort);
		return;
	}
#endif
	ip6 = mtod(m, struct ip6_hdr *); /* adjust pointer for safety */
	taddr6 = nd_ns->nd_ns_target;
	if (in6_setscope(&taddr6, ifp, NULL) != 0)
		goto bad;

	if (ip6->ip6_hlim != 255) {
		nd6log((LOG_ERR,
		    "nd6_ns_input: invalid hlim (%d) from %s to %s on %s\n",
		    ip6->ip6_hlim, ip6_sprintf(ip6bufs, &ip6->ip6_src),
		    ip6_sprintf(ip6bufd, &ip6->ip6_dst), if_name(ifp)));
		goto bad;
	}

	if (IN6_IS_ADDR_UNSPECIFIED(&saddr6)) {
		/* dst has to be a solicited node multicast address. */
		if (daddr6.s6_addr16[0] == IPV6_ADDR_INT16_MLL &&
		    /* don't check ifindex portion */
		    daddr6.s6_addr32[1] == 0 &&
		    daddr6.s6_addr32[2] == IPV6_ADDR_INT32_ONE &&
		    daddr6.s6_addr8[12] == 0xff) {
			; /* good */
		} else {
			nd6log((LOG_INFO, "nd6_ns_input: bad DAD packet "
			    "(wrong ip6 dst)\n"));
			goto bad;
		}
	} else if (!V_nd6_onlink_ns_rfc4861) {
		struct sockaddr_in6 src_sa6;

		/*
		 * According to recent IETF discussions, it is not a good idea
		 * to accept a NS from an address which would not be deemed
		 * to be a neighbor otherwise.  This point is expected to be
		 * clarified in future revisions of the specification.
		 */
		bzero(&src_sa6, sizeof(src_sa6));
		src_sa6.sin6_family = AF_INET6;
		src_sa6.sin6_len = sizeof(src_sa6);
		src_sa6.sin6_addr = saddr6;
		if (nd6_is_addr_neighbor(&src_sa6, ifp) == 0) {
			nd6log((LOG_INFO, "nd6_ns_input: "
				"NS packet from non-neighbor\n"));
			goto bad;
		}
	}

	if (IN6_IS_ADDR_MULTICAST(&taddr6)) {
		nd6log((LOG_INFO, "nd6_ns_input: bad NS target (multicast)\n"));
		goto bad;
	}

	icmp6len -= sizeof(*nd_ns);
	nd6_option_init(nd_ns + 1, icmp6len, &ndopts);
	if (nd6_options(&ndopts) < 0) {
		nd6log((LOG_INFO,
		    "nd6_ns_input: invalid ND option, ignored\n"));
		/* nd6_options have incremented stats */
		goto freeit;
	}

	if (ndopts.nd_opts_src_lladdr) {
		lladdr = (char *)(ndopts.nd_opts_src_lladdr + 1);
		lladdrlen = ndopts.nd_opts_src_lladdr->nd_opt_len << 3;
	}

	if (IN6_IS_ADDR_UNSPECIFIED(&ip6->ip6_src) && lladdr) {
		nd6log((LOG_INFO, "nd6_ns_input: bad DAD packet "
		    "(link-layer address option)\n"));
		goto bad;
	}

	/*
	 * Attaching target link-layer address to the NA?
	 * (RFC 2461 7.2.4)
	 *
	 * NS IP dst is unicast/anycast			MUST NOT add
	 * NS IP dst is solicited-node multicast	MUST add
	 *
	 * In implementation, we add target link-layer address by default.
	 * We do not add one in MUST NOT cases.
	 */
	if (!IN6_IS_ADDR_MULTICAST(&daddr6))
		tlladdr = 0;
	else
		tlladdr = 1;

	/*
	 * Target address (taddr6) must be either:
	 * (1) Valid unicast/anycast address for my receiving interface,
	 * (2) Unicast address for which I'm offering proxy service, or
	 * (3) "tentative" address on which DAD is being performed.
	 */
	/* (1) and (3) check. */
	if (ifp->if_carp)
		ifa = (*carp_iamatch6_p)(ifp, &taddr6);
	else
		ifa = (struct ifaddr *)in6ifa_ifpwithaddr(ifp, &taddr6);

	/* (2) check. */
	if (ifa == NULL) {
		struct route_in6 ro;
		int need_proxy;

		bzero(&ro, sizeof(ro));
		ro.ro_dst.sin6_len = sizeof(struct sockaddr_in6);
		ro.ro_dst.sin6_family = AF_INET6;
		ro.ro_dst.sin6_addr = taddr6;

		/* Always use the default FIB. */
#ifdef RADIX_MPATH
		rtalloc_mpath_fib((struct route *)&ro, ntohl(taddr6.s6_addr32[3]),
		    RT_DEFAULT_FIB);
#else
		in6_rtalloc(&ro, RT_DEFAULT_FIB);
#endif
		need_proxy = (ro.ro_rt &&
		    (ro.ro_rt->rt_flags & RTF_ANNOUNCE) != 0 &&
		    ro.ro_rt->rt_gateway->sa_family == AF_LINK);
		if (ro.ro_rt != NULL) {
			if (need_proxy)
				proxydl = *SDL(ro.ro_rt->rt_gateway);
			RTFREE(ro.ro_rt);
		}
		if (need_proxy) {
			/*
			 * proxy NDP for single entry
			 */
			ifa = (struct ifaddr *)in6ifa_ifpforlinklocal(ifp,
				IN6_IFF_NOTREADY|IN6_IFF_ANYCAST);
			if (ifa)
				proxy = 1;
		}
	}
	if (ifa == NULL) {
		/*
		 * We've got an NS packet, and we don't have that adddress
		 * assigned for us.  We MUST silently ignore it.
		 * See RFC2461 7.2.3.
		 */
		goto freeit;
	}
	myaddr6 = *IFA_IN6(ifa);
	anycast = ((struct in6_ifaddr *)ifa)->ia6_flags & IN6_IFF_ANYCAST;
	tentative = ((struct in6_ifaddr *)ifa)->ia6_flags & IN6_IFF_TENTATIVE;
	if (((struct in6_ifaddr *)ifa)->ia6_flags & IN6_IFF_DUPLICATED)
		goto freeit;

	if (lladdr && ((ifp->if_addrlen + 2 + 7) & ~7) != lladdrlen) {
		nd6log((LOG_INFO, "nd6_ns_input: lladdrlen mismatch for %s "
		    "(if %d, NS packet %d)\n",
		    ip6_sprintf(ip6bufs, &taddr6),
		    ifp->if_addrlen, lladdrlen - 2));
		goto bad;
	}

	if (IN6_ARE_ADDR_EQUAL(&myaddr6, &saddr6)) {
		nd6log((LOG_INFO, "nd6_ns_input: duplicate IP6 address %s\n",
		    ip6_sprintf(ip6bufs, &saddr6)));
		goto freeit;
	}

	/*
	 * We have neighbor solicitation packet, with target address equals to
	 * one of my tentative address.
	 *
	 * src addr	how to process?
	 * ---		---
	 * multicast	of course, invalid (rejected in ip6_input)
	 * unicast	somebody is doing address resolution -> ignore
	 * unspec	dup address detection
	 *
	 * The processing is defined in RFC 2462.
	 */
	if (tentative) {
		/*
		 * If source address is unspecified address, it is for
		 * duplicate address detection.
		 *
		 * If not, the packet is for addess resolution;
		 * silently ignore it.
		 */
		if (IN6_IS_ADDR_UNSPECIFIED(&saddr6))
			nd6_dad_ns_input(ifa);

		goto freeit;
	}

	/*
	 * If the source address is unspecified address, entries must not
	 * be created or updated.
	 * It looks that sender is performing DAD.  Output NA toward
	 * all-node multicast address, to tell the sender that I'm using
	 * the address.
	 * S bit ("solicited") must be zero.
	 */
	if (IN6_IS_ADDR_UNSPECIFIED(&saddr6)) {
		struct in6_addr in6_all;

		in6_all = in6addr_linklocal_allnodes;
		if (in6_setscope(&in6_all, ifp, NULL) != 0)
			goto bad;
		nd6_na_output_fib(ifp, &in6_all, &taddr6,
		    ((anycast || proxy || !tlladdr) ? 0 : ND_NA_FLAG_OVERRIDE) |
		    rflag, tlladdr, proxy ? (struct sockaddr *)&proxydl : NULL,
		    M_GETFIB(m));
		goto freeit;
	}

	nd6_cache_lladdr(ifp, &saddr6, lladdr, lladdrlen,
	    ND_NEIGHBOR_SOLICIT, 0);

	nd6_na_output_fib(ifp, &saddr6, &taddr6,
	    ((anycast || proxy || !tlladdr) ? 0 : ND_NA_FLAG_OVERRIDE) |
	    rflag | ND_NA_FLAG_SOLICITED, tlladdr,
	    proxy ? (struct sockaddr *)&proxydl : NULL, M_GETFIB(m));
 freeit:
	if (ifa != NULL)
		ifa_free(ifa);
	m_freem(m);
	return;

 bad:
	nd6log((LOG_ERR, "nd6_ns_input: src=%s\n",
		ip6_sprintf(ip6bufs, &saddr6)));
	nd6log((LOG_ERR, "nd6_ns_input: dst=%s\n",
		ip6_sprintf(ip6bufs, &daddr6)));
	nd6log((LOG_ERR, "nd6_ns_input: tgt=%s\n",
		ip6_sprintf(ip6bufs, &taddr6)));
	ICMP6STAT_INC(icp6s_badns);
	if (ifa != NULL)
		ifa_free(ifa);
	m_freem(m);
}

/*
 * Output a Neighbor Solicitation Message. Caller specifies:
 *	- ICMP6 header source IP6 address
 *	- ND6 header target IP6 address
 *	- ND6 header source datalink address
 *
 * Based on RFC 2461
 * Based on RFC 2462 (duplicate address detection)
 *
 *   ln - for source address determination
 *  dad - duplicate address detection
 */
void
nd6_ns_output(struct ifnet *ifp, const struct in6_addr *daddr6, 
    const struct in6_addr *taddr6, struct llentry *ln, int dad)
{
	struct mbuf *m;
	struct m_tag *mtag;
	struct ip6_hdr *ip6;
	struct nd_neighbor_solicit *nd_ns;
	struct ip6_moptions im6o;
	int icmp6len;
	int maxlen;
	caddr_t mac;
	struct route_in6 ro;

	if (IN6_IS_ADDR_MULTICAST(taddr6))
		return;

	/* estimate the size of message */
	maxlen = sizeof(*ip6) + sizeof(*nd_ns);
	maxlen += (sizeof(struct nd_opt_hdr) + ifp->if_addrlen + 7) & ~7;
	if (max_linkhdr + maxlen >= MCLBYTES) {
#ifdef DIAGNOSTIC
		printf("nd6_ns_output: max_linkhdr + maxlen >= MCLBYTES "
		    "(%d + %d > %d)\n", max_linkhdr, maxlen, MCLBYTES);
#endif
		return;
	}

	if (max_linkhdr + maxlen > MHLEN)
		m = m_getcl(M_NOWAIT, MT_DATA, M_PKTHDR);
	else
		m = m_gethdr(M_NOWAIT, MT_DATA);
	if (m == NULL)
		return;

	bzero(&ro, sizeof(ro));

	if (daddr6 == NULL || IN6_IS_ADDR_MULTICAST(daddr6)) {
		m->m_flags |= M_MCAST;
		im6o.im6o_multicast_ifp = ifp;
		im6o.im6o_multicast_hlim = 255;
		im6o.im6o_multicast_loop = 0;
	}

	icmp6len = sizeof(*nd_ns);
	m->m_pkthdr.len = m->m_len = sizeof(*ip6) + icmp6len;
	m->m_data += max_linkhdr;	/* or MH_ALIGN() equivalent? */

	/* fill neighbor solicitation packet */
	ip6 = mtod(m, struct ip6_hdr *);
	ip6->ip6_flow = 0;
	ip6->ip6_vfc &= ~IPV6_VERSION_MASK;
	ip6->ip6_vfc |= IPV6_VERSION;
	/* ip6->ip6_plen will be set later */
	ip6->ip6_nxt = IPPROTO_ICMPV6;
	ip6->ip6_hlim = 255;
	if (daddr6)
		ip6->ip6_dst = *daddr6;
	else {
		ip6->ip6_dst.s6_addr16[0] = IPV6_ADDR_INT16_MLL;
		ip6->ip6_dst.s6_addr16[1] = 0;
		ip6->ip6_dst.s6_addr32[1] = 0;
		ip6->ip6_dst.s6_addr32[2] = IPV6_ADDR_INT32_ONE;
		ip6->ip6_dst.s6_addr32[3] = taddr6->s6_addr32[3];
		ip6->ip6_dst.s6_addr8[12] = 0xff;
		if (in6_setscope(&ip6->ip6_dst, ifp, NULL) != 0)
			goto bad;
	}
	if (!dad) {
		struct ifaddr *ifa;

		/*
		 * RFC2461 7.2.2:
		 * "If the source address of the packet prompting the
		 * solicitation is the same as one of the addresses assigned
		 * to the outgoing interface, that address SHOULD be placed
		 * in the IP Source Address of the outgoing solicitation.
		 * Otherwise, any one of the addresses assigned to the
		 * interface should be used."
		 *
		 * We use the source address for the prompting packet
		 * (saddr6), if:
		 * - saddr6 is given from the caller (by giving "ln"), and
		 * - saddr6 belongs to the outgoing interface.
		 * Otherwise, we perform the source address selection as usual.
		 */
		struct in6_addr *hsrc;

		hsrc = NULL;
		if (ln != NULL) {
			LLE_RLOCK(ln);
			if (ln->la_hold != NULL) {
				struct ip6_hdr *hip6;		/* hold ip6 */

				/*
				 * assuming every packet in la_hold has the same IP
				 * header
				 */
				hip6 = mtod(ln->la_hold, struct ip6_hdr *);
				/* XXX pullup? */
				if (sizeof(*hip6) < ln->la_hold->m_len) {
					ip6->ip6_src = hip6->ip6_src;
					hsrc = &hip6->ip6_src;
				}
			}
			LLE_RUNLOCK(ln);
		}
		if (hsrc && (ifa = (struct ifaddr *)in6ifa_ifpwithaddr(ifp,
		    hsrc)) != NULL) {
			/* ip6_src set already. */
			ifa_free(ifa);
		} else {
			int error;
			struct sockaddr_in6 dst_sa;
			struct in6_addr src_in;
			struct ifnet *oifp;

			bzero(&dst_sa, sizeof(dst_sa));
			dst_sa.sin6_family = AF_INET6;
			dst_sa.sin6_len = sizeof(dst_sa);
			dst_sa.sin6_addr = ip6->ip6_dst;

			oifp = ifp;
			error = in6_selectsrc(&dst_sa, NULL,
			    NULL, &ro, NULL, &oifp, &src_in);
			if (error) {
				char ip6buf[INET6_ADDRSTRLEN];
				nd6log((LOG_DEBUG,
				    "nd6_ns_output: source can't be "
				    "determined: dst=%s, error=%d\n",
				    ip6_sprintf(ip6buf, &dst_sa.sin6_addr),
				    error));
				goto bad;
			}
			ip6->ip6_src = src_in;
		}
	} else {
		/*
		 * Source address for DAD packet must always be IPv6
		 * unspecified address. (0::0)
		 * We actually don't have to 0-clear the address (we did it
		 * above), but we do so here explicitly to make the intention
		 * clearer.
		 */
		bzero(&ip6->ip6_src, sizeof(ip6->ip6_src));
	}
	nd_ns = (struct nd_neighbor_solicit *)(ip6 + 1);
	nd_ns->nd_ns_type = ND_NEIGHBOR_SOLICIT;
	nd_ns->nd_ns_code = 0;
	nd_ns->nd_ns_reserved = 0;
	nd_ns->nd_ns_target = *taddr6;
	in6_clearscope(&nd_ns->nd_ns_target); /* XXX */

	/*
	 * Add source link-layer address option.
	 *
	 *				spec		implementation
	 *				---		---
	 * DAD packet			MUST NOT	do not add the option
	 * there's no link layer address:
	 *				impossible	do not add the option
	 * there's link layer address:
	 *	Multicast NS		MUST add one	add the option
	 *	Unicast NS		SHOULD add one	add the option
	 */
	if (!dad && (mac = nd6_ifptomac(ifp))) {
		int optlen = sizeof(struct nd_opt_hdr) + ifp->if_addrlen;
		struct nd_opt_hdr *nd_opt = (struct nd_opt_hdr *)(nd_ns + 1);
		/* 8 byte alignments... */
		optlen = (optlen + 7) & ~7;

		m->m_pkthdr.len += optlen;
		m->m_len += optlen;
		icmp6len += optlen;
		bzero((caddr_t)nd_opt, optlen);
		nd_opt->nd_opt_type = ND_OPT_SOURCE_LINKADDR;
		nd_opt->nd_opt_len = optlen >> 3;
		bcopy(mac, (caddr_t)(nd_opt + 1), ifp->if_addrlen);
	}

	ip6->ip6_plen = htons((u_short)icmp6len);
	nd_ns->nd_ns_cksum = 0;
	nd_ns->nd_ns_cksum =
	    in6_cksum(m, IPPROTO_ICMPV6, sizeof(*ip6), icmp6len);

	if (send_sendso_input_hook != NULL) {
		mtag = m_tag_get(PACKET_TAG_ND_OUTGOING,
			sizeof(unsigned short), M_NOWAIT);
		if (mtag == NULL)
			goto bad;
		*(unsigned short *)(mtag + 1) = nd_ns->nd_ns_type;
		m_tag_prepend(m, mtag);
	}

	ip6_output(m, NULL, &ro, dad ? IPV6_UNSPECSRC : 0, &im6o, NULL, NULL);
	icmp6_ifstat_inc(ifp, ifs6_out_msg);
	icmp6_ifstat_inc(ifp, ifs6_out_neighborsolicit);
	ICMP6STAT_INC(icp6s_outhist[ND_NEIGHBOR_SOLICIT]);

	/* We don't cache this route. */
	RO_RTFREE(&ro);

	return;

  bad:
	if (ro.ro_rt) {
		RTFREE(ro.ro_rt);
	}
	m_freem(m);
	return;
}

/*
 * Neighbor advertisement input handling.
 *
 * Based on RFC 2461
 * Based on RFC 2462 (duplicate address detection)
 *
 * the following items are not implemented yet:
 * - proxy advertisement delay rule (RFC2461 7.2.8, last paragraph, SHOULD)
 * - anycast advertisement delay rule (RFC2461 7.2.7, SHOULD)
 */
void
nd6_na_input(struct mbuf *m, int off, int icmp6len)
{
	struct ifnet *ifp = m->m_pkthdr.rcvif;
	struct ip6_hdr *ip6 = mtod(m, struct ip6_hdr *);
	struct nd_neighbor_advert *nd_na;
	struct in6_addr daddr6 = ip6->ip6_dst;
	struct in6_addr taddr6;
	int flags;
	int is_router;
	int is_solicited;
	int is_override;
	char *lladdr = NULL;
	int lladdrlen = 0;
	int checklink = 0;
	struct ifaddr *ifa;
	struct llentry *ln = NULL;
	union nd_opts ndopts;
	struct mbuf *chain = NULL;
	struct m_tag *mtag;
	struct sockaddr_in6 sin6;
	char ip6bufs[INET6_ADDRSTRLEN], ip6bufd[INET6_ADDRSTRLEN];

	if (ip6->ip6_hlim != 255) {
		nd6log((LOG_ERR,
		    "nd6_na_input: invalid hlim (%d) from %s to %s on %s\n",
		    ip6->ip6_hlim, ip6_sprintf(ip6bufs, &ip6->ip6_src),
		    ip6_sprintf(ip6bufd, &ip6->ip6_dst), if_name(ifp)));
		goto bad;
	}

#ifndef PULLDOWN_TEST
	IP6_EXTHDR_CHECK(m, off, icmp6len,);
	nd_na = (struct nd_neighbor_advert *)((caddr_t)ip6 + off);
#else
	IP6_EXTHDR_GET(nd_na, struct nd_neighbor_advert *, m, off, icmp6len);
	if (nd_na == NULL) {
		ICMP6STAT_INC(icp6s_tooshort);
		return;
	}
#endif

	flags = nd_na->nd_na_flags_reserved;
	is_router = ((flags & ND_NA_FLAG_ROUTER) != 0);
	is_solicited = ((flags & ND_NA_FLAG_SOLICITED) != 0);
	is_override = ((flags & ND_NA_FLAG_OVERRIDE) != 0);

	taddr6 = nd_na->nd_na_target;
	if (in6_setscope(&taddr6, ifp, NULL))
		goto bad;	/* XXX: impossible */

	if (IN6_IS_ADDR_MULTICAST(&taddr6)) {
		nd6log((LOG_ERR,
		    "nd6_na_input: invalid target address %s\n",
		    ip6_sprintf(ip6bufs, &taddr6)));
		goto bad;
	}
	if (IN6_IS_ADDR_MULTICAST(&daddr6))
		if (is_solicited) {
			nd6log((LOG_ERR,
			    "nd6_na_input: a solicited adv is multicasted\n"));
			goto bad;
		}

	icmp6len -= sizeof(*nd_na);
	nd6_option_init(nd_na + 1, icmp6len, &ndopts);
	if (nd6_options(&ndopts) < 0) {
		nd6log((LOG_INFO,
		    "nd6_na_input: invalid ND option, ignored\n"));
		/* nd6_options have incremented stats */
		goto freeit;
	}

	if (ndopts.nd_opts_tgt_lladdr) {
		lladdr = (char *)(ndopts.nd_opts_tgt_lladdr + 1);
		lladdrlen = ndopts.nd_opts_tgt_lladdr->nd_opt_len << 3;
	}

	/*
	 * This effectively disables the DAD check on a non-master CARP
	 * address.
	 */
	if (ifp->if_carp)
		ifa = (*carp_iamatch6_p)(ifp, &taddr6);
	else
		ifa = (struct ifaddr *)in6ifa_ifpwithaddr(ifp, &taddr6);

	/*
	 * Target address matches one of my interface address.
	 *
	 * If my address is tentative, this means that there's somebody
	 * already using the same address as mine.  This indicates DAD failure.
	 * This is defined in RFC 2462.
	 *
	 * Otherwise, process as defined in RFC 2461.
	 */
	if (ifa
	 && (((struct in6_ifaddr *)ifa)->ia6_flags & IN6_IFF_TENTATIVE)) {
		ifa_free(ifa);
		nd6_dad_na_input(ifa);
		goto freeit;
	}

	/* Just for safety, maybe unnecessary. */
	if (ifa) {
		ifa_free(ifa);
		log(LOG_ERR,
		    "nd6_na_input: duplicate IP6 address %s\n",
		    ip6_sprintf(ip6bufs, &taddr6));
		goto freeit;
	}

	if (lladdr && ((ifp->if_addrlen + 2 + 7) & ~7) != lladdrlen) {
		nd6log((LOG_INFO, "nd6_na_input: lladdrlen mismatch for %s "
		    "(if %d, NA packet %d)\n", ip6_sprintf(ip6bufs, &taddr6),
		    ifp->if_addrlen, lladdrlen - 2));
		goto bad;
	}

	/*
	 * If no neighbor cache entry is found, NA SHOULD silently be
	 * discarded.
	 */
	IF_AFDATA_RLOCK(ifp);
	ln = nd6_lookup(&taddr6, LLE_EXCLUSIVE, ifp);
	IF_AFDATA_RUNLOCK(ifp);
	if (ln == NULL) {
		goto freeit;
	}

	if (ln->ln_state == ND6_LLINFO_INCOMPLETE) {
		/*
		 * If the link-layer has address, and no lladdr option came,
		 * discard the packet.
		 */
		if (ifp->if_addrlen && lladdr == NULL) {
			goto freeit;
		}

		/*
		 * Record link-layer address, and update the state.
		 */
		bcopy(lladdr, &ln->ll_addr, ifp->if_addrlen);
		ln->la_flags |= LLE_VALID;
		EVENTHANDLER_INVOKE(lle_event, ln, LLENTRY_RESOLVED);
		if (is_solicited) {
			ln->ln_state = ND6_LLINFO_REACHABLE;
			ln->ln_byhint = 0;
			if (!ND6_LLINFO_PERMANENT(ln)) {
				nd6_llinfo_settimer_locked(ln,
				    (long)ND_IFINFO(ln->lle_tbl->llt_ifp)->reachable * hz);
			}
		} else {
			ln->ln_state = ND6_LLINFO_STALE;
			nd6_llinfo_settimer_locked(ln, (long)V_nd6_gctimer * hz);
		}
		if ((ln->ln_router = is_router) != 0) {
			/*
			 * This means a router's state has changed from
			 * non-reachable to probably reachable, and might
			 * affect the status of associated prefixes..
			 */
			checklink = 1;
		}
	} else {
		int llchange;

		/*
		 * Check if the link-layer address has changed or not.
		 */
		if (lladdr == NULL)
			llchange = 0;
		else {
			if (ln->la_flags & LLE_VALID) {
				if (bcmp(lladdr, &ln->ll_addr, ifp->if_addrlen))
					llchange = 1;
				else
					llchange = 0;
			} else
				llchange = 1;
		}

		/*
		 * This is VERY complex.  Look at it with care.
		 *
		 * override solicit lladdr llchange	action
		 *					(L: record lladdr)
		 *
		 *	0	0	n	--	(2c)
		 *	0	0	y	n	(2b) L
		 *	0	0	y	y	(1)    REACHABLE->STALE
		 *	0	1	n	--	(2c)   *->REACHABLE
		 *	0	1	y	n	(2b) L *->REACHABLE
		 *	0	1	y	y	(1)    REACHABLE->STALE
		 *	1	0	n	--	(2a)
		 *	1	0	y	n	(2a) L
		 *	1	0	y	y	(2a) L *->STALE
		 *	1	1	n	--	(2a)   *->REACHABLE
		 *	1	1	y	n	(2a) L *->REACHABLE
		 *	1	1	y	y	(2a) L *->REACHABLE
		 */
		if (!is_override && (lladdr != NULL && llchange)) {  /* (1) */
			/*
			 * If state is REACHABLE, make it STALE.
			 * no other updates should be done.
			 */
			if (ln->ln_state == ND6_LLINFO_REACHABLE) {
				ln->ln_state = ND6_LLINFO_STALE;
				nd6_llinfo_settimer_locked(ln, (long)V_nd6_gctimer * hz);
			}
			goto freeit;
		} else if (is_override				   /* (2a) */
			|| (!is_override && (lladdr != NULL && !llchange)) /* (2b) */
			|| lladdr == NULL) {			   /* (2c) */
			/*
			 * Update link-local address, if any.
			 */
			if (lladdr != NULL) {
				bcopy(lladdr, &ln->ll_addr, ifp->if_addrlen);
				ln->la_flags |= LLE_VALID;
				EVENTHANDLER_INVOKE(lle_event, ln,
				    LLENTRY_RESOLVED);
			}

			/*
			 * If solicited, make the state REACHABLE.
			 * If not solicited and the link-layer address was
			 * changed, make it STALE.
			 */
			if (is_solicited) {
				ln->ln_state = ND6_LLINFO_REACHABLE;
				ln->ln_byhint = 0;
				if (!ND6_LLINFO_PERMANENT(ln)) {
					nd6_llinfo_settimer_locked(ln,
					    (long)ND_IFINFO(ifp)->reachable * hz);
				}
			} else {
				if (lladdr != NULL && llchange) {
					ln->ln_state = ND6_LLINFO_STALE;
					nd6_llinfo_settimer_locked(ln,
					    (long)V_nd6_gctimer * hz);
				}
			}
		}

		if (ln->ln_router && !is_router) {
			/*
			 * The peer dropped the router flag.
			 * Remove the sender from the Default Router List and
			 * update the Destination Cache entries.
			 */
			struct nd_defrouter *dr;
			struct in6_addr *in6;

			in6 = &L3_ADDR_SIN6(ln)->sin6_addr;

			/*
			 * Lock to protect the default router list.
			 * XXX: this might be unnecessary, since this function
			 * is only called under the network software interrupt
			 * context.  However, we keep it just for safety.
			 */
			dr = defrouter_lookup(in6, ln->lle_tbl->llt_ifp);
			if (dr)
				defrtrlist_del(dr);
			else if (ND_IFINFO(ln->lle_tbl->llt_ifp)->flags &
			    ND6_IFF_ACCEPT_RTADV) {
				/*
				 * Even if the neighbor is not in the default
				 * router list, the neighbor may be used
				 * as a next hop for some destinations
				 * (e.g. redirect case). So we must
				 * call rt6_flush explicitly.
				 */
				rt6_flush(&ip6->ip6_src, ifp);
			}
		}
		ln->ln_router = is_router;
	}
        /* XXX - QL
	 *  Does this matter?
	 *  rt->rt_flags &= ~RTF_REJECT;
	 */
	ln->la_asked = 0;
	if (ln->la_hold) {
		struct mbuf *m_hold, *m_hold_next;

		/*
		 * reset the la_hold in advance, to explicitly
		 * prevent a la_hold lookup in nd6_output()
		 * (wouldn't happen, though...)
		 */
		for (m_hold = ln->la_hold, ln->la_hold = NULL;
		    m_hold; m_hold = m_hold_next) {
			m_hold_next = m_hold->m_nextpkt;
			m_hold->m_nextpkt = NULL;
			/*
			 * we assume ifp is not a loopback here, so just set
			 * the 2nd argument as the 1st one.
			 */

			if (send_sendso_input_hook != NULL) {
				mtag = m_tag_get(PACKET_TAG_ND_OUTGOING,
				    sizeof(unsigned short), M_NOWAIT);
				if (mtag == NULL)
					goto bad;
				m_tag_prepend(m, mtag);
			}

			nd6_output_lle(ifp, ifp, m_hold, L3_ADDR_SIN6(ln), NULL, ln, &chain);
		}
	}
 freeit:
	if (ln != NULL) {
		if (chain)
			memcpy(&sin6, L3_ADDR_SIN6(ln), sizeof(sin6));
		LLE_WUNLOCK(ln);

		if (chain)
			nd6_output_flush(ifp, ifp, chain, &sin6);
	}
	if (checklink)
		pfxlist_onlink_check();

	m_freem(m);
	return;

 bad:
	if (ln != NULL)
		LLE_WUNLOCK(ln);

	ICMP6STAT_INC(icp6s_badna);
	m_freem(m);
}

/*
 * Neighbor advertisement output handling.
 *
 * Based on RFC 2461
 *
 * the following items are not implemented yet:
 * - proxy advertisement delay rule (RFC2461 7.2.8, last paragraph, SHOULD)
 * - anycast advertisement delay rule (RFC2461 7.2.7, SHOULD)
 *
 * tlladdr - 1 if include target link-layer address
 * sdl0 - sockaddr_dl (= proxy NA) or NULL
 */
static void
nd6_na_output_fib(struct ifnet *ifp, const struct in6_addr *daddr6_0,
    const struct in6_addr *taddr6, u_long flags, int tlladdr,
    struct sockaddr *sdl0, u_int fibnum)
{
	struct mbuf *m;
	struct m_tag *mtag;
	struct ifnet *oifp;
	struct ip6_hdr *ip6;
	struct nd_neighbor_advert *nd_na;
	struct ip6_moptions im6o;
	struct in6_addr src, daddr6;
	struct sockaddr_in6 dst_sa;
	int icmp6len, maxlen, error;
	caddr_t mac = NULL;
	struct route_in6 ro;

	bzero(&ro, sizeof(ro));

	daddr6 = *daddr6_0;	/* make a local copy for modification */

	/* estimate the size of message */
	maxlen = sizeof(*ip6) + sizeof(*nd_na);
	maxlen += (sizeof(struct nd_opt_hdr) + ifp->if_addrlen + 7) & ~7;
	if (max_linkhdr + maxlen >= MCLBYTES) {
#ifdef DIAGNOSTIC
		printf("nd6_na_output: max_linkhdr + maxlen >= MCLBYTES "
		    "(%d + %d > %d)\n", max_linkhdr, maxlen, MCLBYTES);
#endif
		return;
	}

	if (max_linkhdr + maxlen > MHLEN)
		m = m_getcl(M_NOWAIT, MT_DATA, M_PKTHDR);
	else
		m = m_gethdr(M_NOWAIT, MT_DATA);
	if (m == NULL)
		return;
	M_SETFIB(m, fibnum);

	if (IN6_IS_ADDR_MULTICAST(&daddr6)) {
		m->m_flags |= M_MCAST;
		im6o.im6o_multicast_ifp = ifp;
		im6o.im6o_multicast_hlim = 255;
		im6o.im6o_multicast_loop = 0;
	}

	icmp6len = sizeof(*nd_na);
	m->m_pkthdr.len = m->m_len = sizeof(struct ip6_hdr) + icmp6len;
	m->m_data += max_linkhdr;	/* or MH_ALIGN() equivalent? */

	/* fill neighbor advertisement packet */
	ip6 = mtod(m, struct ip6_hdr *);
	ip6->ip6_flow = 0;
	ip6->ip6_vfc &= ~IPV6_VERSION_MASK;
	ip6->ip6_vfc |= IPV6_VERSION;
	ip6->ip6_nxt = IPPROTO_ICMPV6;
	ip6->ip6_hlim = 255;
	if (IN6_IS_ADDR_UNSPECIFIED(&daddr6)) {
		/* reply to DAD */
		daddr6.s6_addr16[0] = IPV6_ADDR_INT16_MLL;
		daddr6.s6_addr16[1] = 0;
		daddr6.s6_addr32[1] = 0;
		daddr6.s6_addr32[2] = 0;
		daddr6.s6_addr32[3] = IPV6_ADDR_INT32_ONE;
		if (in6_setscope(&daddr6, ifp, NULL))
			goto bad;

		flags &= ~ND_NA_FLAG_SOLICITED;
	}
	ip6->ip6_dst = daddr6;
	bzero(&dst_sa, sizeof(struct sockaddr_in6));
	dst_sa.sin6_family = AF_INET6;
	dst_sa.sin6_len = sizeof(struct sockaddr_in6);
	dst_sa.sin6_addr = daddr6;

	/*
	 * Select a source whose scope is the same as that of the dest.
	 */
	bcopy(&dst_sa, &ro.ro_dst, sizeof(dst_sa));
	oifp = ifp;
	error = in6_selectsrc(&dst_sa, NULL, NULL, &ro, NULL, &oifp, &src);
	if (error) {
		char ip6buf[INET6_ADDRSTRLEN];
		nd6log((LOG_DEBUG, "nd6_na_output: source can't be "
		    "determined: dst=%s, error=%d\n",
		    ip6_sprintf(ip6buf, &dst_sa.sin6_addr), error));
		goto bad;
	}
	ip6->ip6_src = src;
	nd_na = (struct nd_neighbor_advert *)(ip6 + 1);
	nd_na->nd_na_type = ND_NEIGHBOR_ADVERT;
	nd_na->nd_na_code = 0;
	nd_na->nd_na_target = *taddr6;
	in6_clearscope(&nd_na->nd_na_target); /* XXX */

	/*
	 * "tlladdr" indicates NS's condition for adding tlladdr or not.
	 * see nd6_ns_input() for details.
	 * Basically, if NS packet is sent to unicast/anycast addr,
	 * target lladdr option SHOULD NOT be included.
	 */
	if (tlladdr) {
		/*
		 * sdl0 != NULL indicates proxy NA.  If we do proxy, use
		 * lladdr in sdl0.  If we are not proxying (sending NA for
		 * my address) use lladdr configured for the interface.
		 */
		if (sdl0 == NULL) {
			if (ifp->if_carp)
				mac = (*carp_macmatch6_p)(ifp, m, taddr6);
			if (mac == NULL)
				mac = nd6_ifptomac(ifp);
		} else if (sdl0->sa_family == AF_LINK) {
			struct sockaddr_dl *sdl;
			sdl = (struct sockaddr_dl *)sdl0;
			if (sdl->sdl_alen == ifp->if_addrlen)
				mac = LLADDR(sdl);
		}
	}
	if (tlladdr && mac) {
		int optlen = sizeof(struct nd_opt_hdr) + ifp->if_addrlen;
		struct nd_opt_hdr *nd_opt = (struct nd_opt_hdr *)(nd_na + 1);

		/* roundup to 8 bytes alignment! */
		optlen = (optlen + 7) & ~7;

		m->m_pkthdr.len += optlen;
		m->m_len += optlen;
		icmp6len += optlen;
		bzero((caddr_t)nd_opt, optlen);
		nd_opt->nd_opt_type = ND_OPT_TARGET_LINKADDR;
		nd_opt->nd_opt_len = optlen >> 3;
		bcopy(mac, (caddr_t)(nd_opt + 1), ifp->if_addrlen);
	} else
		flags &= ~ND_NA_FLAG_OVERRIDE;

	ip6->ip6_plen = htons((u_short)icmp6len);
	nd_na->nd_na_flags_reserved = flags;
	nd_na->nd_na_cksum = 0;
	nd_na->nd_na_cksum =
	    in6_cksum(m, IPPROTO_ICMPV6, sizeof(struct ip6_hdr), icmp6len);

	if (send_sendso_input_hook != NULL) {
		mtag = m_tag_get(PACKET_TAG_ND_OUTGOING,
		    sizeof(unsigned short), M_NOWAIT);
		if (mtag == NULL)
			goto bad;
		*(unsigned short *)(mtag + 1) = nd_na->nd_na_type;
		m_tag_prepend(m, mtag);
	}

	ip6_output(m, NULL, &ro, 0, &im6o, NULL, NULL);
	icmp6_ifstat_inc(ifp, ifs6_out_msg);
	icmp6_ifstat_inc(ifp, ifs6_out_neighboradvert);
	ICMP6STAT_INC(icp6s_outhist[ND_NEIGHBOR_ADVERT]);

	/* We don't cache this route. */
	RO_RTFREE(&ro);

	return;

  bad:
	if (ro.ro_rt) {
		RTFREE(ro.ro_rt);
	}
	m_freem(m);
	return;
}

#ifndef BURN_BRIDGES
void
nd6_na_output(struct ifnet *ifp, const struct in6_addr *daddr6_0,
    const struct in6_addr *taddr6, u_long flags, int tlladdr,
    struct sockaddr *sdl0)
{

	nd6_na_output_fib(ifp, daddr6_0, taddr6, flags, tlladdr, sdl0,
	    RT_DEFAULT_FIB);
}
#endif

caddr_t
nd6_ifptomac(struct ifnet *ifp)
{
	switch (ifp->if_type) {
	case IFT_ARCNET:
	case IFT_ETHER:
	case IFT_FDDI:
	case IFT_IEEE1394:
#ifdef IFT_L2VLAN
	case IFT_L2VLAN:
#endif
#ifdef IFT_IEEE80211
	case IFT_IEEE80211:
#endif
	case IFT_INFINIBAND:
	case IFT_BRIDGE:
	case IFT_ISO88025:
		return IF_LLADDR(ifp);
	default:
		return NULL;
	}
}

struct dadq {
	TAILQ_ENTRY(dadq) dad_list;
	struct ifaddr *dad_ifa;
	int dad_count;		/* max NS to send */
	int dad_ns_tcount;	/* # of trials to send NS */
	int dad_ns_ocount;	/* NS sent so far */
	int dad_ns_icount;
	int dad_na_icount;
	struct callout dad_timer_ch;
	struct vnet *dad_vnet;
	u_int dad_refcnt;
};

static VNET_DEFINE(TAILQ_HEAD(, dadq), dadq);
static VNET_DEFINE(struct rwlock, dad_rwlock);
#define	V_dadq			VNET(dadq)
#define	V_dad_rwlock		VNET(dad_rwlock)

#define	DADQ_RLOCK()		rw_rlock(&V_dad_rwlock)	
#define	DADQ_RUNLOCK()		rw_runlock(&V_dad_rwlock)	
#define	DADQ_WLOCK()		rw_wlock(&V_dad_rwlock)	
#define	DADQ_WUNLOCK()		rw_wunlock(&V_dad_rwlock)	

static void
nd6_dad_add(struct dadq *dp)
{

<<<<<<< HEAD
	ifa_ref(dp->dad_ifa);	/* just for safety */
	DADQ_WLOCK();
	TAILQ_INSERT_TAIL(&V_dadq, (struct dadq *)dp, dad_list);
=======
	DADQ_WLOCK();
	TAILQ_INSERT_TAIL(&V_dadq, dp, dad_list);
>>>>>>> 05aa3e23
	DADQ_WUNLOCK();
}

static void
nd6_dad_del(struct dadq *dp)
{

<<<<<<< HEAD
	ifa_free(dp->dad_ifa);
	DADQ_WLOCK();
	TAILQ_REMOVE(&V_dadq, (struct dadq *)dp, dad_list);
	DADQ_WUNLOCK();
=======
	DADQ_WLOCK();
	TAILQ_REMOVE(&V_dadq, dp, dad_list);
	DADQ_WUNLOCK();
	nd6_dad_rele(dp);
>>>>>>> 05aa3e23
}

static struct dadq *
nd6_dad_find(struct ifaddr *ifa)
{
	struct dadq *dp;

	DADQ_RLOCK();
	TAILQ_FOREACH(dp, &V_dadq, dad_list)
		if (dp->dad_ifa == ifa) {
			refcount_acquire(&dp->dad_refcnt);
			break;
		}
	DADQ_RUNLOCK();

	return (dp);
}

static void
nd6_dad_starttimer(struct dadq *dp, int ticks)
{

	callout_reset(&dp->dad_timer_ch, ticks,
	    (void (*)(void *))nd6_dad_timer, (void *)dp);
}

static void
nd6_dad_stoptimer(struct dadq *dp)
{

	callout_drain(&dp->dad_timer_ch);
}

static void
nd6_dad_rele(struct dadq *dp)
{

	if (refcount_release(&dp->dad_refcnt)) {
		ifa_free(dp->dad_ifa);
		free(dp, M_IP6NDP);
	}
}

void
nd6_dad_init(void)
{

	rw_init(&V_dad_rwlock, "nd6 DAD queue");
	TAILQ_INIT(&V_dadq);
}

/*
 * Start Duplicate Address Detection (DAD) for specified interface address.
 */
void
nd6_dad_start(struct ifaddr *ifa, int delay)
{
	struct in6_ifaddr *ia = (struct in6_ifaddr *)ifa;
	struct dadq *dp;
	char ip6buf[INET6_ADDRSTRLEN];

	/*
	 * If we don't need DAD, don't do it.
	 * There are several cases:
	 * - DAD is disabled (ip6_dad_count == 0)
	 * - the interface address is anycast
	 */
	if (!(ia->ia6_flags & IN6_IFF_TENTATIVE)) {
		log(LOG_DEBUG,
			"nd6_dad_start: called with non-tentative address "
			"%s(%s)\n",
			ip6_sprintf(ip6buf, &ia->ia_addr.sin6_addr),
			ifa->ifa_ifp ? if_name(ifa->ifa_ifp) : "???");
		return;
	}
	if (ia->ia6_flags & IN6_IFF_ANYCAST) {
		ia->ia6_flags &= ~IN6_IFF_TENTATIVE;
		return;
	}
	if (!V_ip6_dad_count) {
		ia->ia6_flags &= ~IN6_IFF_TENTATIVE;
		return;
	}
	if (ifa->ifa_ifp == NULL)
		panic("nd6_dad_start: ifa->ifa_ifp == NULL");
	if (!(ifa->ifa_ifp->if_flags & IFF_UP)) {
		return;
	}
	if (ND_IFINFO(ifa->ifa_ifp)->flags & ND6_IFF_IFDISABLED)
		return;
	if ((dp = nd6_dad_find(ifa)) != NULL) {
		/* DAD already in progress */
		nd6_dad_rele(dp);
		return;
	}

	dp = malloc(sizeof(*dp), M_IP6NDP, M_NOWAIT | M_ZERO);
	if (dp == NULL) {
		log(LOG_ERR, "nd6_dad_start: memory allocation failed for "
			"%s(%s)\n",
			ip6_sprintf(ip6buf, &ia->ia_addr.sin6_addr),
			ifa->ifa_ifp ? if_name(ifa->ifa_ifp) : "???");
		return;
	}
	callout_init(&dp->dad_timer_ch, 0);
#ifdef VIMAGE
	dp->dad_vnet = curvnet;
#endif
	nd6log((LOG_DEBUG, "%s: starting DAD for %s\n", if_name(ifa->ifa_ifp),
	    ip6_sprintf(ip6buf, &ia->ia_addr.sin6_addr)));

	/*
	 * Send NS packet for DAD, ip6_dad_count times.
	 * Note that we must delay the first transmission, if this is the
	 * first packet to be sent from the interface after interface
	 * (re)initialization.
	 */
	dp->dad_ifa = ifa;
<<<<<<< HEAD
	dp->dad_count = V_ip6_dad_count;
	dp->dad_ns_icount = dp->dad_na_icount = 0;
	dp->dad_ns_ocount = dp->dad_ns_tcount = 0;
=======
	ifa_ref(dp->dad_ifa);
	dp->dad_count = V_ip6_dad_count;
	dp->dad_ns_icount = dp->dad_na_icount = 0;
	dp->dad_ns_ocount = dp->dad_ns_tcount = 0;
	refcount_init(&dp->dad_refcnt, 1);
>>>>>>> 05aa3e23
	nd6_dad_add(dp);
	if (delay == 0) {
		nd6_dad_ns_output(dp, ifa);
		nd6_dad_starttimer(dp,
		    (long)ND_IFINFO(ifa->ifa_ifp)->retrans * hz / 1000);
	} else {
		nd6_dad_starttimer(dp, delay);
	}
}

/*
 * terminate DAD unconditionally.  used for address removals.
 */
void
nd6_dad_stop(struct ifaddr *ifa)
{
	struct dadq *dp;

	dp = nd6_dad_find(ifa);
	if (!dp) {
		/* DAD wasn't started yet */
		return;
	}

	nd6_dad_stoptimer(dp);

<<<<<<< HEAD
	nd6_dad_del(dp);
	free(dp, M_IP6NDP);
=======
	/*
	 * The DAD queue entry may have been removed by nd6_dad_timer() while
	 * we were waiting for it to stop, so re-do the lookup.
	 */
	nd6_dad_rele(dp);
	if (nd6_dad_find(ifa) == NULL)
		return;

	nd6_dad_del(dp);
	nd6_dad_rele(dp);
>>>>>>> 05aa3e23
}

static void
nd6_dad_timer(struct dadq *dp)
{
	CURVNET_SET(dp->dad_vnet);
	struct ifaddr *ifa = dp->dad_ifa;
	struct ifnet *ifp = dp->dad_ifa->ifa_ifp;
	struct in6_ifaddr *ia = (struct in6_ifaddr *)ifa;
	char ip6buf[INET6_ADDRSTRLEN];

	/* Sanity check */
	if (ia == NULL) {
		log(LOG_ERR, "nd6_dad_timer: called with null parameter\n");
		goto err;
	}
	if (ND_IFINFO(ifp)->flags & ND6_IFF_IFDISABLED) {
		/* Do not need DAD for ifdisabled interface. */
		log(LOG_ERR, "nd6_dad_timer: cancel DAD on %s because of "
		    "ND6_IFF_IFDISABLED.\n", ifp->if_xname);
		goto err;
	}
	if (ia->ia6_flags & IN6_IFF_DUPLICATED) {
		log(LOG_ERR, "nd6_dad_timer: called with duplicated address "
			"%s(%s)\n",
			ip6_sprintf(ip6buf, &ia->ia_addr.sin6_addr),
			ifa->ifa_ifp ? if_name(ifa->ifa_ifp) : "???");
		goto err;
	}
	if ((ia->ia6_flags & IN6_IFF_TENTATIVE) == 0) {
		log(LOG_ERR, "nd6_dad_timer: called with non-tentative address "
			"%s(%s)\n",
			ip6_sprintf(ip6buf, &ia->ia_addr.sin6_addr),
			ifa->ifa_ifp ? if_name(ifa->ifa_ifp) : "???");
		goto err;
	}

	/* timeouted with IFF_{RUNNING,UP} check */
	if (dp->dad_ns_tcount > V_dad_maxtry) {
		nd6log((LOG_INFO, "%s: could not run DAD, driver problem?\n",
		    if_name(ifa->ifa_ifp)));
<<<<<<< HEAD

		nd6_dad_del(dp);
		free(dp, M_IP6NDP);
		dp = NULL;
		goto done;
=======
		goto err;
>>>>>>> 05aa3e23
	}

	/* Need more checks? */
	if (dp->dad_ns_ocount < dp->dad_count) {
		/*
		 * We have more NS to go.  Send NS packet for DAD.
		 */
		nd6_dad_ns_output(dp, ifa);
		nd6_dad_starttimer(dp,
		    (long)ND_IFINFO(ifa->ifa_ifp)->retrans * hz / 1000);
		goto done;
	} else {
		/*
		 * We have transmitted sufficient number of DAD packets.
		 * See what we've got.
		 */
<<<<<<< HEAD
		int duplicate;

		duplicate = 0;

		if (dp->dad_na_icount) {
			/*
			 * the check is in nd6_dad_na_input(),
			 * but just in case
			 */
			duplicate++;
		}

		if (dp->dad_ns_icount) {
			/* We've seen NS, means DAD has failed. */
			duplicate++;
		}

		if (duplicate) {
			/* (*dp) will be freed in nd6_dad_duplicated() */
			nd6_dad_duplicated(ifa, dp);
			dp = NULL;
		} else {
=======
		if (dp->dad_ns_icount > 0 || dp->dad_na_icount > 0)
			/* We've seen NS or NA, means DAD has failed. */
			nd6_dad_duplicated(ifa, dp);
		else {
>>>>>>> 05aa3e23
			/*
			 * We are done with DAD.  No NA came, no NS came.
			 * No duplicate address found.  Check IFDISABLED flag
			 * again in case that it is changed between the
			 * beginning of this function and here.
			 */
			if ((ND_IFINFO(ifp)->flags & ND6_IFF_IFDISABLED) == 0)
				ia->ia6_flags &= ~IN6_IFF_TENTATIVE;

			nd6log((LOG_DEBUG,
			    "%s: DAD complete for %s - no duplicates found\n",
			    if_name(ifa->ifa_ifp),
			    ip6_sprintf(ip6buf, &ia->ia_addr.sin6_addr)));
<<<<<<< HEAD

			nd6_dad_del(dp);
			free(dp, M_IP6NDP);
			dp = NULL;
=======
>>>>>>> 05aa3e23
		}
	}
err:
	nd6_dad_del(dp);
done:
	CURVNET_RESTORE();
}

<<<<<<< HEAD
void
=======
static void
>>>>>>> 05aa3e23
nd6_dad_duplicated(struct ifaddr *ifa, struct dadq *dp)
{
	struct in6_ifaddr *ia = (struct in6_ifaddr *)ifa;
	struct ifnet *ifp;
	char ip6buf[INET6_ADDRSTRLEN];

	log(LOG_ERR, "%s: DAD detected duplicate IPv6 address %s: "
	    "NS in/out=%d/%d, NA in=%d\n",
	    if_name(ifa->ifa_ifp), ip6_sprintf(ip6buf, &ia->ia_addr.sin6_addr),
	    dp->dad_ns_icount, dp->dad_ns_ocount, dp->dad_na_icount);

	ia->ia6_flags &= ~IN6_IFF_TENTATIVE;
	ia->ia6_flags |= IN6_IFF_DUPLICATED;

	ifp = ifa->ifa_ifp;
	log(LOG_ERR, "%s: DAD complete for %s - duplicate found\n",
	    if_name(ifp), ip6_sprintf(ip6buf, &ia->ia_addr.sin6_addr));
	log(LOG_ERR, "%s: manual intervention required\n",
	    if_name(ifp));

	/*
	 * If the address is a link-local address formed from an interface
	 * identifier based on the hardware address which is supposed to be
	 * uniquely assigned (e.g., EUI-64 for an Ethernet interface), IP
	 * operation on the interface SHOULD be disabled.
	 * [RFC 4862, Section 5.4.5]
	 */
	if (IN6_IS_ADDR_LINKLOCAL(&ia->ia_addr.sin6_addr)) {
		struct in6_addr in6;

		/*
		 * To avoid over-reaction, we only apply this logic when we are
		 * very sure that hardware addresses are supposed to be unique.
		 */
		switch (ifp->if_type) {
		case IFT_ETHER:
		case IFT_FDDI:
		case IFT_ATM:
		case IFT_IEEE1394:
#ifdef IFT_IEEE80211
		case IFT_IEEE80211:
#endif
		case IFT_INFINIBAND:
			in6 = ia->ia_addr.sin6_addr;
			if (in6_get_hw_ifid(ifp, &in6) == 0 &&
			    IN6_ARE_ADDR_EQUAL(&ia->ia_addr.sin6_addr, &in6)) {
				ND_IFINFO(ifp)->flags |= ND6_IFF_IFDISABLED;
				log(LOG_ERR, "%s: possible hardware address "
				    "duplication detected, disable IPv6\n",
				    if_name(ifp));
			}
			break;
		}
	}
<<<<<<< HEAD

	nd6_dad_del(dp);
	free(dp, M_IP6NDP);
=======
>>>>>>> 05aa3e23
}

static void
nd6_dad_ns_output(struct dadq *dp, struct ifaddr *ifa)
{
	struct in6_ifaddr *ia = (struct in6_ifaddr *)ifa;
	struct ifnet *ifp = ifa->ifa_ifp;

	dp->dad_ns_tcount++;
	if ((ifp->if_flags & IFF_UP) == 0) {
		return;
	}
	if ((ifp->if_drv_flags & IFF_DRV_RUNNING) == 0) {
		return;
	}

	dp->dad_ns_ocount++;
	nd6_ns_output(ifp, NULL, &ia->ia_addr.sin6_addr, NULL, 1);
}

static void
nd6_dad_ns_input(struct ifaddr *ifa)
{
	struct in6_ifaddr *ia;
	struct ifnet *ifp;
	const struct in6_addr *taddr6;
	struct dadq *dp;

	if (ifa == NULL)
		panic("ifa == NULL in nd6_dad_ns_input");

	ia = (struct in6_ifaddr *)ifa;
	ifp = ifa->ifa_ifp;
	taddr6 = &ia->ia_addr.sin6_addr;
	dp = nd6_dad_find(ifa);
	if (dp == NULL)
		return;

	/* Quickhack - completely ignore DAD NS packets */
	if (V_dad_ignore_ns) {
		char ip6buf[INET6_ADDRSTRLEN];
		nd6log((LOG_INFO,
		    "nd6_dad_ns_input: ignoring DAD NS packet for "
		    "address %s(%s)\n", ip6_sprintf(ip6buf, taddr6),
		    if_name(ifa->ifa_ifp)));
		return;
	}

	/* XXX more checks for loopback situation - see nd6_dad_timer too */

<<<<<<< HEAD
	if (duplicate) {
		nd6_dad_duplicated(ifa, dp);
		dp = NULL;	/* will be freed in nd6_dad_duplicated() */
	} else {
		/*
		 * not sure if I got a duplicate.
		 * increment ns count and see what happens.
		 */
		if (dp)
			dp->dad_ns_icount++;
	}
=======
	dp->dad_ns_icount++;
	nd6_dad_rele(dp);
>>>>>>> 05aa3e23
}

static void
nd6_dad_na_input(struct ifaddr *ifa)
{
	struct dadq *dp;

	if (ifa == NULL)
		panic("ifa == NULL in nd6_dad_na_input");

	dp = nd6_dad_find(ifa);
	if (dp != NULL) {
		dp->dad_na_icount++;
<<<<<<< HEAD

	/* remove the address. */
	nd6_dad_duplicated(ifa, dp);
=======
		nd6_dad_rele(dp);
	}
>>>>>>> 05aa3e23
}<|MERGE_RESOLUTION|>--- conflicted
+++ resolved
@@ -82,10 +82,7 @@
 static struct dadq *nd6_dad_find(struct ifaddr *);
 static void nd6_dad_add(struct dadq *dp);
 static void nd6_dad_del(struct dadq *dp);
-<<<<<<< HEAD
-=======
 static void nd6_dad_rele(struct dadq *);
->>>>>>> 05aa3e23
 static void nd6_dad_starttimer(struct dadq *, int);
 static void nd6_dad_stoptimer(struct dadq *);
 static void nd6_dad_timer(struct dadq *);
@@ -1189,14 +1186,8 @@
 nd6_dad_add(struct dadq *dp)
 {
 
-<<<<<<< HEAD
-	ifa_ref(dp->dad_ifa);	/* just for safety */
-	DADQ_WLOCK();
-	TAILQ_INSERT_TAIL(&V_dadq, (struct dadq *)dp, dad_list);
-=======
 	DADQ_WLOCK();
 	TAILQ_INSERT_TAIL(&V_dadq, dp, dad_list);
->>>>>>> 05aa3e23
 	DADQ_WUNLOCK();
 }
 
@@ -1204,17 +1195,10 @@
 nd6_dad_del(struct dadq *dp)
 {
 
-<<<<<<< HEAD
-	ifa_free(dp->dad_ifa);
-	DADQ_WLOCK();
-	TAILQ_REMOVE(&V_dadq, (struct dadq *)dp, dad_list);
-	DADQ_WUNLOCK();
-=======
 	DADQ_WLOCK();
 	TAILQ_REMOVE(&V_dadq, dp, dad_list);
 	DADQ_WUNLOCK();
 	nd6_dad_rele(dp);
->>>>>>> 05aa3e23
 }
 
 static struct dadq *
@@ -1333,17 +1317,11 @@
 	 * (re)initialization.
 	 */
 	dp->dad_ifa = ifa;
-<<<<<<< HEAD
-	dp->dad_count = V_ip6_dad_count;
-	dp->dad_ns_icount = dp->dad_na_icount = 0;
-	dp->dad_ns_ocount = dp->dad_ns_tcount = 0;
-=======
 	ifa_ref(dp->dad_ifa);
 	dp->dad_count = V_ip6_dad_count;
 	dp->dad_ns_icount = dp->dad_na_icount = 0;
 	dp->dad_ns_ocount = dp->dad_ns_tcount = 0;
 	refcount_init(&dp->dad_refcnt, 1);
->>>>>>> 05aa3e23
 	nd6_dad_add(dp);
 	if (delay == 0) {
 		nd6_dad_ns_output(dp, ifa);
@@ -1370,10 +1348,6 @@
 
 	nd6_dad_stoptimer(dp);
 
-<<<<<<< HEAD
-	nd6_dad_del(dp);
-	free(dp, M_IP6NDP);
-=======
 	/*
 	 * The DAD queue entry may have been removed by nd6_dad_timer() while
 	 * we were waiting for it to stop, so re-do the lookup.
@@ -1384,7 +1358,6 @@
 
 	nd6_dad_del(dp);
 	nd6_dad_rele(dp);
->>>>>>> 05aa3e23
 }
 
 static void
@@ -1426,15 +1399,7 @@
 	if (dp->dad_ns_tcount > V_dad_maxtry) {
 		nd6log((LOG_INFO, "%s: could not run DAD, driver problem?\n",
 		    if_name(ifa->ifa_ifp)));
-<<<<<<< HEAD
-
-		nd6_dad_del(dp);
-		free(dp, M_IP6NDP);
-		dp = NULL;
-		goto done;
-=======
 		goto err;
->>>>>>> 05aa3e23
 	}
 
 	/* Need more checks? */
@@ -1451,35 +1416,10 @@
 		 * We have transmitted sufficient number of DAD packets.
 		 * See what we've got.
 		 */
-<<<<<<< HEAD
-		int duplicate;
-
-		duplicate = 0;
-
-		if (dp->dad_na_icount) {
-			/*
-			 * the check is in nd6_dad_na_input(),
-			 * but just in case
-			 */
-			duplicate++;
-		}
-
-		if (dp->dad_ns_icount) {
-			/* We've seen NS, means DAD has failed. */
-			duplicate++;
-		}
-
-		if (duplicate) {
-			/* (*dp) will be freed in nd6_dad_duplicated() */
-			nd6_dad_duplicated(ifa, dp);
-			dp = NULL;
-		} else {
-=======
 		if (dp->dad_ns_icount > 0 || dp->dad_na_icount > 0)
 			/* We've seen NS or NA, means DAD has failed. */
 			nd6_dad_duplicated(ifa, dp);
 		else {
->>>>>>> 05aa3e23
 			/*
 			 * We are done with DAD.  No NA came, no NS came.
 			 * No duplicate address found.  Check IFDISABLED flag
@@ -1493,13 +1433,6 @@
 			    "%s: DAD complete for %s - no duplicates found\n",
 			    if_name(ifa->ifa_ifp),
 			    ip6_sprintf(ip6buf, &ia->ia_addr.sin6_addr)));
-<<<<<<< HEAD
-
-			nd6_dad_del(dp);
-			free(dp, M_IP6NDP);
-			dp = NULL;
-=======
->>>>>>> 05aa3e23
 		}
 	}
 err:
@@ -1508,11 +1441,7 @@
 	CURVNET_RESTORE();
 }
 
-<<<<<<< HEAD
-void
-=======
 static void
->>>>>>> 05aa3e23
 nd6_dad_duplicated(struct ifaddr *ifa, struct dadq *dp)
 {
 	struct in6_ifaddr *ia = (struct in6_ifaddr *)ifa;
@@ -1567,12 +1496,6 @@
 			break;
 		}
 	}
-<<<<<<< HEAD
-
-	nd6_dad_del(dp);
-	free(dp, M_IP6NDP);
-=======
->>>>>>> 05aa3e23
 }
 
 static void
@@ -1623,22 +1546,8 @@
 
 	/* XXX more checks for loopback situation - see nd6_dad_timer too */
 
-<<<<<<< HEAD
-	if (duplicate) {
-		nd6_dad_duplicated(ifa, dp);
-		dp = NULL;	/* will be freed in nd6_dad_duplicated() */
-	} else {
-		/*
-		 * not sure if I got a duplicate.
-		 * increment ns count and see what happens.
-		 */
-		if (dp)
-			dp->dad_ns_icount++;
-	}
-=======
 	dp->dad_ns_icount++;
 	nd6_dad_rele(dp);
->>>>>>> 05aa3e23
 }
 
 static void
@@ -1652,12 +1561,6 @@
 	dp = nd6_dad_find(ifa);
 	if (dp != NULL) {
 		dp->dad_na_icount++;
-<<<<<<< HEAD
-
-	/* remove the address. */
-	nd6_dad_duplicated(ifa, dp);
-=======
 		nd6_dad_rele(dp);
 	}
->>>>>>> 05aa3e23
 }