/*-
 * Copyright (C) 1995, 1996, 1997, and 1998 WIDE Project.
 * Copyright (c) 2010-2011 Juniper Networks, Inc.
 * All rights reserved.
 *
 * Portions of this software were developed by Robert N. M. Watson under
 * contract to Juniper Networks, Inc.
 *
 * Redistribution and use in source and binary forms, with or without
 * modification, are permitted provided that the following conditions
 * are met:
 * 1. Redistributions of source code must retain the above copyright
 *    notice, this list of conditions and the following disclaimer.
 * 2. Redistributions in binary form must reproduce the above copyright
 *    notice, this list of conditions and the following disclaimer in the
 *    documentation and/or other materials provided with the distribution.
 * 3. Neither the name of the project nor the names of its contributors
 *    may be used to endorse or promote products derived from this software
 *    without specific prior written permission.
 *
 * THIS SOFTWARE IS PROVIDED BY THE PROJECT AND CONTRIBUTORS ``AS IS'' AND
 * ANY EXPRESS OR IMPLIED WARRANTIES, INCLUDING, BUT NOT LIMITED TO, THE
 * IMPLIED WARRANTIES OF MERCHANTABILITY AND FITNESS FOR A PARTICULAR PURPOSE
 * ARE DISCLAIMED.  IN NO EVENT SHALL THE PROJECT OR CONTRIBUTORS BE LIABLE
 * FOR ANY DIRECT, INDIRECT, INCIDENTAL, SPECIAL, EXEMPLARY, OR CONSEQUENTIAL
 * DAMAGES (INCLUDING, BUT NOT LIMITED TO, PROCUREMENT OF SUBSTITUTE GOODS
 * OR SERVICES; LOSS OF USE, DATA, OR PROFITS; OR BUSINESS INTERRUPTION)
 * HOWEVER CAUSED AND ON ANY THEORY OF LIABILITY, WHETHER IN CONTRACT, STRICT
 * LIABILITY, OR TORT (INCLUDING NEGLIGENCE OR OTHERWISE) ARISING IN ANY WAY
 * OUT OF THE USE OF THIS SOFTWARE, EVEN IF ADVISED OF THE POSSIBILITY OF
 * SUCH DAMAGE.
 *
 *	$KAME: udp6_usrreq.c,v 1.27 2001/05/21 05:45:10 jinmei Exp $
 *	$KAME: udp6_output.c,v 1.31 2001/05/21 16:39:15 jinmei Exp $
 */

/*-
 * Copyright (c) 1982, 1986, 1988, 1990, 1993, 1995
 *	The Regents of the University of California.
 * All rights reserved.
 *
 * Redistribution and use in source and binary forms, with or without
 * modification, are permitted provided that the following conditions
 * are met:
 * 1. Redistributions of source code must retain the above copyright
 *    notice, this list of conditions and the following disclaimer.
 * 2. Redistributions in binary form must reproduce the above copyright
 *    notice, this list of conditions and the following disclaimer in the
 *    documentation and/or other materials provided with the distribution.
 * 4. Neither the name of the University nor the names of its contributors
 *    may be used to endorse or promote products derived from this software
 *    without specific prior written permission.
 *
 * THIS SOFTWARE IS PROVIDED BY THE REGENTS AND CONTRIBUTORS ``AS IS'' AND
 * ANY EXPRESS OR IMPLIED WARRANTIES, INCLUDING, BUT NOT LIMITED TO, THE
 * IMPLIED WARRANTIES OF MERCHANTABILITY AND FITNESS FOR A PARTICULAR PURPOSE
 * ARE DISCLAIMED.  IN NO EVENT SHALL THE REGENTS OR CONTRIBUTORS BE LIABLE
 * FOR ANY DIRECT, INDIRECT, INCIDENTAL, SPECIAL, EXEMPLARY, OR CONSEQUENTIAL
 * DAMAGES (INCLUDING, BUT NOT LIMITED TO, PROCUREMENT OF SUBSTITUTE GOODS
 * OR SERVICES; LOSS OF USE, DATA, OR PROFITS; OR BUSINESS INTERRUPTION)
 * HOWEVER CAUSED AND ON ANY THEORY OF LIABILITY, WHETHER IN CONTRACT, STRICT
 * LIABILITY, OR TORT (INCLUDING NEGLIGENCE OR OTHERWISE) ARISING IN ANY WAY
 * OUT OF THE USE OF THIS SOFTWARE, EVEN IF ADVISED OF THE POSSIBILITY OF
 * SUCH DAMAGE.
 *
 *	@(#)udp_usrreq.c	8.6 (Berkeley) 5/23/95
 */

#include <sys/cdefs.h>
__FBSDID("$FreeBSD$");

#include "opt_inet.h"
#include "opt_inet6.h"
#include "opt_ipfw.h"
#include "opt_ipsec.h"

#include <sys/param.h>
#include <sys/jail.h>
#include <sys/kernel.h>
#include <sys/lock.h>
#include <sys/mbuf.h>
#include <sys/priv.h>
#include <sys/proc.h>
#include <sys/protosw.h>
#include <sys/signalvar.h>
#include <sys/socket.h>
#include <sys/socketvar.h>
#include <sys/sx.h>
#include <sys/sysctl.h>
#include <sys/syslog.h>
#include <sys/systm.h>

#include <net/if.h>
#include <net/if_types.h>
#include <net/pfil.h>
#include <net/route.h>

#include <netinet/in.h>
#include <netinet/in_pcb.h>
#include <netinet/in_systm.h>
#include <netinet/in_var.h>
#include <netinet/ip.h>
#include <netinet/ip_icmp.h>
#include <netinet/ip6.h>
#include <netinet/icmp_var.h>
#include <netinet/icmp6.h>
#include <netinet/ip_var.h>
#include <netinet/udp.h>
#include <netinet/udp_var.h>

#include <netinet6/ip6protosw.h>
#include <netinet6/ip6_var.h>
#include <netinet6/in6_pcb.h>
#include <netinet6/udp6_var.h>
#include <netinet6/scope6_var.h>

#ifdef IPSEC
#include <netipsec/ipsec.h>
#include <netipsec/ipsec6.h>
#endif /* IPSEC */

#include <security/mac/mac_framework.h>

/*
 * UDP protocol implementation.
 * Per RFC 768, August, 1980.
 */

extern struct protosw	inetsw[];
static void		udp6_detach(struct socket *so);

static void
udp6_append(struct inpcb *inp, struct mbuf *n, int off,
    struct sockaddr_in6 *fromsa)
{
	struct socket *so;
	struct mbuf *opts;

	INP_LOCK_ASSERT(inp);

#ifdef IPSEC
	/* Check AH/ESP integrity. */
	if (ipsec6_in_reject(n, inp)) {
		m_freem(n);
		V_ipsec6stat.in_polvio++;
		return;
	}
#endif /* IPSEC */
#ifdef MAC
	if (mac_inpcb_check_deliver(inp, n) != 0) {
		m_freem(n);
		return;
	}
#endif
	opts = NULL;
	if (inp->inp_flags & INP_CONTROLOPTS ||
	    inp->inp_socket->so_options & SO_TIMESTAMP)
		ip6_savecontrol(inp, n, &opts);
	m_adj(n, off + sizeof(struct udphdr));

	so = inp->inp_socket;
	SOCKBUF_LOCK(&so->so_rcv);
	if (sbappendaddr_locked(&so->so_rcv, (struct sockaddr *)fromsa, n,
	    opts) == 0) {
		SOCKBUF_UNLOCK(&so->so_rcv);
		m_freem(n);
		if (opts)
			m_freem(opts);
		UDPSTAT_INC(udps_fullsock);
	} else
		sorwakeup_locked(so);
}

int
udp6_input(struct mbuf **mp, int *offp, int proto)
{
	struct mbuf *m = *mp;
	struct ifnet *ifp;
	struct ip6_hdr *ip6;
	struct udphdr *uh;
	struct inpcb *inp;
	struct udpcb *up;
	int off = *offp;
	int plen, ulen;
	struct sockaddr_in6 fromsa;
	struct m_tag *fwd_tag;
	uint16_t uh_sum;

	ifp = m->m_pkthdr.rcvif;
	ip6 = mtod(m, struct ip6_hdr *);

	if (faithprefix_p != NULL && (*faithprefix_p)(&ip6->ip6_dst)) {
		/* XXX send icmp6 host/port unreach? */
		m_freem(m);
		return (IPPROTO_DONE);
	}

#ifndef PULLDOWN_TEST
	IP6_EXTHDR_CHECK(m, off, sizeof(struct udphdr), IPPROTO_DONE);
	ip6 = mtod(m, struct ip6_hdr *);
	uh = (struct udphdr *)((caddr_t)ip6 + off);
#else
	IP6_EXTHDR_GET(uh, struct udphdr *, m, off, sizeof(*uh));
	if (!uh)
		return (IPPROTO_DONE);
#endif

	UDPSTAT_INC(udps_ipackets);

	/*
	 * Destination port of 0 is illegal, based on RFC768.
	 */
	if (uh->uh_dport == 0)
		goto badunlocked;

	plen = ntohs(ip6->ip6_plen) - off + sizeof(*ip6);
	ulen = ntohs((u_short)uh->uh_ulen);

	if (plen != ulen) {
		UDPSTAT_INC(udps_badlen);
		goto badunlocked;
	}

	/*
	 * Checksum extended UDP header and data.
	 */
	if (uh->uh_sum == 0) {
		UDPSTAT_INC(udps_nosum);
		goto badunlocked;
	}

	if (m->m_pkthdr.csum_flags & CSUM_DATA_VALID_IPV6) {
		if (m->m_pkthdr.csum_flags & CSUM_PSEUDO_HDR)
			uh_sum = m->m_pkthdr.csum_data;
		else
			uh_sum = in6_cksum_pseudo(ip6, ulen,
			    IPPROTO_UDP, m->m_pkthdr.csum_data);
		uh_sum ^= 0xffff;
	} else
		uh_sum = in6_cksum(m, IPPROTO_UDP, off, ulen);

	if (uh_sum != 0) {
		UDPSTAT_INC(udps_badsum);
		goto badunlocked;
	}

	/*
	 * Construct sockaddr format source address.
	 */
	init_sin6(&fromsa, m);
	fromsa.sin6_port = uh->uh_sport;

	if (IN6_IS_ADDR_MULTICAST(&ip6->ip6_dst)) {
		struct inpcb *last;
		struct ip6_moptions *imo;

		INP_INFO_RLOCK(&V_udbinfo);
		/*
		 * In the event that laddr should be set to the link-local
		 * address (this happens in RIPng), the multicast address
		 * specified in the received packet will not match laddr.  To
		 * handle this situation, matching is relaxed if the
		 * receiving interface is the same as one specified in the
		 * socket and if the destination multicast address matches
		 * one of the multicast groups specified in the socket.
		 */

		/*
		 * KAME note: traditionally we dropped udpiphdr from mbuf
		 * here.  We need udphdr for IPsec processing so we do that
		 * later.
		 */
		last = NULL;
		LIST_FOREACH(inp, &V_udb, inp_list) {
			if ((inp->inp_vflag & INP_IPV6) == 0)
				continue;
			if (inp->inp_lport != uh->uh_dport)
				continue;
			if (inp->inp_fport != 0 &&
			    inp->inp_fport != uh->uh_sport)
				continue;
			if (!IN6_IS_ADDR_UNSPECIFIED(&inp->in6p_laddr)) {
				if (!IN6_ARE_ADDR_EQUAL(&inp->in6p_laddr,
							&ip6->ip6_dst))
					continue;
			}
			if (!IN6_IS_ADDR_UNSPECIFIED(&inp->in6p_faddr)) {
				if (!IN6_ARE_ADDR_EQUAL(&inp->in6p_faddr,
							&ip6->ip6_src) ||
				    inp->inp_fport != uh->uh_sport)
					continue;
			}

			/*
			 * XXXRW: Because we weren't holding either the inpcb
			 * or the hash lock when we checked for a match 
			 * before, we should probably recheck now that the 
			 * inpcb lock is (supposed to be) held.
			 */

			/*
			 * Handle socket delivery policy for any-source
			 * and source-specific multicast. [RFC3678]
			 */
			imo = inp->in6p_moptions;
			if (imo && IN6_IS_ADDR_MULTICAST(&ip6->ip6_dst)) {
				struct sockaddr_in6	 mcaddr;
				int			 blocked;

				INP_RLOCK(inp);

				bzero(&mcaddr, sizeof(struct sockaddr_in6));
				mcaddr.sin6_len = sizeof(struct sockaddr_in6);
				mcaddr.sin6_family = AF_INET6;
				mcaddr.sin6_addr = ip6->ip6_dst;

				blocked = im6o_mc_filter(imo, ifp,
					(struct sockaddr *)&mcaddr,
					(struct sockaddr *)&fromsa);
				if (blocked != MCAST_PASS) {
					if (blocked == MCAST_NOTGMEMBER)
						IP6STAT_INC(ip6s_notmember);
					if (blocked == MCAST_NOTSMEMBER ||
					    blocked == MCAST_MUTED)
						UDPSTAT_INC(udps_filtermcast);
					INP_RUNLOCK(inp); /* XXX */
					continue;
				}

				INP_RUNLOCK(inp);
			}
			if (last != NULL) {
				struct mbuf *n;

				if ((n = m_copy(m, 0, M_COPYALL)) != NULL) {
					INP_RLOCK(last);
					up = intoudpcb(last);
					if (up->u_tun_func == NULL) {
						udp6_append(last, n, off, &fromsa);
					} else {
						/*
						 * Engage the tunneling
						 * protocol we will have to
						 * leave the info_lock up,
						 * since we are hunting
						 * through multiple UDP's.
						 * 
						 */
						(*up->u_tun_func)(n, off, last);
					}
					INP_RUNLOCK(last);
				}
			}
			last = inp;
			/*
			 * Don't look for additional matches if this one does
			 * not have either the SO_REUSEPORT or SO_REUSEADDR
			 * socket options set.  This heuristic avoids
			 * searching through all pcbs in the common case of a
			 * non-shared port.  It assumes that an application
			 * will never clear these options after setting them.
			 */
			if ((last->inp_socket->so_options &
			     (SO_REUSEPORT|SO_REUSEADDR)) == 0)
				break;
		}

		if (last == NULL) {
			/*
			 * No matching pcb found; discard datagram.  (No need
			 * to send an ICMP Port Unreachable for a broadcast
			 * or multicast datgram.)
			 */
			UDPSTAT_INC(udps_noport);
			UDPSTAT_INC(udps_noportmcast);
			goto badheadlocked;
		}
		INP_RLOCK(last);
		INP_INFO_RUNLOCK(&V_udbinfo);
		up = intoudpcb(last);
		if (up->u_tun_func == NULL) {
			udp6_append(last, m, off, &fromsa);
		} else {
			/*
			 * Engage the tunneling protocol.
			 */
			(*up->u_tun_func)(m, off, last);
		}
		INP_RUNLOCK(last);
		return (IPPROTO_DONE);
	}
	/*
	 * Locate pcb for datagram.
	 */

	/*
	 * Grab info from PACKET_TAG_IPFORWARD tag prepended to the chain.
	 */
<<<<<<< HEAD
	if (V_pfilforward != 0 &&
=======
	if ((m->m_flags & M_IP6_NEXTHOP) &&
>>>>>>> 6eb4b395
	    (fwd_tag = m_tag_find(m, PACKET_TAG_IPFORWARD, NULL)) != NULL) {
		struct sockaddr_in6 *next_hop6;

		next_hop6 = (struct sockaddr_in6 *)(fwd_tag + 1);

		/*
		 * Transparently forwarded. Pretend to be the destination.
		 * Already got one like this?
		 */
		inp = in6_pcblookup_mbuf(&V_udbinfo,
		    &ip6->ip6_src, uh->uh_sport, &ip6->ip6_dst, uh->uh_dport,
		    INPLOOKUP_RLOCKPCB, m->m_pkthdr.rcvif, m);
		if (!inp) {
			/*
			 * It's new.  Try to find the ambushing socket.
			 * Because we've rewritten the destination address,
			 * any hardware-generated hash is ignored.
			 */
			inp = in6_pcblookup(&V_udbinfo, &ip6->ip6_src,
			    uh->uh_sport, &next_hop6->sin6_addr,
			    next_hop6->sin6_port ? htons(next_hop6->sin6_port) :
			    uh->uh_dport, INPLOOKUP_WILDCARD |
			    INPLOOKUP_RLOCKPCB, m->m_pkthdr.rcvif);
		}
		/* Remove the tag from the packet. We don't need it anymore. */
		m_tag_delete(m, fwd_tag);
		m->m_flags &= ~M_IP6_NEXTHOP;
	} else
		inp = in6_pcblookup_mbuf(&V_udbinfo, &ip6->ip6_src,
		    uh->uh_sport, &ip6->ip6_dst, uh->uh_dport,
		    INPLOOKUP_WILDCARD | INPLOOKUP_RLOCKPCB,
		    m->m_pkthdr.rcvif, m);
	if (inp == NULL) {
		if (udp_log_in_vain) {
			char ip6bufs[INET6_ADDRSTRLEN];
			char ip6bufd[INET6_ADDRSTRLEN];

			log(LOG_INFO,
			    "Connection attempt to UDP [%s]:%d from [%s]:%d\n",
			    ip6_sprintf(ip6bufd, &ip6->ip6_dst),
			    ntohs(uh->uh_dport),
			    ip6_sprintf(ip6bufs, &ip6->ip6_src),
			    ntohs(uh->uh_sport));
		}
		UDPSTAT_INC(udps_noport);
		if (m->m_flags & M_MCAST) {
			printf("UDP6: M_MCAST is set in a unicast packet.\n");
			UDPSTAT_INC(udps_noportmcast);
			goto badunlocked;
		}
		if (V_udp_blackhole)
			goto badunlocked;
		if (badport_bandlim(BANDLIM_ICMP6_UNREACH) < 0)
			goto badunlocked;
		icmp6_error(m, ICMP6_DST_UNREACH, ICMP6_DST_UNREACH_NOPORT, 0);
		return (IPPROTO_DONE);
	}
	INP_RLOCK_ASSERT(inp);
	up = intoudpcb(inp);
	if (up->u_tun_func == NULL) {
		udp6_append(inp, m, off, &fromsa);
	} else {
		/*
		 * Engage the tunneling protocol.
		 */

		(*up->u_tun_func)(m, off, inp);
	}
	INP_RUNLOCK(inp);
	return (IPPROTO_DONE);

badheadlocked:
	INP_INFO_RUNLOCK(&V_udbinfo);
badunlocked:
	if (m)
		m_freem(m);
	return (IPPROTO_DONE);
}

void
udp6_ctlinput(int cmd, struct sockaddr *sa, void *d)
{
	struct udphdr uh;
	struct ip6_hdr *ip6;
	struct mbuf *m;
	int off = 0;
	struct ip6ctlparam *ip6cp = NULL;
	const struct sockaddr_in6 *sa6_src = NULL;
	void *cmdarg;
	struct inpcb *(*notify)(struct inpcb *, int) = udp_notify;
	struct udp_portonly {
		u_int16_t uh_sport;
		u_int16_t uh_dport;
	} *uhp;

	if (sa->sa_family != AF_INET6 ||
	    sa->sa_len != sizeof(struct sockaddr_in6))
		return;

	if ((unsigned)cmd >= PRC_NCMDS)
		return;
	if (PRC_IS_REDIRECT(cmd))
		notify = in6_rtchange, d = NULL;
	else if (cmd == PRC_HOSTDEAD)
		d = NULL;
	else if (inet6ctlerrmap[cmd] == 0)
		return;

	/* if the parameter is from icmp6, decode it. */
	if (d != NULL) {
		ip6cp = (struct ip6ctlparam *)d;
		m = ip6cp->ip6c_m;
		ip6 = ip6cp->ip6c_ip6;
		off = ip6cp->ip6c_off;
		cmdarg = ip6cp->ip6c_cmdarg;
		sa6_src = ip6cp->ip6c_src;
	} else {
		m = NULL;
		ip6 = NULL;
		cmdarg = NULL;
		sa6_src = &sa6_any;
	}

	if (ip6) {
		/*
		 * XXX: We assume that when IPV6 is non NULL,
		 * M and OFF are valid.
		 */

		/* Check if we can safely examine src and dst ports. */
		if (m->m_pkthdr.len < off + sizeof(*uhp))
			return;

		bzero(&uh, sizeof(uh));
		m_copydata(m, off, sizeof(*uhp), (caddr_t)&uh);

		(void) in6_pcbnotify(&V_udbinfo, sa, uh.uh_dport,
		    (struct sockaddr *)ip6cp->ip6c_src, uh.uh_sport, cmd,
		    cmdarg, notify);
	} else
		(void) in6_pcbnotify(&V_udbinfo, sa, 0,
		    (const struct sockaddr *)sa6_src, 0, cmd, cmdarg, notify);
}

static int
udp6_getcred(SYSCTL_HANDLER_ARGS)
{
	struct xucred xuc;
	struct sockaddr_in6 addrs[2];
	struct inpcb *inp;
	int error;

	error = priv_check(req->td, PRIV_NETINET_GETCRED);
	if (error)
		return (error);

	if (req->newlen != sizeof(addrs))
		return (EINVAL);
	if (req->oldlen != sizeof(struct xucred))
		return (EINVAL);
	error = SYSCTL_IN(req, addrs, sizeof(addrs));
	if (error)
		return (error);
	if ((error = sa6_embedscope(&addrs[0], V_ip6_use_defzone)) != 0 ||
	    (error = sa6_embedscope(&addrs[1], V_ip6_use_defzone)) != 0) {
		return (error);
	}
	inp = in6_pcblookup(&V_udbinfo, &addrs[1].sin6_addr,
	    addrs[1].sin6_port, &addrs[0].sin6_addr, addrs[0].sin6_port,
	    INPLOOKUP_WILDCARD | INPLOOKUP_RLOCKPCB, NULL);
	if (inp != NULL) {
		INP_RLOCK_ASSERT(inp);
		if (inp->inp_socket == NULL)
			error = ENOENT;
		if (error == 0)
			error = cr_canseesocket(req->td->td_ucred,
			    inp->inp_socket);
		if (error == 0)
			cru2x(inp->inp_cred, &xuc);
		INP_RUNLOCK(inp);
	} else
		error = ENOENT;
	if (error == 0)
		error = SYSCTL_OUT(req, &xuc, sizeof(struct xucred));
	return (error);
}

SYSCTL_PROC(_net_inet6_udp6, OID_AUTO, getcred, CTLTYPE_OPAQUE|CTLFLAG_RW, 0,
    0, udp6_getcred, "S,xucred", "Get the xucred of a UDP6 connection");

static int
udp6_output(struct inpcb *inp, struct mbuf *m, struct sockaddr *addr6,
    struct mbuf *control, struct thread *td)
{
	u_int32_t ulen = m->m_pkthdr.len;
	u_int32_t plen = sizeof(struct udphdr) + ulen;
	struct ip6_hdr *ip6;
	struct udphdr *udp6;
	struct in6_addr *laddr, *faddr, in6a;
	struct sockaddr_in6 *sin6 = NULL;
	struct ifnet *oifp = NULL;
	int scope_ambiguous = 0;
	u_short fport;
	int error = 0;
	struct ip6_pktopts *optp, opt;
	int af = AF_INET6, hlen = sizeof(struct ip6_hdr);
	int flags;
	struct sockaddr_in6 tmp;

	INP_WLOCK_ASSERT(inp);
	INP_HASH_WLOCK_ASSERT(inp->inp_pcbinfo);

	if (addr6) {
		/* addr6 has been validated in udp6_send(). */
		sin6 = (struct sockaddr_in6 *)addr6;

		/* protect *sin6 from overwrites */
		tmp = *sin6;
		sin6 = &tmp;

		/*
		 * Application should provide a proper zone ID or the use of
		 * default zone IDs should be enabled.  Unfortunately, some
		 * applications do not behave as it should, so we need a
		 * workaround.  Even if an appropriate ID is not determined,
		 * we'll see if we can determine the outgoing interface.  If we
		 * can, determine the zone ID based on the interface below.
		 */
		if (sin6->sin6_scope_id == 0 && !V_ip6_use_defzone)
			scope_ambiguous = 1;
		if ((error = sa6_embedscope(sin6, V_ip6_use_defzone)) != 0)
			return (error);
	}

	if (control) {
		if ((error = ip6_setpktopts(control, &opt,
		    inp->in6p_outputopts, td->td_ucred, IPPROTO_UDP)) != 0)
			goto release;
		optp = &opt;
	} else
		optp = inp->in6p_outputopts;

	if (sin6) {
		faddr = &sin6->sin6_addr;

		/*
		 * Since we saw no essential reason for calling in_pcbconnect,
		 * we get rid of such kind of logic, and call in6_selectsrc
		 * and in6_pcbsetport in order to fill in the local address
		 * and the local port.
		 */
		if (sin6->sin6_port == 0) {
			error = EADDRNOTAVAIL;
			goto release;
		}

		if (!IN6_IS_ADDR_UNSPECIFIED(&inp->in6p_faddr)) {
			/* how about ::ffff:0.0.0.0 case? */
			error = EISCONN;
			goto release;
		}

		fport = sin6->sin6_port; /* allow 0 port */

		if (IN6_IS_ADDR_V4MAPPED(faddr)) {
			if ((inp->inp_flags & IN6P_IPV6_V6ONLY)) {
				/*
				 * I believe we should explicitly discard the
				 * packet when mapped addresses are disabled,
				 * rather than send the packet as an IPv6 one.
				 * If we chose the latter approach, the packet
				 * might be sent out on the wire based on the
				 * default route, the situation which we'd
				 * probably want to avoid.
				 * (20010421 jinmei@kame.net)
				 */
				error = EINVAL;
				goto release;
			}
			if (!IN6_IS_ADDR_UNSPECIFIED(&inp->in6p_laddr) &&
			    !IN6_IS_ADDR_V4MAPPED(&inp->in6p_laddr)) {
				/*
				 * when remote addr is an IPv4-mapped address,
				 * local addr should not be an IPv6 address,
				 * since you cannot determine how to map IPv6
				 * source address to IPv4.
				 */
				error = EINVAL;
				goto release;
			}

			af = AF_INET;
		}

		if (!IN6_IS_ADDR_V4MAPPED(faddr)) {
			error = in6_selectsrc(sin6, optp, inp, NULL,
			    td->td_ucred, &oifp, &in6a);
			if (error)
				goto release;
			if (oifp && scope_ambiguous &&
			    (error = in6_setscope(&sin6->sin6_addr,
			    oifp, NULL))) {
				goto release;
			}
			laddr = &in6a;
		} else
			laddr = &inp->in6p_laddr;	/* XXX */
		if (laddr == NULL) {
			if (error == 0)
				error = EADDRNOTAVAIL;
			goto release;
		}
		if (inp->inp_lport == 0 &&
		    (error = in6_pcbsetport(laddr, inp, td->td_ucred)) != 0) {
			/* Undo an address bind that may have occurred. */
			inp->in6p_laddr = in6addr_any;
			goto release;
		}
	} else {
		if (IN6_IS_ADDR_UNSPECIFIED(&inp->in6p_faddr)) {
			error = ENOTCONN;
			goto release;
		}
		if (IN6_IS_ADDR_V4MAPPED(&inp->in6p_faddr)) {
			if ((inp->inp_flags & IN6P_IPV6_V6ONLY)) {
				/*
				 * XXX: this case would happen when the
				 * application sets the V6ONLY flag after
				 * connecting the foreign address.
				 * Such applications should be fixed,
				 * so we bark here.
				 */
				log(LOG_INFO, "udp6_output: IPV6_V6ONLY "
				    "option was set for a connected socket\n");
				error = EINVAL;
				goto release;
			} else
				af = AF_INET;
		}
		laddr = &inp->in6p_laddr;
		faddr = &inp->in6p_faddr;
		fport = inp->inp_fport;
	}

	if (af == AF_INET)
		hlen = sizeof(struct ip);

	/*
	 * Calculate data length and get a mbuf
	 * for UDP and IP6 headers.
	 */
	M_PREPEND(m, hlen + sizeof(struct udphdr), M_DONTWAIT);
	if (m == 0) {
		error = ENOBUFS;
		goto release;
	}

	/*
	 * Stuff checksum and output datagram.
	 */
	udp6 = (struct udphdr *)(mtod(m, caddr_t) + hlen);
	udp6->uh_sport = inp->inp_lport; /* lport is always set in the PCB */
	udp6->uh_dport = fport;
	if (plen <= 0xffff)
		udp6->uh_ulen = htons((u_short)plen);
	else
		udp6->uh_ulen = 0;
	udp6->uh_sum = 0;

	switch (af) {
	case AF_INET6:
		ip6 = mtod(m, struct ip6_hdr *);
		ip6->ip6_flow	= inp->inp_flow & IPV6_FLOWINFO_MASK;
		ip6->ip6_vfc	&= ~IPV6_VERSION_MASK;
		ip6->ip6_vfc	|= IPV6_VERSION;
#if 0				/* ip6_plen will be filled in ip6_output. */
		ip6->ip6_plen	= htons((u_short)plen);
#endif
		ip6->ip6_nxt	= IPPROTO_UDP;
		ip6->ip6_hlim	= in6_selecthlim(inp, NULL);
		ip6->ip6_src	= *laddr;
		ip6->ip6_dst	= *faddr;

		udp6->uh_sum = in6_cksum_pseudo(ip6, plen, IPPROTO_UDP, 0);
		m->m_pkthdr.csum_flags = CSUM_UDP_IPV6;
		m->m_pkthdr.csum_data = offsetof(struct udphdr, uh_sum);

		flags = 0;

		UDPSTAT_INC(udps_opackets);
		error = ip6_output(m, optp, NULL, flags, inp->in6p_moptions,
		    NULL, inp);
		break;
	case AF_INET:
		error = EAFNOSUPPORT;
		goto release;
	}
	goto releaseopt;

release:
	m_freem(m);

releaseopt:
	if (control) {
		ip6_clearpktopts(&opt, -1);
		m_freem(control);
	}
	return (error);
}

static void
udp6_abort(struct socket *so)
{
	struct inpcb *inp;

	inp = sotoinpcb(so);
	KASSERT(inp != NULL, ("udp6_abort: inp == NULL"));

#ifdef INET
	if (inp->inp_vflag & INP_IPV4) {
		struct pr_usrreqs *pru;

		pru = inetsw[ip_protox[IPPROTO_UDP]].pr_usrreqs;
		(*pru->pru_abort)(so);
		return;
	}
#endif

	INP_WLOCK(inp);
	if (!IN6_IS_ADDR_UNSPECIFIED(&inp->in6p_faddr)) {
		INP_HASH_WLOCK(&V_udbinfo);
		in6_pcbdisconnect(inp);
		inp->in6p_laddr = in6addr_any;
		INP_HASH_WUNLOCK(&V_udbinfo);
		soisdisconnected(so);
	}
	INP_WUNLOCK(inp);
}

static int
udp6_attach(struct socket *so, int proto, struct thread *td)
{
	struct inpcb *inp;
	int error;

	inp = sotoinpcb(so);
	KASSERT(inp == NULL, ("udp6_attach: inp != NULL"));

	if (so->so_snd.sb_hiwat == 0 || so->so_rcv.sb_hiwat == 0) {
		error = soreserve(so, udp_sendspace, udp_recvspace);
		if (error)
			return (error);
	}
	INP_INFO_WLOCK(&V_udbinfo);
	error = in_pcballoc(so, &V_udbinfo);
	if (error) {
		INP_INFO_WUNLOCK(&V_udbinfo);
		return (error);
	}
	inp = (struct inpcb *)so->so_pcb;
	inp->inp_vflag |= INP_IPV6;
	if ((inp->inp_flags & IN6P_IPV6_V6ONLY) == 0)
		inp->inp_vflag |= INP_IPV4;
	inp->in6p_hops = -1;	/* use kernel default */
	inp->in6p_cksum = -1;	/* just to be sure */
	/*
	 * XXX: ugly!!
	 * IPv4 TTL initialization is necessary for an IPv6 socket as well,
	 * because the socket may be bound to an IPv6 wildcard address,
	 * which may match an IPv4-mapped IPv6 address.
	 */
	inp->inp_ip_ttl = V_ip_defttl;

	error = udp_newudpcb(inp);
	if (error) {
		in_pcbdetach(inp);
		in_pcbfree(inp);
		INP_INFO_WUNLOCK(&V_udbinfo);
		return (error);
	}
	INP_WUNLOCK(inp);
	INP_INFO_WUNLOCK(&V_udbinfo);
	return (0);
}

static int
udp6_bind(struct socket *so, struct sockaddr *nam, struct thread *td)
{
	struct inpcb *inp;
	int error;

	inp = sotoinpcb(so);
	KASSERT(inp != NULL, ("udp6_bind: inp == NULL"));

	INP_WLOCK(inp);
	INP_HASH_WLOCK(&V_udbinfo);
	inp->inp_vflag &= ~INP_IPV4;
	inp->inp_vflag |= INP_IPV6;
	if ((inp->inp_flags & IN6P_IPV6_V6ONLY) == 0) {
		struct sockaddr_in6 *sin6_p;

		sin6_p = (struct sockaddr_in6 *)nam;

		if (IN6_IS_ADDR_UNSPECIFIED(&sin6_p->sin6_addr))
			inp->inp_vflag |= INP_IPV4;
#ifdef INET
		else if (IN6_IS_ADDR_V4MAPPED(&sin6_p->sin6_addr)) {
			struct sockaddr_in sin;

			in6_sin6_2_sin(&sin, sin6_p);
			inp->inp_vflag |= INP_IPV4;
			inp->inp_vflag &= ~INP_IPV6;
			error = in_pcbbind(inp, (struct sockaddr *)&sin,
			    td->td_ucred);
			goto out;
		}
#endif
	}

	error = in6_pcbbind(inp, nam, td->td_ucred);
#ifdef INET
out:
#endif
	INP_HASH_WUNLOCK(&V_udbinfo);
	INP_WUNLOCK(inp);
	return (error);
}

static void
udp6_close(struct socket *so)
{
	struct inpcb *inp;

	inp = sotoinpcb(so);
	KASSERT(inp != NULL, ("udp6_close: inp == NULL"));

#ifdef INET
	if (inp->inp_vflag & INP_IPV4) {
		struct pr_usrreqs *pru;

		pru = inetsw[ip_protox[IPPROTO_UDP]].pr_usrreqs;
		(*pru->pru_disconnect)(so);
		return;
	}
#endif
	INP_WLOCK(inp);
	if (!IN6_IS_ADDR_UNSPECIFIED(&inp->in6p_faddr)) {
		INP_HASH_WLOCK(&V_udbinfo);
		in6_pcbdisconnect(inp);
		inp->in6p_laddr = in6addr_any;
		INP_HASH_WUNLOCK(&V_udbinfo);
		soisdisconnected(so);
	}
	INP_WUNLOCK(inp);
}

static int
udp6_connect(struct socket *so, struct sockaddr *nam, struct thread *td)
{
	struct inpcb *inp;
	struct sockaddr_in6 *sin6;
	int error;

	inp = sotoinpcb(so);
	sin6 = (struct sockaddr_in6 *)nam;
	KASSERT(inp != NULL, ("udp6_connect: inp == NULL"));

	/*
	 * XXXRW: Need to clarify locking of v4/v6 flags.
	 */
	INP_WLOCK(inp);
#ifdef INET
	if (IN6_IS_ADDR_V4MAPPED(&sin6->sin6_addr)) {
		struct sockaddr_in sin;

		if ((inp->inp_flags & IN6P_IPV6_V6ONLY) != 0) {
			error = EINVAL;
			goto out;
		}
		if (inp->inp_faddr.s_addr != INADDR_ANY) {
			error = EISCONN;
			goto out;
		}
		in6_sin6_2_sin(&sin, sin6);
		inp->inp_vflag |= INP_IPV4;
		inp->inp_vflag &= ~INP_IPV6;
		error = prison_remote_ip4(td->td_ucred, &sin.sin_addr);
		if (error != 0)
			goto out;
		INP_HASH_WLOCK(&V_udbinfo);
		error = in_pcbconnect(inp, (struct sockaddr *)&sin,
		    td->td_ucred);
		INP_HASH_WUNLOCK(&V_udbinfo);
		if (error == 0)
			soisconnected(so);
		goto out;
	}
#endif
	if (!IN6_IS_ADDR_UNSPECIFIED(&inp->in6p_faddr)) {
		error = EISCONN;
		goto out;
	}
	inp->inp_vflag &= ~INP_IPV4;
	inp->inp_vflag |= INP_IPV6;
	error = prison_remote_ip6(td->td_ucred, &sin6->sin6_addr);
	if (error != 0)
		goto out;
	INP_HASH_WLOCK(&V_udbinfo);
	error = in6_pcbconnect(inp, nam, td->td_ucred);
	INP_HASH_WUNLOCK(&V_udbinfo);
	if (error == 0)
		soisconnected(so);
out:
	INP_WUNLOCK(inp);
	return (error);
}

static void
udp6_detach(struct socket *so)
{
	struct inpcb *inp;
	struct udpcb *up;

	inp = sotoinpcb(so);
	KASSERT(inp != NULL, ("udp6_detach: inp == NULL"));

	INP_INFO_WLOCK(&V_udbinfo);
	INP_WLOCK(inp);
	up = intoudpcb(inp);
	KASSERT(up != NULL, ("%s: up == NULL", __func__));
	in_pcbdetach(inp);
	in_pcbfree(inp);
	INP_INFO_WUNLOCK(&V_udbinfo);
	udp_discardcb(up);
}

static int
udp6_disconnect(struct socket *so)
{
	struct inpcb *inp;
	int error;

	inp = sotoinpcb(so);
	KASSERT(inp != NULL, ("udp6_disconnect: inp == NULL"));

#ifdef INET
	if (inp->inp_vflag & INP_IPV4) {
		struct pr_usrreqs *pru;

		pru = inetsw[ip_protox[IPPROTO_UDP]].pr_usrreqs;
		(void)(*pru->pru_disconnect)(so);
		return (0);
	}
#endif

	INP_WLOCK(inp);

	if (IN6_IS_ADDR_UNSPECIFIED(&inp->in6p_faddr)) {
		error = ENOTCONN;
		goto out;
	}

	INP_HASH_WLOCK(&V_udbinfo);
	in6_pcbdisconnect(inp);
	inp->in6p_laddr = in6addr_any;
	INP_HASH_WUNLOCK(&V_udbinfo);
	SOCK_LOCK(so);
	so->so_state &= ~SS_ISCONNECTED;		/* XXX */
	SOCK_UNLOCK(so);
out:
	INP_WUNLOCK(inp);
	return (0);
}

static int
udp6_send(struct socket *so, int flags, struct mbuf *m,
    struct sockaddr *addr, struct mbuf *control, struct thread *td)
{
	struct inpcb *inp;
	int error = 0;

	inp = sotoinpcb(so);
	KASSERT(inp != NULL, ("udp6_send: inp == NULL"));

	INP_WLOCK(inp);
	if (addr) {
		if (addr->sa_len != sizeof(struct sockaddr_in6)) {
			error = EINVAL;
			goto bad;
		}
		if (addr->sa_family != AF_INET6) {
			error = EAFNOSUPPORT;
			goto bad;
		}
	}

#ifdef INET
	if ((inp->inp_flags & IN6P_IPV6_V6ONLY) == 0) {
		int hasv4addr;
		struct sockaddr_in6 *sin6 = 0;

		if (addr == 0)
			hasv4addr = (inp->inp_vflag & INP_IPV4);
		else {
			sin6 = (struct sockaddr_in6 *)addr;
			hasv4addr = IN6_IS_ADDR_V4MAPPED(&sin6->sin6_addr)
			    ? 1 : 0;
		}
		if (hasv4addr) {
			struct pr_usrreqs *pru;

			/*
			 * XXXRW: We release UDP-layer locks before calling
			 * udp_send() in order to avoid recursion.  However,
			 * this does mean there is a short window where inp's
			 * fields are unstable.  Could this lead to a
			 * potential race in which the factors causing us to
			 * select the UDPv4 output routine are invalidated?
			 */
			INP_WUNLOCK(inp);
			if (sin6)
				in6_sin6_2_sin_in_sock(addr);
			pru = inetsw[ip_protox[IPPROTO_UDP]].pr_usrreqs;
			/* addr will just be freed in sendit(). */
			return ((*pru->pru_send)(so, flags, m, addr, control,
			    td));
		}
	}
#endif
#ifdef MAC
	mac_inpcb_create_mbuf(inp, m);
#endif
	INP_HASH_WLOCK(&V_udbinfo);
	error = udp6_output(inp, m, addr, control, td);
	INP_HASH_WUNLOCK(&V_udbinfo);
#ifdef INET
#endif	
	INP_WUNLOCK(inp);
	return (error);

bad:
	INP_WUNLOCK(inp);
	m_freem(m);
	return (error);
}

struct pr_usrreqs udp6_usrreqs = {
	.pru_abort =		udp6_abort,
	.pru_attach =		udp6_attach,
	.pru_bind =		udp6_bind,
	.pru_connect =		udp6_connect,
	.pru_control =		in6_control,
	.pru_detach =		udp6_detach,
	.pru_disconnect =	udp6_disconnect,
	.pru_peeraddr =		in6_mapped_peeraddr,
	.pru_send =		udp6_send,
	.pru_shutdown =		udp_shutdown,
	.pru_sockaddr =		in6_mapped_sockaddr,
	.pru_soreceive =	soreceive_dgram,
	.pru_sosend =		sosend_dgram,
	.pru_sosetlabel =	in_pcbsosetlabel,
	.pru_close =		udp6_close
};<|MERGE_RESOLUTION|>--- conflicted
+++ resolved
@@ -92,7 +92,6 @@
 
 #include <net/if.h>
 #include <net/if_types.h>
-#include <net/pfil.h>
 #include <net/route.h>
 
 #include <netinet/in.h>
@@ -396,11 +395,7 @@
 	/*
 	 * Grab info from PACKET_TAG_IPFORWARD tag prepended to the chain.
 	 */
-<<<<<<< HEAD
-	if (V_pfilforward != 0 &&
-=======
 	if ((m->m_flags & M_IP6_NEXTHOP) &&
->>>>>>> 6eb4b395
 	    (fwd_tag = m_tag_find(m, PACKET_TAG_IPFORWARD, NULL)) != NULL) {
 		struct sockaddr_in6 *next_hop6;
 
