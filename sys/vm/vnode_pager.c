--- conflicted
+++ resolved
@@ -82,14 +82,12 @@
 static int vnode_pager_input_smlfs(vm_object_t object, vm_page_t m);
 static int vnode_pager_input_old(vm_object_t object, vm_page_t m);
 static void vnode_pager_dealloc(vm_object_t);
+static int vnode_pager_local_getpages0(struct vnode *, vm_page_t *, int, int,
+    void (*)(void *), void *);
 static int vnode_pager_getpages(vm_object_t, vm_page_t *, int, int);
-<<<<<<< HEAD
 static int vnode_pager_getpages_async(vm_object_t, vm_page_t *, int, int,
     void(*)(void  *), void *);
-static void vnode_pager_putpages(vm_object_t, vm_page_t *, int, boolean_t, int *);
-=======
 static void vnode_pager_putpages(vm_object_t, vm_page_t *, int, int, int *);
->>>>>>> fb532b98
 static boolean_t vnode_pager_haspage(vm_object_t, vm_pindex_t, int *, int *);
 static vm_object_t vnode_pager_alloc(void *, vm_ooffset_t, vm_prot_t,
     vm_ooffset_t, struct ucred *cred);
@@ -706,15 +704,33 @@
 void	vnode_pager_generic_getpages_done_async(struct buf *);
 
 /*
- * The implementation of VOP_GETPAGES() for local filesystems, where
- * partially valid pages can only occur at the end of file.
+ * The implementation of VOP_GETPAGES() and VOP_GETPAGES_ASYNC() for
+ * local filesystems, where partially valid pages can only occur at
+ * the end of file.
  */
 int
 vnode_pager_local_getpages(struct vop_getpages_args *ap)
 {
+
+	return (vnode_pager_local_getpages0(ap->a_vp, ap->a_m, ap->a_count,
+	    ap->a_reqpage, NULL, NULL));
+}
+
+int
+vnode_pager_local_getpages_async(struct vop_getpages_async_args *ap)
+{
+
+	return (vnode_pager_local_getpages0(ap->a_vp, ap->a_m, ap->a_count,
+	    ap->a_reqpage, ap->a_vop_getpages_iodone, ap->a_arg));
+}
+
+static int
+vnode_pager_local_getpages0(struct vnode *vp, vm_page_t *m, int bytecount,
+    int reqpage, void (*iodone)(void *), void *arg)
+{
 	vm_page_t mreq;
 
-	mreq = ap->a_m[ap->a_reqpage];
+	mreq = m[reqpage];
 
 	/*
 	 * Since the caller has busied the requested page, that page's valid
@@ -729,13 +745,15 @@
 	 * pages, since no i/o is done to read its content.
 	 */
 	if (mreq->valid != 0) {
-		vm_pager_free_nonreq(mreq->object, ap->a_m, ap->a_reqpage,
-		    round_page(ap->a_count) / PAGE_SIZE);
+		vm_pager_free_nonreq(mreq->object, m, reqpage,
+		    round_page(bytecount) / PAGE_SIZE);
+		if (iodone != NULL)
+			iodone(arg);
 		return (VM_PAGER_OK);
 	}
 
-	return (vnode_pager_generic_getpages(ap->a_vp, ap->a_m,
-	    ap->a_count, ap->a_reqpage));
+	return (vnode_pager_generic_getpages(vp, m, bytecount, reqpage,
+	    iodone, arg));
 }
 
 /*
