/*-
 * Copyright (c) 1982, 1986, 1989, 1990, 1993
 *	The Regents of the University of California.  All rights reserved.
 *
 * sendfile(2) and related extensions:
 * Copyright (c) 1998, David Greenman. All rights reserved.
 *
 * Redistribution and use in source and binary forms, with or without
 * modification, are permitted provided that the following conditions
 * are met:
 * 1. Redistributions of source code must retain the above copyright
 *    notice, this list of conditions and the following disclaimer.
 * 2. Redistributions in binary form must reproduce the above copyright
 *    notice, this list of conditions and the following disclaimer in the
 *    documentation and/or other materials provided with the distribution.
 * 4. Neither the name of the University nor the names of its contributors
 *    may be used to endorse or promote products derived from this software
 *    without specific prior written permission.
 *
 * THIS SOFTWARE IS PROVIDED BY THE REGENTS AND CONTRIBUTORS ``AS IS'' AND
 * ANY EXPRESS OR IMPLIED WARRANTIES, INCLUDING, BUT NOT LIMITED TO, THE
 * IMPLIED WARRANTIES OF MERCHANTABILITY AND FITNESS FOR A PARTICULAR PURPOSE
 * ARE DISCLAIMED.  IN NO EVENT SHALL THE REGENTS OR CONTRIBUTORS BE LIABLE
 * FOR ANY DIRECT, INDIRECT, INCIDENTAL, SPECIAL, EXEMPLARY, OR CONSEQUENTIAL
 * DAMAGES (INCLUDING, BUT NOT LIMITED TO, PROCUREMENT OF SUBSTITUTE GOODS
 * OR SERVICES; LOSS OF USE, DATA, OR PROFITS; OR BUSINESS INTERRUPTION)
 * HOWEVER CAUSED AND ON ANY THEORY OF LIABILITY, WHETHER IN CONTRACT, STRICT
 * LIABILITY, OR TORT (INCLUDING NEGLIGENCE OR OTHERWISE) ARISING IN ANY WAY
 * OUT OF THE USE OF THIS SOFTWARE, EVEN IF ADVISED OF THE POSSIBILITY OF
 * SUCH DAMAGE.
 *
 *	@(#)uipc_syscalls.c	8.4 (Berkeley) 2/21/94
 */

#include <sys/cdefs.h>
__FBSDID("$FreeBSD$");

#include "opt_capsicum.h"
#include "opt_inet.h"
#include "opt_inet6.h"
#include "opt_sctp.h"
#include "opt_compat.h"
#include "opt_ktrace.h"

#include <sys/param.h>
#include <sys/systm.h>
#include <sys/capability.h>
#include <sys/kernel.h>
#include <sys/lock.h>
#include <sys/mutex.h>
#include <sys/sysproto.h>
#include <sys/malloc.h>
#include <sys/filedesc.h>
#include <sys/event.h>
#include <sys/proc.h>
#include <sys/fcntl.h>
#include <sys/file.h>
#include <sys/filio.h>
#include <sys/jail.h>
#include <sys/mount.h>
#include <sys/mbuf.h>
#include <sys/protosw.h>
#include <sys/rwlock.h>
#include <sys/sf_buf.h>
#include <sys/sysent.h>
#include <sys/socket.h>
#include <sys/socketvar.h>
#include <sys/signalvar.h>
#include <sys/syscallsubr.h>
#include <sys/sysctl.h>
#include <sys/uio.h>
#include <sys/vnode.h>
#ifdef KTRACE
#include <sys/ktrace.h>
#endif
#ifdef COMPAT_FREEBSD32
#include <compat/freebsd32/freebsd32_util.h>
#endif

#include <net/vnet.h>

#include <security/audit/audit.h>
#include <security/mac/mac_framework.h>

#include <vm/vm.h>
#include <vm/vm_param.h>
#include <vm/vm_object.h>
#include <vm/vm_page.h>
#include <vm/vm_pageout.h>
#include <vm/vm_kern.h>
#include <vm/vm_extern.h>

#if defined(INET) || defined(INET6)
#ifdef SCTP
#include <netinet/sctp.h>
#include <netinet/sctp_peeloff.h>
#endif /* SCTP */
#endif /* INET || INET6 */

/*
 * Flags for accept1() and kern_accept4(), in addition to SOCK_CLOEXEC
 * and SOCK_NONBLOCK.
 */
#define	ACCEPT4_INHERIT	0x1
#define	ACCEPT4_COMPAT	0x2

static int sendit(struct thread *td, int s, struct msghdr *mp, int flags);
static int recvit(struct thread *td, int s, struct msghdr *mp, void *namelenp);

static int accept1(struct thread *td, int s, struct sockaddr *uname,
		   socklen_t *anamelen, int flags);
static int do_sendfile(struct thread *td, struct sendfile_args *uap, int compat);
static int getsockname1(struct thread *td, struct getsockname_args *uap,
			int compat);
static int getpeername1(struct thread *td, struct getpeername_args *uap,
			int compat);

counter_u64_t sfstat[sizeof(struct sfstat) / sizeof(uint64_t)];
/*
 * NSFBUFS-related variables and associated sysctls
 */
int nsfbufs;
int nsfbufspeak;
int nsfbufsused;

SYSCTL_INT(_kern_ipc, OID_AUTO, nsfbufs, CTLFLAG_RDTUN, &nsfbufs, 0,
    "Maximum number of sendfile(2) sf_bufs available");
SYSCTL_INT(_kern_ipc, OID_AUTO, nsfbufspeak, CTLFLAG_RD, &nsfbufspeak, 0,
    "Number of sendfile(2) sf_bufs at peak usage");
SYSCTL_INT(_kern_ipc, OID_AUTO, nsfbufsused, CTLFLAG_RD, &nsfbufsused, 0,
    "Number of sendfile(2) sf_bufs in use");

static void
sfstat_init(const void *unused)
{

	COUNTER_ARRAY_ALLOC(sfstat, sizeof(struct sfstat) / sizeof(uint64_t),
	    M_WAITOK);
}
SYSINIT(sfstat, SI_SUB_MBUF, SI_ORDER_FIRST, sfstat_init, NULL);

static int
sfstat_sysctl(SYSCTL_HANDLER_ARGS)
{
	struct sfstat s;

	COUNTER_ARRAY_COPY(sfstat, &s, sizeof(s) / sizeof(uint64_t));
	if (req->newptr)
		COUNTER_ARRAY_ZERO(sfstat, sizeof(s) / sizeof(uint64_t));
	return (SYSCTL_OUT(req, &s, sizeof(s)));
}
SYSCTL_PROC(_kern_ipc, OID_AUTO, sfstat, CTLTYPE_OPAQUE | CTLFLAG_RW,
    NULL, 0, sfstat_sysctl, "I", "sendfile statistics");
/*
 * Convert a user file descriptor to a kernel file entry and check if required
 * capability rights are present.
 * A reference on the file entry is held upon returning.
 */
static int
getsock_cap(struct filedesc *fdp, int fd, cap_rights_t rights,
    struct file **fpp, u_int *fflagp)
{
	struct file *fp;
	int error;

	error = fget_unlocked(fdp, fd, rights, 0, &fp, NULL);
	if (error != 0)
		return (error);
	if (fp->f_type != DTYPE_SOCKET) {
		fdrop(fp, curthread);
		return (ENOTSOCK);
	}
	if (fflagp != NULL)
		*fflagp = fp->f_flag;
	*fpp = fp;
	return (0);
}

/*
 * System call interface to the socket abstraction.
 */
#if defined(COMPAT_43)
#define COMPAT_OLDSOCK
#endif

int
sys_socket(td, uap)
	struct thread *td;
	struct socket_args /* {
		int	domain;
		int	type;
		int	protocol;
	} */ *uap;
{
	struct socket *so;
	struct file *fp;
	int fd, error, type, oflag, fflag;

	AUDIT_ARG_SOCKET(uap->domain, uap->type, uap->protocol);

	type = uap->type;
	oflag = 0;
	fflag = 0;
	if ((type & SOCK_CLOEXEC) != 0) {
		type &= ~SOCK_CLOEXEC;
		oflag |= O_CLOEXEC;
	}
	if ((type & SOCK_NONBLOCK) != 0) {
		type &= ~SOCK_NONBLOCK;
		fflag |= FNONBLOCK;
	}

#ifdef MAC
	error = mac_socket_check_create(td->td_ucred, uap->domain, type,
	    uap->protocol);
	if (error)
		return (error);
#endif
	error = falloc(td, &fp, &fd, oflag);
	if (error)
		return (error);
	/* An extra reference on `fp' has been held for us by falloc(). */
	error = socreate(uap->domain, &so, type, uap->protocol,
	    td->td_ucred, td);
	if (error) {
		fdclose(td->td_proc->p_fd, fp, fd, td);
	} else {
		finit(fp, FREAD | FWRITE | fflag, DTYPE_SOCKET, so, &socketops);
		if ((fflag & FNONBLOCK) != 0)
			(void) fo_ioctl(fp, FIONBIO, &fflag, td->td_ucred, td);
		td->td_retval[0] = fd;
	}
	fdrop(fp, td);
	return (error);
}

/* ARGSUSED */
int
sys_bind(td, uap)
	struct thread *td;
	struct bind_args /* {
		int	s;
		caddr_t	name;
		int	namelen;
	} */ *uap;
{
	struct sockaddr *sa;
	int error;

	error = getsockaddr(&sa, uap->name, uap->namelen);
	if (error == 0) {
		error = kern_bind(td, uap->s, sa);
		free(sa, M_SONAME);
	}
	return (error);
}

static int
kern_bindat(struct thread *td, int dirfd, int fd, struct sockaddr *sa)
{
	struct socket *so;
	struct file *fp;
	int error;

	AUDIT_ARG_FD(fd);
	AUDIT_ARG_SOCKADDR(td, dirfd, sa);
	error = getsock_cap(td->td_proc->p_fd, fd, CAP_BIND, &fp, NULL);
	if (error)
		return (error);
	so = fp->f_data;
#ifdef KTRACE
	if (KTRPOINT(td, KTR_STRUCT))
		ktrsockaddr(sa);
#endif
#ifdef MAC
	error = mac_socket_check_bind(td->td_ucred, so, sa);
	if (error == 0) {
#endif
		if (dirfd == AT_FDCWD)
			error = sobind(so, sa, td);
		else
			error = sobindat(dirfd, so, sa, td);
#ifdef MAC
	}
#endif
	fdrop(fp, td);
	return (error);
}

int
kern_bind(struct thread *td, int fd, struct sockaddr *sa)
{

	return (kern_bindat(td, AT_FDCWD, fd, sa));
}

/* ARGSUSED */
int
sys_bindat(td, uap)
	struct thread *td;
	struct bindat_args /* {
		int	fd;
		int	s;
		caddr_t	name;
		int	namelen;
	} */ *uap;
{
	struct sockaddr *sa;
	int error;

	error = getsockaddr(&sa, uap->name, uap->namelen);
	if (error == 0) {
		error = kern_bindat(td, uap->fd, uap->s, sa);
		free(sa, M_SONAME);
	}
	return (error);
}

/* ARGSUSED */
int
sys_listen(td, uap)
	struct thread *td;
	struct listen_args /* {
		int	s;
		int	backlog;
	} */ *uap;
{
	struct socket *so;
	struct file *fp;
	int error;

	AUDIT_ARG_FD(uap->s);
	error = getsock_cap(td->td_proc->p_fd, uap->s, CAP_LISTEN, &fp, NULL);
	if (error == 0) {
		so = fp->f_data;
#ifdef MAC
		error = mac_socket_check_listen(td->td_ucred, so);
		if (error == 0)
#endif
			error = solisten(so, uap->backlog, td);
		fdrop(fp, td);
	}
	return(error);
}

/*
 * accept1()
 */
static int
accept1(td, s, uname, anamelen, flags)
	struct thread *td;
	int s;
	struct sockaddr *uname;
	socklen_t *anamelen;
	int flags;
{
	struct sockaddr *name;
	socklen_t namelen;
	struct file *fp;
	int error;

	if (uname == NULL)
		return (kern_accept4(td, s, NULL, NULL, flags, NULL));

	error = copyin(anamelen, &namelen, sizeof (namelen));
	if (error)
		return (error);

	error = kern_accept4(td, s, &name, &namelen, flags, &fp);

	/*
	 * return a namelen of zero for older code which might
	 * ignore the return value from accept.
	 */
	if (error) {
		(void) copyout(&namelen, anamelen, sizeof(*anamelen));
		return (error);
	}

	if (error == 0 && uname != NULL) {
#ifdef COMPAT_OLDSOCK
		if (flags & ACCEPT4_COMPAT)
			((struct osockaddr *)name)->sa_family =
			    name->sa_family;
#endif
		error = copyout(name, uname, namelen);
	}
	if (error == 0)
		error = copyout(&namelen, anamelen,
		    sizeof(namelen));
	if (error)
		fdclose(td->td_proc->p_fd, fp, td->td_retval[0], td);
	fdrop(fp, td);
	free(name, M_SONAME);
	return (error);
}

int
kern_accept(struct thread *td, int s, struct sockaddr **name,
    socklen_t *namelen, struct file **fp)
{
	return (kern_accept4(td, s, name, namelen, ACCEPT4_INHERIT, fp));
}

int
kern_accept4(struct thread *td, int s, struct sockaddr **name,
    socklen_t *namelen, int flags, struct file **fp)
{
	struct filedesc *fdp;
	struct file *headfp, *nfp = NULL;
	struct sockaddr *sa = NULL;
	int error;
	struct socket *head, *so;
	int fd;
	u_int fflag;
	pid_t pgid;
	int tmp;

	if (name)
		*name = NULL;

	AUDIT_ARG_FD(s);
	fdp = td->td_proc->p_fd;
	error = getsock_cap(fdp, s, CAP_ACCEPT, &headfp, &fflag);
	if (error)
		return (error);
	head = headfp->f_data;
	if ((head->so_options & SO_ACCEPTCONN) == 0) {
		error = EINVAL;
		goto done;
	}
#ifdef MAC
	error = mac_socket_check_accept(td->td_ucred, head);
	if (error != 0)
		goto done;
#endif
	error = falloc(td, &nfp, &fd, (flags & SOCK_CLOEXEC) ? O_CLOEXEC : 0);
	if (error)
		goto done;
	ACCEPT_LOCK();
	if ((head->so_state & SS_NBIO) && TAILQ_EMPTY(&head->so_comp)) {
		ACCEPT_UNLOCK();
		error = EWOULDBLOCK;
		goto noconnection;
	}
	while (TAILQ_EMPTY(&head->so_comp) && head->so_error == 0) {
		if (head->so_rcv.sb_state & SBS_CANTRCVMORE) {
			head->so_error = ECONNABORTED;
			break;
		}
		error = msleep(&head->so_timeo, &accept_mtx, PSOCK | PCATCH,
		    "accept", 0);
		if (error) {
			ACCEPT_UNLOCK();
			goto noconnection;
		}
	}
	if (head->so_error) {
		error = head->so_error;
		head->so_error = 0;
		ACCEPT_UNLOCK();
		goto noconnection;
	}
	so = TAILQ_FIRST(&head->so_comp);
	KASSERT(!(so->so_qstate & SQ_INCOMP), ("accept1: so SQ_INCOMP"));
	KASSERT(so->so_qstate & SQ_COMP, ("accept1: so not SQ_COMP"));

	/*
	 * Before changing the flags on the socket, we have to bump the
	 * reference count.  Otherwise, if the protocol calls sofree(),
	 * the socket will be released due to a zero refcount.
	 */
	SOCK_LOCK(so);			/* soref() and so_state update */
	soref(so);			/* file descriptor reference */

	TAILQ_REMOVE(&head->so_comp, so, so_list);
	head->so_qlen--;
	if (flags & ACCEPT4_INHERIT)
		so->so_state |= (head->so_state & SS_NBIO);
	else
		so->so_state |= (flags & SOCK_NONBLOCK) ? SS_NBIO : 0;
	so->so_qstate &= ~SQ_COMP;
	so->so_head = NULL;

	SOCK_UNLOCK(so);
	ACCEPT_UNLOCK();

	/* An extra reference on `nfp' has been held for us by falloc(). */
	td->td_retval[0] = fd;

	/* connection has been removed from the listen queue */
	KNOTE_UNLOCKED(&head->so_rcv.sb_sel.si_note, 0);

	if (flags & ACCEPT4_INHERIT) {
		pgid = fgetown(&head->so_sigio);
		if (pgid != 0)
			fsetown(pgid, &so->so_sigio);
	} else {
		fflag &= ~(FNONBLOCK | FASYNC);
		if (flags & SOCK_NONBLOCK)
			fflag |= FNONBLOCK;
	}

	finit(nfp, fflag, DTYPE_SOCKET, so, &socketops);
	/* Sync socket nonblocking/async state with file flags */
	tmp = fflag & FNONBLOCK;
	(void) fo_ioctl(nfp, FIONBIO, &tmp, td->td_ucred, td);
	tmp = fflag & FASYNC;
	(void) fo_ioctl(nfp, FIOASYNC, &tmp, td->td_ucred, td);
	sa = 0;
	error = soaccept(so, &sa);
	if (error) {
		/*
		 * return a namelen of zero for older code which might
		 * ignore the return value from accept.
		 */
		if (name)
			*namelen = 0;
		goto noconnection;
	}
	if (sa == NULL) {
		if (name)
			*namelen = 0;
		goto done;
	}
	AUDIT_ARG_SOCKADDR(td, AT_FDCWD, sa);
	if (name) {
		/* check sa_len before it is destroyed */
		if (*namelen > sa->sa_len)
			*namelen = sa->sa_len;
#ifdef KTRACE
		if (KTRPOINT(td, KTR_STRUCT))
			ktrsockaddr(sa);
#endif
		*name = sa;
		sa = NULL;
	}
noconnection:
	if (sa)
		free(sa, M_SONAME);

	/*
	 * close the new descriptor, assuming someone hasn't ripped it
	 * out from under us.
	 */
	if (error)
		fdclose(fdp, nfp, fd, td);

	/*
	 * Release explicitly held references before returning.  We return
	 * a reference on nfp to the caller on success if they request it.
	 */
done:
	if (fp != NULL) {
		if (error == 0) {
			*fp = nfp;
			nfp = NULL;
		} else
			*fp = NULL;
	}
	if (nfp != NULL)
		fdrop(nfp, td);
	fdrop(headfp, td);
	return (error);
}

int
sys_accept(td, uap)
	struct thread *td;
	struct accept_args *uap;
{

	return (accept1(td, uap->s, uap->name, uap->anamelen, ACCEPT4_INHERIT));
}

int
sys_accept4(td, uap)
	struct thread *td;
	struct accept4_args *uap;
{
	if (uap->flags & ~(SOCK_CLOEXEC | SOCK_NONBLOCK))
		return (EINVAL);

	return (accept1(td, uap->s, uap->name, uap->anamelen, uap->flags));
}

#ifdef COMPAT_OLDSOCK
int
oaccept(td, uap)
	struct thread *td;
	struct accept_args *uap;
{

	return (accept1(td, uap->s, uap->name, uap->anamelen,
	    ACCEPT4_INHERIT | ACCEPT4_COMPAT));
}
#endif /* COMPAT_OLDSOCK */

/* ARGSUSED */
int
sys_connect(td, uap)
	struct thread *td;
	struct connect_args /* {
		int	s;
		caddr_t	name;
		int	namelen;
	} */ *uap;
{
	struct sockaddr *sa;
	int error;

	error = getsockaddr(&sa, uap->name, uap->namelen);
	if (error == 0) {
		error = kern_connect(td, uap->s, sa);
		free(sa, M_SONAME);
	}
	return (error);
}

static int
kern_connectat(struct thread *td, int dirfd, int fd, struct sockaddr *sa)
{
	struct socket *so;
	struct file *fp;
	int error;
	int interrupted = 0;

	AUDIT_ARG_FD(fd);
	AUDIT_ARG_SOCKADDR(td, dirfd, sa);
	error = getsock_cap(td->td_proc->p_fd, fd, CAP_CONNECT, &fp, NULL);
	if (error)
		return (error);
	so = fp->f_data;
	if (so->so_state & SS_ISCONNECTING) {
		error = EALREADY;
		goto done1;
	}
#ifdef KTRACE
	if (KTRPOINT(td, KTR_STRUCT))
		ktrsockaddr(sa);
#endif
#ifdef MAC
	error = mac_socket_check_connect(td->td_ucred, so, sa);
	if (error)
		goto bad;
#endif
	if (dirfd == AT_FDCWD)
		error = soconnect(so, sa, td);
	else
		error = soconnectat(dirfd, so, sa, td);
	if (error)
		goto bad;
	if ((so->so_state & SS_NBIO) && (so->so_state & SS_ISCONNECTING)) {
		error = EINPROGRESS;
		goto done1;
	}
	SOCK_LOCK(so);
	while ((so->so_state & SS_ISCONNECTING) && so->so_error == 0) {
		error = msleep(&so->so_timeo, SOCK_MTX(so), PSOCK | PCATCH,
		    "connec", 0);
		if (error) {
			if (error == EINTR || error == ERESTART)
				interrupted = 1;
			break;
		}
	}
	if (error == 0) {
		error = so->so_error;
		so->so_error = 0;
	}
	SOCK_UNLOCK(so);
bad:
	if (!interrupted)
		so->so_state &= ~SS_ISCONNECTING;
	if (error == ERESTART)
		error = EINTR;
done1:
	fdrop(fp, td);
	return (error);
}

int
kern_connect(struct thread *td, int fd, struct sockaddr *sa)
{

	return (kern_connectat(td, AT_FDCWD, fd, sa));
}

/* ARGSUSED */
int
sys_connectat(td, uap)
	struct thread *td;
	struct connectat_args /* {
		int	fd;
		int	s;
		caddr_t	name;
		int	namelen;
	} */ *uap;
{
	struct sockaddr *sa;
	int error;

	error = getsockaddr(&sa, uap->name, uap->namelen);
	if (error == 0) {
		error = kern_connectat(td, uap->fd, uap->s, sa);
		free(sa, M_SONAME);
	}
	return (error);
}

int
kern_socketpair(struct thread *td, int domain, int type, int protocol,
    int *rsv)
{
	struct filedesc *fdp = td->td_proc->p_fd;
	struct file *fp1, *fp2;
	struct socket *so1, *so2;
	int fd, error, oflag, fflag;

	AUDIT_ARG_SOCKET(domain, type, protocol);

	oflag = 0;
	fflag = 0;
	if ((type & SOCK_CLOEXEC) != 0) {
		type &= ~SOCK_CLOEXEC;
		oflag |= O_CLOEXEC;
	}
	if ((type & SOCK_NONBLOCK) != 0) {
		type &= ~SOCK_NONBLOCK;
		fflag |= FNONBLOCK;
	}
#ifdef MAC
	/* We might want to have a separate check for socket pairs. */
	error = mac_socket_check_create(td->td_ucred, domain, type,
	    protocol);
	if (error)
		return (error);
#endif
	error = socreate(domain, &so1, type, protocol, td->td_ucred, td);
	if (error)
		return (error);
	error = socreate(domain, &so2, type, protocol, td->td_ucred, td);
	if (error)
		goto free1;
	/* On success extra reference to `fp1' and 'fp2' is set by falloc. */
	error = falloc(td, &fp1, &fd, oflag);
	if (error)
		goto free2;
	rsv[0] = fd;
	fp1->f_data = so1;	/* so1 already has ref count */
	error = falloc(td, &fp2, &fd, oflag);
	if (error)
		goto free3;
	fp2->f_data = so2;	/* so2 already has ref count */
	rsv[1] = fd;
	error = soconnect2(so1, so2);
	if (error)
		goto free4;
	if (type == SOCK_DGRAM) {
		/*
		 * Datagram socket connection is asymmetric.
		 */
		 error = soconnect2(so2, so1);
		 if (error)
			goto free4;
	}
	finit(fp1, FREAD | FWRITE | fflag, DTYPE_SOCKET, fp1->f_data,
	    &socketops);
	finit(fp2, FREAD | FWRITE | fflag, DTYPE_SOCKET, fp2->f_data,
	    &socketops);
	if ((fflag & FNONBLOCK) != 0) {
		(void) fo_ioctl(fp1, FIONBIO, &fflag, td->td_ucred, td);
		(void) fo_ioctl(fp2, FIONBIO, &fflag, td->td_ucred, td);
	}
	fdrop(fp1, td);
	fdrop(fp2, td);
	return (0);
free4:
	fdclose(fdp, fp2, rsv[1], td);
	fdrop(fp2, td);
free3:
	fdclose(fdp, fp1, rsv[0], td);
	fdrop(fp1, td);
free2:
	if (so2 != NULL)
		(void)soclose(so2);
free1:
	if (so1 != NULL)
		(void)soclose(so1);
	return (error);
}

int
sys_socketpair(struct thread *td, struct socketpair_args *uap)
{
	int error, sv[2];

	error = kern_socketpair(td, uap->domain, uap->type,
	    uap->protocol, sv);
	if (error)
		return (error);
	error = copyout(sv, uap->rsv, 2 * sizeof(int));
	if (error) {
		(void)kern_close(td, sv[0]);
		(void)kern_close(td, sv[1]);
	}
	return (error);
}

static int
sendit(td, s, mp, flags)
	struct thread *td;
	int s;
	struct msghdr *mp;
	int flags;
{
	struct mbuf *control;
	struct sockaddr *to;
	int error;

#ifdef CAPABILITY_MODE
	if (IN_CAPABILITY_MODE(td) && (mp->msg_name != NULL))
		return (ECAPMODE);
#endif

	if (mp->msg_name != NULL) {
		error = getsockaddr(&to, mp->msg_name, mp->msg_namelen);
		if (error) {
			to = NULL;
			goto bad;
		}
		mp->msg_name = to;
	} else {
		to = NULL;
	}

	if (mp->msg_control) {
		if (mp->msg_controllen < sizeof(struct cmsghdr)
#ifdef COMPAT_OLDSOCK
		    && mp->msg_flags != MSG_COMPAT
#endif
		) {
			error = EINVAL;
			goto bad;
		}
		error = sockargs(&control, mp->msg_control,
		    mp->msg_controllen, MT_CONTROL);
		if (error)
			goto bad;
#ifdef COMPAT_OLDSOCK
		if (mp->msg_flags == MSG_COMPAT) {
			struct cmsghdr *cm;

			M_PREPEND(control, sizeof(*cm), M_WAITOK);
			cm = mtod(control, struct cmsghdr *);
			cm->cmsg_len = control->m_len;
			cm->cmsg_level = SOL_SOCKET;
			cm->cmsg_type = SCM_RIGHTS;
		}
#endif
	} else {
		control = NULL;
	}

	error = kern_sendit(td, s, mp, flags, control, UIO_USERSPACE);

bad:
	if (to)
		free(to, M_SONAME);
	return (error);
}

int
kern_sendit(td, s, mp, flags, control, segflg)
	struct thread *td;
	int s;
	struct msghdr *mp;
	int flags;
	struct mbuf *control;
	enum uio_seg segflg;
{
	struct file *fp;
	struct uio auio;
	struct iovec *iov;
	struct socket *so;
	int i, error;
	ssize_t len;
	cap_rights_t rights;
#ifdef KTRACE
	struct uio *ktruio = NULL;
#endif

	AUDIT_ARG_FD(s);
	rights = CAP_SEND;
	if (mp->msg_name != NULL) {
		AUDIT_ARG_SOCKADDR(td, AT_FDCWD, mp->msg_name);
		rights |= CAP_CONNECT;
	}
	error = getsock_cap(td->td_proc->p_fd, s, rights, &fp, NULL);
	if (error)
		return (error);
	so = (struct socket *)fp->f_data;

#ifdef KTRACE
	if (mp->msg_name != NULL && KTRPOINT(td, KTR_STRUCT))
		ktrsockaddr(mp->msg_name);
#endif
#ifdef MAC
	if (mp->msg_name != NULL) {
		error = mac_socket_check_connect(td->td_ucred, so,
		    mp->msg_name);
		if (error)
			goto bad;
	}
	error = mac_socket_check_send(td->td_ucred, so);
	if (error)
		goto bad;
#endif

	auio.uio_iov = mp->msg_iov;
	auio.uio_iovcnt = mp->msg_iovlen;
	auio.uio_segflg = segflg;
	auio.uio_rw = UIO_WRITE;
	auio.uio_td = td;
	auio.uio_offset = 0;			/* XXX */
	auio.uio_resid = 0;
	iov = mp->msg_iov;
	for (i = 0; i < mp->msg_iovlen; i++, iov++) {
		if ((auio.uio_resid += iov->iov_len) < 0) {
			error = EINVAL;
			goto bad;
		}
	}
#ifdef KTRACE
	if (KTRPOINT(td, KTR_GENIO))
		ktruio = cloneuio(&auio);
#endif
	len = auio.uio_resid;
	error = sosend(so, mp->msg_name, &auio, 0, control, flags, td);
	if (error) {
		if (auio.uio_resid != len && (error == ERESTART ||
		    error == EINTR || error == EWOULDBLOCK))
			error = 0;
		/* Generation of SIGPIPE can be controlled per socket */
		if (error == EPIPE && !(so->so_options & SO_NOSIGPIPE) &&
		    !(flags & MSG_NOSIGNAL)) {
			PROC_LOCK(td->td_proc);
			tdsignal(td, SIGPIPE);
			PROC_UNLOCK(td->td_proc);
		}
	}
	if (error == 0)
		td->td_retval[0] = len - auio.uio_resid;
#ifdef KTRACE
	if (ktruio != NULL) {
		ktruio->uio_resid = td->td_retval[0];
		ktrgenio(s, UIO_WRITE, ktruio, error);
	}
#endif
bad:
	fdrop(fp, td);
	return (error);
}

int
sys_sendto(td, uap)
	struct thread *td;
	struct sendto_args /* {
		int	s;
		caddr_t	buf;
		size_t	len;
		int	flags;
		caddr_t	to;
		int	tolen;
	} */ *uap;
{
	struct msghdr msg;
	struct iovec aiov;
	int error;

	msg.msg_name = uap->to;
	msg.msg_namelen = uap->tolen;
	msg.msg_iov = &aiov;
	msg.msg_iovlen = 1;
	msg.msg_control = 0;
#ifdef COMPAT_OLDSOCK
	msg.msg_flags = 0;
#endif
	aiov.iov_base = uap->buf;
	aiov.iov_len = uap->len;
	error = sendit(td, uap->s, &msg, uap->flags);
	return (error);
}

#ifdef COMPAT_OLDSOCK
int
osend(td, uap)
	struct thread *td;
	struct osend_args /* {
		int	s;
		caddr_t	buf;
		int	len;
		int	flags;
	} */ *uap;
{
	struct msghdr msg;
	struct iovec aiov;
	int error;

	msg.msg_name = 0;
	msg.msg_namelen = 0;
	msg.msg_iov = &aiov;
	msg.msg_iovlen = 1;
	aiov.iov_base = uap->buf;
	aiov.iov_len = uap->len;
	msg.msg_control = 0;
	msg.msg_flags = 0;
	error = sendit(td, uap->s, &msg, uap->flags);
	return (error);
}

int
osendmsg(td, uap)
	struct thread *td;
	struct osendmsg_args /* {
		int	s;
		caddr_t	msg;
		int	flags;
	} */ *uap;
{
	struct msghdr msg;
	struct iovec *iov;
	int error;

	error = copyin(uap->msg, &msg, sizeof (struct omsghdr));
	if (error)
		return (error);
	error = copyiniov(msg.msg_iov, msg.msg_iovlen, &iov, EMSGSIZE);
	if (error)
		return (error);
	msg.msg_iov = iov;
	msg.msg_flags = MSG_COMPAT;
	error = sendit(td, uap->s, &msg, uap->flags);
	free(iov, M_IOV);
	return (error);
}
#endif

int
sys_sendmsg(td, uap)
	struct thread *td;
	struct sendmsg_args /* {
		int	s;
		caddr_t	msg;
		int	flags;
	} */ *uap;
{
	struct msghdr msg;
	struct iovec *iov;
	int error;

	error = copyin(uap->msg, &msg, sizeof (msg));
	if (error)
		return (error);
	error = copyiniov(msg.msg_iov, msg.msg_iovlen, &iov, EMSGSIZE);
	if (error)
		return (error);
	msg.msg_iov = iov;
#ifdef COMPAT_OLDSOCK
	msg.msg_flags = 0;
#endif
	error = sendit(td, uap->s, &msg, uap->flags);
	free(iov, M_IOV);
	return (error);
}

int
kern_recvit(td, s, mp, fromseg, controlp)
	struct thread *td;
	int s;
	struct msghdr *mp;
	enum uio_seg fromseg;
	struct mbuf **controlp;
{
	struct uio auio;
	struct iovec *iov;
	int i;
	ssize_t len;
	int error;
	struct mbuf *m, *control = NULL;
	caddr_t ctlbuf;
	struct file *fp;
	struct socket *so;
	struct sockaddr *fromsa = NULL;
#ifdef KTRACE
	struct uio *ktruio = NULL;
#endif

	if (controlp != NULL)
		*controlp = NULL;

	AUDIT_ARG_FD(s);
	error = getsock_cap(td->td_proc->p_fd, s, CAP_RECV, &fp, NULL);
	if (error)
		return (error);
	so = fp->f_data;

#ifdef MAC
	error = mac_socket_check_receive(td->td_ucred, so);
	if (error) {
		fdrop(fp, td);
		return (error);
	}
#endif

	auio.uio_iov = mp->msg_iov;
	auio.uio_iovcnt = mp->msg_iovlen;
	auio.uio_segflg = UIO_USERSPACE;
	auio.uio_rw = UIO_READ;
	auio.uio_td = td;
	auio.uio_offset = 0;			/* XXX */
	auio.uio_resid = 0;
	iov = mp->msg_iov;
	for (i = 0; i < mp->msg_iovlen; i++, iov++) {
		if ((auio.uio_resid += iov->iov_len) < 0) {
			fdrop(fp, td);
			return (EINVAL);
		}
	}
#ifdef KTRACE
	if (KTRPOINT(td, KTR_GENIO))
		ktruio = cloneuio(&auio);
#endif
	len = auio.uio_resid;
	error = soreceive(so, &fromsa, &auio, NULL,
	    (mp->msg_control || controlp) ? &control : NULL,
	    &mp->msg_flags);
	if (error) {
		if (auio.uio_resid != len && (error == ERESTART ||
		    error == EINTR || error == EWOULDBLOCK))
			error = 0;
	}
	if (fromsa != NULL)
		AUDIT_ARG_SOCKADDR(td, AT_FDCWD, fromsa);
#ifdef KTRACE
	if (ktruio != NULL) {
		ktruio->uio_resid = len - auio.uio_resid;
		ktrgenio(s, UIO_READ, ktruio, error);
	}
#endif
	if (error)
		goto out;
	td->td_retval[0] = len - auio.uio_resid;
	if (mp->msg_name) {
		len = mp->msg_namelen;
		if (len <= 0 || fromsa == NULL)
			len = 0;
		else {
			/* save sa_len before it is destroyed by MSG_COMPAT */
			len = MIN(len, fromsa->sa_len);
#ifdef COMPAT_OLDSOCK
			if (mp->msg_flags & MSG_COMPAT)
				((struct osockaddr *)fromsa)->sa_family =
				    fromsa->sa_family;
#endif
			if (fromseg == UIO_USERSPACE) {
				error = copyout(fromsa, mp->msg_name,
				    (unsigned)len);
				if (error)
					goto out;
			} else
				bcopy(fromsa, mp->msg_name, len);
		}
		mp->msg_namelen = len;
	}
	if (mp->msg_control && controlp == NULL) {
#ifdef COMPAT_OLDSOCK
		/*
		 * We assume that old recvmsg calls won't receive access
		 * rights and other control info, esp. as control info
		 * is always optional and those options didn't exist in 4.3.
		 * If we receive rights, trim the cmsghdr; anything else
		 * is tossed.
		 */
		if (control && mp->msg_flags & MSG_COMPAT) {
			if (mtod(control, struct cmsghdr *)->cmsg_level !=
			    SOL_SOCKET ||
			    mtod(control, struct cmsghdr *)->cmsg_type !=
			    SCM_RIGHTS) {
				mp->msg_controllen = 0;
				goto out;
			}
			control->m_len -= sizeof (struct cmsghdr);
			control->m_data += sizeof (struct cmsghdr);
		}
#endif
		len = mp->msg_controllen;
		m = control;
		mp->msg_controllen = 0;
		ctlbuf = mp->msg_control;

		while (m && len > 0) {
			unsigned int tocopy;

			if (len >= m->m_len)
				tocopy = m->m_len;
			else {
				mp->msg_flags |= MSG_CTRUNC;
				tocopy = len;
			}

			if ((error = copyout(mtod(m, caddr_t),
					ctlbuf, tocopy)) != 0)
				goto out;

			ctlbuf += tocopy;
			len -= tocopy;
			m = m->m_next;
		}
		mp->msg_controllen = ctlbuf - (caddr_t)mp->msg_control;
	}
out:
	fdrop(fp, td);
#ifdef KTRACE
	if (fromsa && KTRPOINT(td, KTR_STRUCT))
		ktrsockaddr(fromsa);
#endif
	if (fromsa)
		free(fromsa, M_SONAME);

	if (error == 0 && controlp != NULL)
		*controlp = control;
	else  if (control)
		m_freem(control);

	return (error);
}

static int
recvit(td, s, mp, namelenp)
	struct thread *td;
	int s;
	struct msghdr *mp;
	void *namelenp;
{
	int error;

	error = kern_recvit(td, s, mp, UIO_USERSPACE, NULL);
	if (error)
		return (error);
	if (namelenp) {
		error = copyout(&mp->msg_namelen, namelenp, sizeof (socklen_t));
#ifdef COMPAT_OLDSOCK
		if (mp->msg_flags & MSG_COMPAT)
			error = 0;	/* old recvfrom didn't check */
#endif
	}
	return (error);
}

int
sys_recvfrom(td, uap)
	struct thread *td;
	struct recvfrom_args /* {
		int	s;
		caddr_t	buf;
		size_t	len;
		int	flags;
		struct sockaddr * __restrict	from;
		socklen_t * __restrict fromlenaddr;
	} */ *uap;
{
	struct msghdr msg;
	struct iovec aiov;
	int error;

	if (uap->fromlenaddr) {
		error = copyin(uap->fromlenaddr,
		    &msg.msg_namelen, sizeof (msg.msg_namelen));
		if (error)
			goto done2;
	} else {
		msg.msg_namelen = 0;
	}
	msg.msg_name = uap->from;
	msg.msg_iov = &aiov;
	msg.msg_iovlen = 1;
	aiov.iov_base = uap->buf;
	aiov.iov_len = uap->len;
	msg.msg_control = 0;
	msg.msg_flags = uap->flags;
	error = recvit(td, uap->s, &msg, uap->fromlenaddr);
done2:
	return(error);
}

#ifdef COMPAT_OLDSOCK
int
orecvfrom(td, uap)
	struct thread *td;
	struct recvfrom_args *uap;
{

	uap->flags |= MSG_COMPAT;
	return (sys_recvfrom(td, uap));
}
#endif

#ifdef COMPAT_OLDSOCK
int
orecv(td, uap)
	struct thread *td;
	struct orecv_args /* {
		int	s;
		caddr_t	buf;
		int	len;
		int	flags;
	} */ *uap;
{
	struct msghdr msg;
	struct iovec aiov;
	int error;

	msg.msg_name = 0;
	msg.msg_namelen = 0;
	msg.msg_iov = &aiov;
	msg.msg_iovlen = 1;
	aiov.iov_base = uap->buf;
	aiov.iov_len = uap->len;
	msg.msg_control = 0;
	msg.msg_flags = uap->flags;
	error = recvit(td, uap->s, &msg, NULL);
	return (error);
}

/*
 * Old recvmsg.  This code takes advantage of the fact that the old msghdr
 * overlays the new one, missing only the flags, and with the (old) access
 * rights where the control fields are now.
 */
int
orecvmsg(td, uap)
	struct thread *td;
	struct orecvmsg_args /* {
		int	s;
		struct	omsghdr *msg;
		int	flags;
	} */ *uap;
{
	struct msghdr msg;
	struct iovec *iov;
	int error;

	error = copyin(uap->msg, &msg, sizeof (struct omsghdr));
	if (error)
		return (error);
	error = copyiniov(msg.msg_iov, msg.msg_iovlen, &iov, EMSGSIZE);
	if (error)
		return (error);
	msg.msg_flags = uap->flags | MSG_COMPAT;
	msg.msg_iov = iov;
	error = recvit(td, uap->s, &msg, &uap->msg->msg_namelen);
	if (msg.msg_controllen && error == 0)
		error = copyout(&msg.msg_controllen,
		    &uap->msg->msg_accrightslen, sizeof (int));
	free(iov, M_IOV);
	return (error);
}
#endif

int
sys_recvmsg(td, uap)
	struct thread *td;
	struct recvmsg_args /* {
		int	s;
		struct	msghdr *msg;
		int	flags;
	} */ *uap;
{
	struct msghdr msg;
	struct iovec *uiov, *iov;
	int error;

	error = copyin(uap->msg, &msg, sizeof (msg));
	if (error)
		return (error);
	error = copyiniov(msg.msg_iov, msg.msg_iovlen, &iov, EMSGSIZE);
	if (error)
		return (error);
	msg.msg_flags = uap->flags;
#ifdef COMPAT_OLDSOCK
	msg.msg_flags &= ~MSG_COMPAT;
#endif
	uiov = msg.msg_iov;
	msg.msg_iov = iov;
	error = recvit(td, uap->s, &msg, NULL);
	if (error == 0) {
		msg.msg_iov = uiov;
		error = copyout(&msg, uap->msg, sizeof(msg));
	}
	free(iov, M_IOV);
	return (error);
}

/* ARGSUSED */
int
sys_shutdown(td, uap)
	struct thread *td;
	struct shutdown_args /* {
		int	s;
		int	how;
	} */ *uap;
{
	struct socket *so;
	struct file *fp;
	int error;

	AUDIT_ARG_FD(uap->s);
	error = getsock_cap(td->td_proc->p_fd, uap->s, CAP_SHUTDOWN, &fp,
	    NULL);
	if (error == 0) {
		so = fp->f_data;
		error = soshutdown(so, uap->how);
		fdrop(fp, td);
	}
	return (error);
}

/* ARGSUSED */
int
sys_setsockopt(td, uap)
	struct thread *td;
	struct setsockopt_args /* {
		int	s;
		int	level;
		int	name;
		caddr_t	val;
		int	valsize;
	} */ *uap;
{

	return (kern_setsockopt(td, uap->s, uap->level, uap->name,
	    uap->val, UIO_USERSPACE, uap->valsize));
}

int
kern_setsockopt(td, s, level, name, val, valseg, valsize)
	struct thread *td;
	int s;
	int level;
	int name;
	void *val;
	enum uio_seg valseg;
	socklen_t valsize;
{
	int error;
	struct socket *so;
	struct file *fp;
	struct sockopt sopt;

	if (val == NULL && valsize != 0)
		return (EFAULT);
	if ((int)valsize < 0)
		return (EINVAL);

	sopt.sopt_dir = SOPT_SET;
	sopt.sopt_level = level;
	sopt.sopt_name = name;
	sopt.sopt_val = val;
	sopt.sopt_valsize = valsize;
	switch (valseg) {
	case UIO_USERSPACE:
		sopt.sopt_td = td;
		break;
	case UIO_SYSSPACE:
		sopt.sopt_td = NULL;
		break;
	default:
		panic("kern_setsockopt called with bad valseg");
	}

	AUDIT_ARG_FD(s);
	error = getsock_cap(td->td_proc->p_fd, s, CAP_SETSOCKOPT, &fp, NULL);
	if (error == 0) {
		so = fp->f_data;
		error = sosetopt(so, &sopt);
		fdrop(fp, td);
	}
	return(error);
}

/* ARGSUSED */
int
sys_getsockopt(td, uap)
	struct thread *td;
	struct getsockopt_args /* {
		int	s;
		int	level;
		int	name;
		void * __restrict	val;
		socklen_t * __restrict avalsize;
	} */ *uap;
{
	socklen_t valsize;
	int	error;

	if (uap->val) {
		error = copyin(uap->avalsize, &valsize, sizeof (valsize));
		if (error)
			return (error);
	}

	error = kern_getsockopt(td, uap->s, uap->level, uap->name,
	    uap->val, UIO_USERSPACE, &valsize);

	if (error == 0)
		error = copyout(&valsize, uap->avalsize, sizeof (valsize));
	return (error);
}

/*
 * Kernel version of getsockopt.
 * optval can be a userland or userspace. optlen is always a kernel pointer.
 */
int
kern_getsockopt(td, s, level, name, val, valseg, valsize)
	struct thread *td;
	int s;
	int level;
	int name;
	void *val;
	enum uio_seg valseg;
	socklen_t *valsize;
{
	int error;
	struct  socket *so;
	struct file *fp;
	struct	sockopt sopt;

	if (val == NULL)
		*valsize = 0;
	if ((int)*valsize < 0)
		return (EINVAL);

	sopt.sopt_dir = SOPT_GET;
	sopt.sopt_level = level;
	sopt.sopt_name = name;
	sopt.sopt_val = val;
	sopt.sopt_valsize = (size_t)*valsize; /* checked non-negative above */
	switch (valseg) {
	case UIO_USERSPACE:
		sopt.sopt_td = td;
		break;
	case UIO_SYSSPACE:
		sopt.sopt_td = NULL;
		break;
	default:
		panic("kern_getsockopt called with bad valseg");
	}

	AUDIT_ARG_FD(s);
	error = getsock_cap(td->td_proc->p_fd, s, CAP_GETSOCKOPT, &fp, NULL);
	if (error == 0) {
		so = fp->f_data;
		error = sogetopt(so, &sopt);
		*valsize = sopt.sopt_valsize;
		fdrop(fp, td);
	}
	return (error);
}

/*
 * getsockname1() - Get socket name.
 */
/* ARGSUSED */
static int
getsockname1(td, uap, compat)
	struct thread *td;
	struct getsockname_args /* {
		int	fdes;
		struct sockaddr * __restrict asa;
		socklen_t * __restrict alen;
	} */ *uap;
	int compat;
{
	struct sockaddr *sa;
	socklen_t len;
	int error;

	error = copyin(uap->alen, &len, sizeof(len));
	if (error)
		return (error);

	error = kern_getsockname(td, uap->fdes, &sa, &len);
	if (error)
		return (error);

	if (len != 0) {
#ifdef COMPAT_OLDSOCK
		if (compat)
			((struct osockaddr *)sa)->sa_family = sa->sa_family;
#endif
		error = copyout(sa, uap->asa, (u_int)len);
	}
	free(sa, M_SONAME);
	if (error == 0)
		error = copyout(&len, uap->alen, sizeof(len));
	return (error);
}

int
kern_getsockname(struct thread *td, int fd, struct sockaddr **sa,
    socklen_t *alen)
{
	struct socket *so;
	struct file *fp;
	socklen_t len;
	int error;

	AUDIT_ARG_FD(fd);
	error = getsock_cap(td->td_proc->p_fd, fd, CAP_GETSOCKNAME, &fp, NULL);
	if (error)
		return (error);
	so = fp->f_data;
	*sa = NULL;
	CURVNET_SET(so->so_vnet);
	error = (*so->so_proto->pr_usrreqs->pru_sockaddr)(so, sa);
	CURVNET_RESTORE();
	if (error)
		goto bad;
	if (*sa == NULL)
		len = 0;
	else
		len = MIN(*alen, (*sa)->sa_len);
	*alen = len;
#ifdef KTRACE
	if (KTRPOINT(td, KTR_STRUCT))
		ktrsockaddr(*sa);
#endif
bad:
	fdrop(fp, td);
	if (error && *sa) {
		free(*sa, M_SONAME);
		*sa = NULL;
	}
	return (error);
}

int
sys_getsockname(td, uap)
	struct thread *td;
	struct getsockname_args *uap;
{

	return (getsockname1(td, uap, 0));
}

#ifdef COMPAT_OLDSOCK
int
ogetsockname(td, uap)
	struct thread *td;
	struct getsockname_args *uap;
{

	return (getsockname1(td, uap, 1));
}
#endif /* COMPAT_OLDSOCK */

/*
 * getpeername1() - Get name of peer for connected socket.
 */
/* ARGSUSED */
static int
getpeername1(td, uap, compat)
	struct thread *td;
	struct getpeername_args /* {
		int	fdes;
		struct sockaddr * __restrict	asa;
		socklen_t * __restrict	alen;
	} */ *uap;
	int compat;
{
	struct sockaddr *sa;
	socklen_t len;
	int error;

	error = copyin(uap->alen, &len, sizeof (len));
	if (error)
		return (error);

	error = kern_getpeername(td, uap->fdes, &sa, &len);
	if (error)
		return (error);

	if (len != 0) {
#ifdef COMPAT_OLDSOCK
		if (compat)
			((struct osockaddr *)sa)->sa_family = sa->sa_family;
#endif
		error = copyout(sa, uap->asa, (u_int)len);
	}
	free(sa, M_SONAME);
	if (error == 0)
		error = copyout(&len, uap->alen, sizeof(len));
	return (error);
}

int
kern_getpeername(struct thread *td, int fd, struct sockaddr **sa,
    socklen_t *alen)
{
	struct socket *so;
	struct file *fp;
	socklen_t len;
	int error;

	AUDIT_ARG_FD(fd);
	error = getsock_cap(td->td_proc->p_fd, fd, CAP_GETPEERNAME, &fp, NULL);
	if (error)
		return (error);
	so = fp->f_data;
	if ((so->so_state & (SS_ISCONNECTED|SS_ISCONFIRMING)) == 0) {
		error = ENOTCONN;
		goto done;
	}
	*sa = NULL;
	CURVNET_SET(so->so_vnet);
	error = (*so->so_proto->pr_usrreqs->pru_peeraddr)(so, sa);
	CURVNET_RESTORE();
	if (error)
		goto bad;
	if (*sa == NULL)
		len = 0;
	else
		len = MIN(*alen, (*sa)->sa_len);
	*alen = len;
#ifdef KTRACE
	if (KTRPOINT(td, KTR_STRUCT))
		ktrsockaddr(*sa);
#endif
bad:
	if (error && *sa) {
		free(*sa, M_SONAME);
		*sa = NULL;
	}
done:
	fdrop(fp, td);
	return (error);
}

int
sys_getpeername(td, uap)
	struct thread *td;
	struct getpeername_args *uap;
{

	return (getpeername1(td, uap, 0));
}

#ifdef COMPAT_OLDSOCK
int
ogetpeername(td, uap)
	struct thread *td;
	struct ogetpeername_args *uap;
{

	/* XXX uap should have type `getpeername_args *' to begin with. */
	return (getpeername1(td, (struct getpeername_args *)uap, 1));
}
#endif /* COMPAT_OLDSOCK */

int
sockargs(mp, buf, buflen, type)
	struct mbuf **mp;
	caddr_t buf;
	int buflen, type;
{
	struct sockaddr *sa;
	struct mbuf *m;
	int error;

	if (buflen > MLEN) {
#ifdef COMPAT_OLDSOCK
		if (type == MT_SONAME && buflen <= 112)
			buflen = MLEN;		/* unix domain compat. hack */
		else
#endif
			if (buflen > MCLBYTES)
				return (EINVAL);
	}
	m = m_get2(buflen, M_WAITOK, type, 0);
	m->m_len = buflen;
	error = copyin(buf, mtod(m, caddr_t), (u_int)buflen);
	if (error)
		(void) m_free(m);
	else {
		*mp = m;
		if (type == MT_SONAME) {
			sa = mtod(m, struct sockaddr *);

#if defined(COMPAT_OLDSOCK) && BYTE_ORDER != BIG_ENDIAN
			if (sa->sa_family == 0 && sa->sa_len < AF_MAX)
				sa->sa_family = sa->sa_len;
#endif
			sa->sa_len = buflen;
		}
	}
	return (error);
}

int
getsockaddr(namp, uaddr, len)
	struct sockaddr **namp;
	caddr_t uaddr;
	size_t len;
{
	struct sockaddr *sa;
	int error;

	if (len > SOCK_MAXADDRLEN)
		return (ENAMETOOLONG);
	if (len < offsetof(struct sockaddr, sa_data[0]))
		return (EINVAL);
	sa = malloc(len, M_SONAME, M_WAITOK);
	error = copyin(uaddr, sa, len);
	if (error) {
		free(sa, M_SONAME);
	} else {
#if defined(COMPAT_OLDSOCK) && BYTE_ORDER != BIG_ENDIAN
		if (sa->sa_family == 0 && sa->sa_len < AF_MAX)
			sa->sa_family = sa->sa_len;
#endif
		sa->sa_len = len;
		*namp = sa;
	}
	return (error);
}

#include <sys/condvar.h>

struct sendfile_sync {
	struct mtx	mtx;
	struct cv	cv;
	unsigned	count;
};

/*
 * Detach mapped page and release resources back to the system.
 */
void
sf_buf_mext(void *addr, void *args)
{
	vm_page_t m;
	struct sendfile_sync *sfs;

	m = sf_buf_page(args);
	sf_buf_free(args);
	vm_page_lock(m);
	vm_page_unwire(m, 0);
	/*
	 * Check for the object going away on us. This can
	 * happen since we don't hold a reference to it.
	 * If so, we're responsible for freeing the page.
	 */
	if (m->wire_count == 0 && m->object == NULL)
		vm_page_free(m);
	vm_page_unlock(m);
	if (addr == NULL)
		return;
	sfs = addr;
	mtx_lock(&sfs->mtx);
	KASSERT(sfs->count> 0, ("Sendfile sync botchup count == 0"));
	if (--sfs->count == 0)
		cv_signal(&sfs->cv);
	mtx_unlock(&sfs->mtx);
}

/*
 * sendfile(2)
 *
 * int sendfile(int fd, int s, off_t offset, size_t nbytes,
 *	 struct sf_hdtr *hdtr, off_t *sbytes, int flags)
 *
 * Send a file specified by 'fd' and starting at 'offset' to a socket
 * specified by 's'. Send only 'nbytes' of the file or until EOF if nbytes ==
 * 0.  Optionally add a header and/or trailer to the socket output.  If
 * specified, write the total number of bytes sent into *sbytes.
 */
int
sys_sendfile(struct thread *td, struct sendfile_args *uap)
{

	return (do_sendfile(td, uap, 0));
}

static int
do_sendfile(struct thread *td, struct sendfile_args *uap, int compat)
{
	struct sf_hdtr hdtr;
	struct uio *hdr_uio, *trl_uio;
	int error;

	hdr_uio = trl_uio = NULL;

	if (uap->hdtr != NULL) {
		error = copyin(uap->hdtr, &hdtr, sizeof(hdtr));
		if (error)
			goto out;
		if (hdtr.headers != NULL) {
			error = copyinuio(hdtr.headers, hdtr.hdr_cnt, &hdr_uio);
			if (error)
				goto out;
		}
		if (hdtr.trailers != NULL) {
			error = copyinuio(hdtr.trailers, hdtr.trl_cnt, &trl_uio);
			if (error)
				goto out;

		}
	}

	error = kern_sendfile(td, uap, hdr_uio, trl_uio, compat);
out:
	if (hdr_uio)
		free(hdr_uio, M_IOV);
	if (trl_uio)
		free(trl_uio, M_IOV);
	return (error);
}

#ifdef COMPAT_FREEBSD4
int
freebsd4_sendfile(struct thread *td, struct freebsd4_sendfile_args *uap)
{
	struct sendfile_args args;

	args.fd = uap->fd;
	args.s = uap->s;
	args.offset = uap->offset;
	args.nbytes = uap->nbytes;
	args.hdtr = uap->hdtr;
	args.sbytes = uap->sbytes;
	args.flags = uap->flags;

	return (do_sendfile(td, &args, 1));
}
#endif /* COMPAT_FREEBSD4 */

int
kern_sendfile(struct thread *td, struct sendfile_args *uap,
    struct uio *hdr_uio, struct uio *trl_uio, int compat)
{
	struct file *sock_fp;
	struct vnode *vp;
	struct vm_object *obj = NULL;
	struct socket *so = NULL;
	struct mbuf *m = NULL;
	struct sf_buf *sf;
	struct vm_page *pg;
	struct vattr va;
	off_t off, xfsize, fsbytes = 0, sbytes = 0, rem = 0;
	int error, hdrlen = 0, mnw = 0;
	int bsize;
	struct sendfile_sync *sfs = NULL;

	/*
	 * The file descriptor must be a regular file and have a
	 * backing VM object.
	 * File offset must be positive.  If it goes beyond EOF
	 * we send only the header/trailer and no payload data.
	 */
	AUDIT_ARG_FD(uap->fd);
	/*
	 * sendfile(2) can start at any offset within a file so we require
	 * CAP_READ+CAP_SEEK = CAP_PREAD.
	 */
	if ((error = fgetvp_read(td, uap->fd, CAP_PREAD, &vp)) != 0)
		goto out;
	vn_lock(vp, LK_SHARED | LK_RETRY);
	if (vp->v_type == VREG) {
		bsize = vp->v_mount->mnt_stat.f_iosize;
		if (uap->nbytes == 0) {
			error = VOP_GETATTR(vp, &va, td->td_ucred);
			if (error != 0) {
				VOP_UNLOCK(vp, 0);
				obj = NULL;
				goto out;
			}
			rem = va.va_size;
		} else
			rem = uap->nbytes;
		obj = vp->v_object;
		if (obj != NULL) {
			/*
			 * Temporarily increase the backing VM
			 * object's reference count so that a forced
			 * reclamation of its vnode does not
			 * immediately destroy it.
			 */
			VM_OBJECT_WLOCK(obj);
			if ((obj->flags & OBJ_DEAD) == 0) {
				vm_object_reference_locked(obj);
				VM_OBJECT_WUNLOCK(obj);
			} else {
				VM_OBJECT_WUNLOCK(obj);
				obj = NULL;
			}
		}
	} else
		bsize = 0;	/* silence gcc */
	VOP_UNLOCK(vp, 0);
	if (obj == NULL) {
		error = EINVAL;
		goto out;
	}
	if (uap->offset < 0) {
		error = EINVAL;
		goto out;
	}

	/*
	 * The socket must be a stream socket and connected.
	 * Remember if it a blocking or non-blocking socket.
	 */
	if ((error = getsock_cap(td->td_proc->p_fd, uap->s, CAP_SEND,
	    &sock_fp, NULL)) != 0)
		goto out;
	so = sock_fp->f_data;
	if (so->so_type != SOCK_STREAM) {
		error = EINVAL;
		goto out;
	}
	if ((so->so_state & SS_ISCONNECTED) == 0) {
		error = ENOTCONN;
		goto out;
	}
	/*
	 * Do not wait on memory allocations but return ENOMEM for
	 * caller to retry later.
	 * XXX: Experimental.
	 */
	if (uap->flags & SF_MNOWAIT)
		mnw = 1;

	if (uap->flags & SF_SYNC) {
		sfs = malloc(sizeof *sfs, M_TEMP, M_WAITOK | M_ZERO);
		mtx_init(&sfs->mtx, "sendfile", NULL, MTX_DEF);
		cv_init(&sfs->cv, "sendfile");
	}

#ifdef MAC
	error = mac_socket_check_send(td->td_ucred, so);
	if (error)
		goto out;
#endif

	/* If headers are specified copy them into mbufs. */
	if (hdr_uio != NULL) {
		hdr_uio->uio_td = td;
		hdr_uio->uio_rw = UIO_WRITE;
		if (hdr_uio->uio_resid > 0) {
			/*
			 * In FBSD < 5.0 the nbytes to send also included
			 * the header.  If compat is specified subtract the
			 * header size from nbytes.
			 */
			if (compat) {
				if (uap->nbytes > hdr_uio->uio_resid)
					uap->nbytes -= hdr_uio->uio_resid;
				else
					uap->nbytes = 0;
			}
			m = m_uiotombuf(hdr_uio, (mnw ? M_NOWAIT : M_WAITOK),
			    0, 0, 0);
			if (m == NULL) {
				error = mnw ? EAGAIN : ENOBUFS;
				goto out;
			}
			hdrlen = m_length(m, NULL);
		}
	}

	/*
	 * Protect against multiple writers to the socket.
	 *
	 * XXXRW: Historically this has assumed non-interruptibility, so now
	 * we implement that, but possibly shouldn't.
	 */
	(void)sblock(&so->so_snd, SBL_WAIT | SBL_NOINTR);

	/*
	 * Loop through the pages of the file, starting with the requested
	 * offset. Get a file page (do I/O if necessary), map the file page
	 * into an sf_buf, attach an mbuf header to the sf_buf, and queue
	 * it on the socket.
	 * This is done in two loops.  The inner loop turns as many pages
	 * as it can, up to available socket buffer space, without blocking
	 * into mbufs to have it bulk delivered into the socket send buffer.
	 * The outer loop checks the state and available space of the socket
	 * and takes care of the overall progress.
	 */
	for (off = uap->offset; ; ) {
		struct mbuf *mtail;
		int loopbytes;
		int space;
		int done;

		if ((uap->nbytes != 0 && uap->nbytes == fsbytes) ||
		    (uap->nbytes == 0 && va.va_size == fsbytes))
			break;

		mtail = NULL;
		loopbytes = 0;
		space = 0;
		done = 0;

		/*
		 * Check the socket state for ongoing connection,
		 * no errors and space in socket buffer.
		 * If space is low allow for the remainder of the
		 * file to be processed if it fits the socket buffer.
		 * Otherwise block in waiting for sufficient space
		 * to proceed, or if the socket is nonblocking, return
		 * to userland with EAGAIN while reporting how far
		 * we've come.
		 * We wait until the socket buffer has significant free
		 * space to do bulk sends.  This makes good use of file
		 * system read ahead and allows packet segmentation
		 * offloading hardware to take over lots of work.  If
		 * we were not careful here we would send off only one
		 * sfbuf at a time.
		 */
		SOCKBUF_LOCK(&so->so_snd);
		if (so->so_snd.sb_lowat < so->so_snd.sb_hiwat / 2)
			so->so_snd.sb_lowat = so->so_snd.sb_hiwat / 2;
retry_space:
		if (so->so_snd.sb_state & SBS_CANTSENDMORE) {
			error = EPIPE;
			SOCKBUF_UNLOCK(&so->so_snd);
			goto done;
		} else if (so->so_error) {
			error = so->so_error;
			so->so_error = 0;
			SOCKBUF_UNLOCK(&so->so_snd);
			goto done;
		}
		space = sbspace(&so->so_snd);
		if (space < rem &&
		    (space <= 0 ||
		     space < so->so_snd.sb_lowat)) {
			if (so->so_state & SS_NBIO) {
				SOCKBUF_UNLOCK(&so->so_snd);
				error = EAGAIN;
				goto done;
			}
			/*
			 * sbwait drops the lock while sleeping.
			 * When we loop back to retry_space the
			 * state may have changed and we retest
			 * for it.
			 */
			error = sbwait(&so->so_snd);
			/*
			 * An error from sbwait usually indicates that we've
			 * been interrupted by a signal. If we've sent anything
			 * then return bytes sent, otherwise return the error.
			 */
			if (error) {
				SOCKBUF_UNLOCK(&so->so_snd);
				goto done;
			}
			goto retry_space;
		}
		SOCKBUF_UNLOCK(&so->so_snd);

		/*
		 * Reduce space in the socket buffer by the size of
		 * the header mbuf chain.
		 * hdrlen is set to 0 after the first loop.
		 */
		space -= hdrlen;

		error = vn_lock(vp, LK_SHARED);
		if (error != 0)
			goto done;
		error = VOP_GETATTR(vp, &va, td->td_ucred);
		if (error != 0 || off >= va.va_size) {
			VOP_UNLOCK(vp, 0);
			goto done;
		}

		/*
		 * Loop and construct maximum sized mbuf chain to be bulk
		 * dumped into socket buffer.
		 */
		while (space > loopbytes) {
			vm_pindex_t pindex;
			vm_offset_t pgoff;
			struct mbuf *m0;

			/*
			 * Calculate the amount to transfer.
			 * Not to exceed a page, the EOF,
			 * or the passed in nbytes.
			 */
			pgoff = (vm_offset_t)(off & PAGE_MASK);
			if (uap->nbytes)
				rem = (uap->nbytes - fsbytes - loopbytes);
			else
				rem = va.va_size -
				    uap->offset - fsbytes - loopbytes;
			xfsize = omin(PAGE_SIZE - pgoff, rem);
			xfsize = omin(space - loopbytes, xfsize);
			if (xfsize <= 0) {
				done = 1;		/* all data sent */
				break;
			}

			/*
			 * Attempt to look up the page.  Allocate
			 * if not found or wait and loop if busy.
			 */
			pindex = OFF_TO_IDX(off);
			VM_OBJECT_WLOCK(obj);
			pg = vm_page_grab(obj, pindex, VM_ALLOC_NOBUSY |
			    VM_ALLOC_NORMAL | VM_ALLOC_WIRED | VM_ALLOC_RETRY);

			/*
			 * Check if page is valid for what we need,
			 * otherwise initiate I/O.
			 * If we already turned some pages into mbufs,
			 * send them off before we come here again and
			 * block.
			 */
			if (pg->valid && vm_page_is_valid(pg, pgoff, xfsize))
				VM_OBJECT_WUNLOCK(obj);
			else if (m != NULL)
				error = EAGAIN;	/* send what we already got */
			else if (uap->flags & SF_NODISKIO)
				error = EBUSY;
			else {
				ssize_t resid;

				VM_OBJECT_WUNLOCK(obj);

				/*
				 * Get the page from backing store.
				 * XXXMAC: Because we don't have fp->f_cred
				 * here, we pass in NOCRED.  This is probably
				 * wrong, but is consistent with our original
				 * implementation.
				 */
				error = vn_rdwr(UIO_READ, vp, NULL, MAXBSIZE,
				    trunc_page(off), UIO_NOCOPY, IO_NODELOCKED |
				    IO_VMIO | ((MAXBSIZE / bsize) << IO_SEQSHIFT),
				    td->td_ucred, NOCRED, &resid, td);
<<<<<<< HEAD
				mbstat.sf_iocnt++;
				if (error)
					VM_OBJECT_WLOCK(obj);
=======
				VM_OBJECT_WLOCK(obj);
				vm_page_io_finish(pg);
				if (!error)
					VM_OBJECT_WUNLOCK(obj);
				SFSTAT_INC(sf_iocnt);
>>>>>>> 7808b533
			}
			if (error) {
				vm_page_lock(pg);
				vm_page_unwire(pg, 0);
				/*
				 * See if anyone else might know about
				 * this page.  If not and it is not valid,
				 * then free it.
				 */
				if (pg->wire_count == 0 && pg->valid == 0 &&
				    !vm_page_busy_locked(pg))
					vm_page_free(pg);
				vm_page_unlock(pg);
				VM_OBJECT_WUNLOCK(obj);
				if (error == EAGAIN)
					error = 0;	/* not a real error */
				break;
			}

			/*
			 * Get a sendfile buf.  When allocating the
			 * first buffer for mbuf chain, we usually
			 * wait as long as necessary, but this wait
			 * can be interrupted.  For consequent
			 * buffers, do not sleep, since several
			 * threads might exhaust the buffers and then
			 * deadlock.
			 */
			sf = sf_buf_alloc(pg, (mnw || m != NULL) ? SFB_NOWAIT :
			    SFB_CATCH);
			if (sf == NULL) {
				SFSTAT_INC(sf_allocfail);
				vm_page_lock(pg);
				vm_page_unwire(pg, 0);
				KASSERT(pg->object != NULL,
				    ("kern_sendfile: object disappeared"));
				vm_page_unlock(pg);
				if (m == NULL)
					error = (mnw ? EAGAIN : EINTR);
				break;
			}

			/*
			 * Get an mbuf and set it up as having
			 * external storage.
			 */
			m0 = m_get((mnw ? M_NOWAIT : M_WAITOK), MT_DATA);
			if (m0 == NULL) {
				error = (mnw ? EAGAIN : ENOBUFS);
				sf_buf_mext(NULL, sf);
				break;
			}
			if (m_extadd(m0, (caddr_t )sf_buf_kva(sf), PAGE_SIZE,
			    sf_buf_mext, sfs, sf, M_RDONLY, EXT_SFBUF,
			    (mnw ? M_NOWAIT : M_WAITOK)) != 0) {
				error = (mnw ? EAGAIN : ENOBUFS);
				sf_buf_mext(NULL, sf);
				m_freem(m0);
				break;
			}
			m0->m_data = (char *)sf_buf_kva(sf) + pgoff;
			m0->m_len = xfsize;

			/* Append to mbuf chain. */
			if (mtail != NULL)
				mtail->m_next = m0;
			else if (m != NULL)
				m_last(m)->m_next = m0;
			else
				m = m0;
			mtail = m0;

			/* Keep track of bits processed. */
			loopbytes += xfsize;
			off += xfsize;

			if (sfs != NULL) {
				mtx_lock(&sfs->mtx);
				sfs->count++;
				mtx_unlock(&sfs->mtx);
			}
		}

		VOP_UNLOCK(vp, 0);

		/* Add the buffer chain to the socket buffer. */
		if (m != NULL) {
			int mlen, err;

			mlen = m_length(m, NULL);
			SOCKBUF_LOCK(&so->so_snd);
			if (so->so_snd.sb_state & SBS_CANTSENDMORE) {
				error = EPIPE;
				SOCKBUF_UNLOCK(&so->so_snd);
				goto done;
			}
			SOCKBUF_UNLOCK(&so->so_snd);
			CURVNET_SET(so->so_vnet);
			/* Avoid error aliasing. */
			err = (*so->so_proto->pr_usrreqs->pru_send)
				    (so, 0, m, NULL, NULL, td);
			CURVNET_RESTORE();
			if (err == 0) {
				/*
				 * We need two counters to get the
				 * file offset and nbytes to send
				 * right:
				 * - sbytes contains the total amount
				 *   of bytes sent, including headers.
				 * - fsbytes contains the total amount
				 *   of bytes sent from the file.
				 */
				sbytes += mlen;
				fsbytes += mlen;
				if (hdrlen) {
					fsbytes -= hdrlen;
					hdrlen = 0;
				}
			} else if (error == 0)
				error = err;
			m = NULL;	/* pru_send always consumes */
		}

		/* Quit outer loop on error or when we're done. */
		if (done)
			break;
		if (error)
			goto done;
	}

	/*
	 * Send trailers. Wimp out and use writev(2).
	 */
	if (trl_uio != NULL) {
		sbunlock(&so->so_snd);
		error = kern_writev(td, uap->s, trl_uio);
		if (error == 0)
			sbytes += td->td_retval[0];
		goto out;
	}

done:
	sbunlock(&so->so_snd);
out:
	/*
	 * If there was no error we have to clear td->td_retval[0]
	 * because it may have been set by writev.
	 */
	if (error == 0) {
		td->td_retval[0] = 0;
	}
	if (uap->sbytes != NULL) {
		copyout(&sbytes, uap->sbytes, sizeof(off_t));
	}
	if (obj != NULL)
		vm_object_deallocate(obj);
	if (vp != NULL)
		vrele(vp);
	if (so)
		fdrop(sock_fp, td);
	if (m)
		m_freem(m);

	if (sfs != NULL) {
		mtx_lock(&sfs->mtx);
		if (sfs->count != 0)
			cv_wait(&sfs->cv, &sfs->mtx);
		KASSERT(sfs->count == 0, ("sendfile sync still busy"));
		cv_destroy(&sfs->cv);
		mtx_destroy(&sfs->mtx);
		free(sfs, M_TEMP);
	}

	if (error == ERESTART)
		error = EINTR;

	return (error);
}

/*
 * SCTP syscalls.
 * Functionality only compiled in if SCTP is defined in the kernel Makefile,
 * otherwise all return EOPNOTSUPP.
 * XXX: We should make this loadable one day.
 */
int
sys_sctp_peeloff(td, uap)
	struct thread *td;
	struct sctp_peeloff_args /* {
		int	sd;
		caddr_t	name;
	} */ *uap;
{
#if (defined(INET) || defined(INET6)) && defined(SCTP)
	struct file *nfp = NULL;
	int error;
	struct socket *head, *so;
	int fd;
	u_int fflag;

	AUDIT_ARG_FD(uap->sd);
	error = fgetsock(td, uap->sd, CAP_PEELOFF, &head, &fflag);
	if (error)
		goto done2;
	if (head->so_proto->pr_protocol != IPPROTO_SCTP) {
		error = EOPNOTSUPP;
		goto done;
	}
	error = sctp_can_peel_off(head, (sctp_assoc_t)uap->name);
	if (error)
		goto done;
	/*
	 * At this point we know we do have a assoc to pull
	 * we proceed to get the fd setup. This may block
	 * but that is ok.
	 */

	error = falloc(td, &nfp, &fd, 0);
	if (error)
		goto done;
	td->td_retval[0] = fd;

	CURVNET_SET(head->so_vnet);
	so = sonewconn(head, SS_ISCONNECTED);
	if (so == NULL) {
		error = ENOMEM;
		goto noconnection;
	}
	/*
	 * Before changing the flags on the socket, we have to bump the
	 * reference count.  Otherwise, if the protocol calls sofree(),
	 * the socket will be released due to a zero refcount.
	 */
        SOCK_LOCK(so);
        soref(so);                      /* file descriptor reference */
        SOCK_UNLOCK(so);

	ACCEPT_LOCK();

	TAILQ_REMOVE(&head->so_comp, so, so_list);
	head->so_qlen--;
	so->so_state |= (head->so_state & SS_NBIO);
	so->so_state &= ~SS_NOFDREF;
	so->so_qstate &= ~SQ_COMP;
	so->so_head = NULL;
	ACCEPT_UNLOCK();
	finit(nfp, fflag, DTYPE_SOCKET, so, &socketops);
	error = sctp_do_peeloff(head, so, (sctp_assoc_t)uap->name);
	if (error)
		goto noconnection;
	if (head->so_sigio != NULL)
		fsetown(fgetown(&head->so_sigio), &so->so_sigio);

noconnection:
	/*
	 * close the new descriptor, assuming someone hasn't ripped it
	 * out from under us.
	 */
	if (error)
		fdclose(td->td_proc->p_fd, nfp, fd, td);

	/*
	 * Release explicitly held references before returning.
	 */
	CURVNET_RESTORE();
done:
	if (nfp != NULL)
		fdrop(nfp, td);
	fputsock(head);
done2:
	return (error);
#else  /* SCTP */
	return (EOPNOTSUPP);
#endif /* SCTP */
}

int
sys_sctp_generic_sendmsg (td, uap)
	struct thread *td;
	struct sctp_generic_sendmsg_args /* {
		int sd,
		caddr_t msg,
		int mlen,
		caddr_t to,
		__socklen_t tolen,
		struct sctp_sndrcvinfo *sinfo,
		int flags
	} */ *uap;
{
#if (defined(INET) || defined(INET6)) && defined(SCTP)
	struct sctp_sndrcvinfo sinfo, *u_sinfo = NULL;
	struct socket *so;
	struct file *fp = NULL;
	int error = 0, len;
	struct sockaddr *to = NULL;
#ifdef KTRACE
	struct uio *ktruio = NULL;
#endif
	struct uio auio;
	struct iovec iov[1];
	cap_rights_t rights;

	if (uap->sinfo) {
		error = copyin(uap->sinfo, &sinfo, sizeof (sinfo));
		if (error)
			return (error);
		u_sinfo = &sinfo;
	}

	rights = CAP_SEND;
	if (uap->tolen) {
		error = getsockaddr(&to, uap->to, uap->tolen);
		if (error) {
			to = NULL;
			goto sctp_bad2;
		}
		rights |= CAP_CONNECT;
	}

	AUDIT_ARG_FD(uap->sd);
	error = getsock_cap(td->td_proc->p_fd, uap->sd, rights, &fp, NULL);
	if (error)
		goto sctp_bad;
#ifdef KTRACE
	if (to && (KTRPOINT(td, KTR_STRUCT)))
		ktrsockaddr(to);
#endif

	iov[0].iov_base = uap->msg;
	iov[0].iov_len = uap->mlen;

	so = (struct socket *)fp->f_data;
	if (so->so_proto->pr_protocol != IPPROTO_SCTP) {
		error = EOPNOTSUPP;
		goto sctp_bad;
	}
#ifdef MAC
	error = mac_socket_check_send(td->td_ucred, so);
	if (error)
		goto sctp_bad;
#endif /* MAC */

	auio.uio_iov =  iov;
	auio.uio_iovcnt = 1;
	auio.uio_segflg = UIO_USERSPACE;
	auio.uio_rw = UIO_WRITE;
	auio.uio_td = td;
	auio.uio_offset = 0;			/* XXX */
	auio.uio_resid = 0;
	len = auio.uio_resid = uap->mlen;
	CURVNET_SET(so->so_vnet);
	error = sctp_lower_sosend(so, to, &auio,
		    (struct mbuf *)NULL, (struct mbuf *)NULL,
		    uap->flags, u_sinfo, td);
	CURVNET_RESTORE();
	if (error) {
		if (auio.uio_resid != len && (error == ERESTART ||
		    error == EINTR || error == EWOULDBLOCK))
			error = 0;
		/* Generation of SIGPIPE can be controlled per socket. */
		if (error == EPIPE && !(so->so_options & SO_NOSIGPIPE) &&
		    !(uap->flags & MSG_NOSIGNAL)) {
			PROC_LOCK(td->td_proc);
			tdsignal(td, SIGPIPE);
			PROC_UNLOCK(td->td_proc);
		}
	}
	if (error == 0)
		td->td_retval[0] = len - auio.uio_resid;
#ifdef KTRACE
	if (ktruio != NULL) {
		ktruio->uio_resid = td->td_retval[0];
		ktrgenio(uap->sd, UIO_WRITE, ktruio, error);
	}
#endif /* KTRACE */
sctp_bad:
	if (fp)
		fdrop(fp, td);
sctp_bad2:
	if (to)
		free(to, M_SONAME);
	return (error);
#else  /* SCTP */
	return (EOPNOTSUPP);
#endif /* SCTP */
}

int
sys_sctp_generic_sendmsg_iov(td, uap)
	struct thread *td;
	struct sctp_generic_sendmsg_iov_args /* {
		int sd,
		struct iovec *iov,
		int iovlen,
		caddr_t to,
		__socklen_t tolen,
		struct sctp_sndrcvinfo *sinfo,
		int flags
	} */ *uap;
{
#if (defined(INET) || defined(INET6)) && defined(SCTP)
	struct sctp_sndrcvinfo sinfo, *u_sinfo = NULL;
	struct socket *so;
	struct file *fp = NULL;
	int error=0, i;
	ssize_t len;
	struct sockaddr *to = NULL;
#ifdef KTRACE
	struct uio *ktruio = NULL;
#endif
	struct uio auio;
	struct iovec *iov, *tiov;
	cap_rights_t rights;

	if (uap->sinfo) {
		error = copyin(uap->sinfo, &sinfo, sizeof (sinfo));
		if (error)
			return (error);
		u_sinfo = &sinfo;
	}
	rights = CAP_SEND;
	if (uap->tolen) {
		error = getsockaddr(&to, uap->to, uap->tolen);
		if (error) {
			to = NULL;
			goto sctp_bad2;
		}
		rights |= CAP_CONNECT;
	}

	AUDIT_ARG_FD(uap->sd);
	error = getsock_cap(td->td_proc->p_fd, uap->sd, rights, &fp, NULL);
	if (error)
		goto sctp_bad1;

#ifdef COMPAT_FREEBSD32
	if (SV_CURPROC_FLAG(SV_ILP32))
		error = freebsd32_copyiniov((struct iovec32 *)uap->iov,
		    uap->iovlen, &iov, EMSGSIZE);
	else
#endif
		error = copyiniov(uap->iov, uap->iovlen, &iov, EMSGSIZE);
	if (error)
		goto sctp_bad1;
#ifdef KTRACE
	if (to && (KTRPOINT(td, KTR_STRUCT)))
		ktrsockaddr(to);
#endif

	so = (struct socket *)fp->f_data;
	if (so->so_proto->pr_protocol != IPPROTO_SCTP) {
		error = EOPNOTSUPP;
		goto sctp_bad;
	}
#ifdef MAC
	error = mac_socket_check_send(td->td_ucred, so);
	if (error)
		goto sctp_bad;
#endif /* MAC */

	auio.uio_iov = iov;
	auio.uio_iovcnt = uap->iovlen;
	auio.uio_segflg = UIO_USERSPACE;
	auio.uio_rw = UIO_WRITE;
	auio.uio_td = td;
	auio.uio_offset = 0;			/* XXX */
	auio.uio_resid = 0;
	tiov = iov;
	for (i = 0; i <uap->iovlen; i++, tiov++) {
		if ((auio.uio_resid += tiov->iov_len) < 0) {
			error = EINVAL;
			goto sctp_bad;
		}
	}
	len = auio.uio_resid;
	CURVNET_SET(so->so_vnet);
	error = sctp_lower_sosend(so, to, &auio,
		    (struct mbuf *)NULL, (struct mbuf *)NULL,
		    uap->flags, u_sinfo, td);
	CURVNET_RESTORE();
	if (error) {
		if (auio.uio_resid != len && (error == ERESTART ||
		    error == EINTR || error == EWOULDBLOCK))
			error = 0;
		/* Generation of SIGPIPE can be controlled per socket */
		if (error == EPIPE && !(so->so_options & SO_NOSIGPIPE) &&
		    !(uap->flags & MSG_NOSIGNAL)) {
			PROC_LOCK(td->td_proc);
			tdsignal(td, SIGPIPE);
			PROC_UNLOCK(td->td_proc);
		}
	}
	if (error == 0)
		td->td_retval[0] = len - auio.uio_resid;
#ifdef KTRACE
	if (ktruio != NULL) {
		ktruio->uio_resid = td->td_retval[0];
		ktrgenio(uap->sd, UIO_WRITE, ktruio, error);
	}
#endif /* KTRACE */
sctp_bad:
	free(iov, M_IOV);
sctp_bad1:
	if (fp)
		fdrop(fp, td);
sctp_bad2:
	if (to)
		free(to, M_SONAME);
	return (error);
#else  /* SCTP */
	return (EOPNOTSUPP);
#endif /* SCTP */
}

int
sys_sctp_generic_recvmsg(td, uap)
	struct thread *td;
	struct sctp_generic_recvmsg_args /* {
		int sd,
		struct iovec *iov,
		int iovlen,
		struct sockaddr *from,
		__socklen_t *fromlenaddr,
		struct sctp_sndrcvinfo *sinfo,
		int *msg_flags
	} */ *uap;
{
#if (defined(INET) || defined(INET6)) && defined(SCTP)
	uint8_t sockbufstore[256];
	struct uio auio;
	struct iovec *iov, *tiov;
	struct sctp_sndrcvinfo sinfo;
	struct socket *so;
	struct file *fp = NULL;
	struct sockaddr *fromsa;
	int fromlen;
	ssize_t len;
	int i, msg_flags;
	int error = 0;
#ifdef KTRACE
	struct uio *ktruio = NULL;
#endif

	AUDIT_ARG_FD(uap->sd);
	error = getsock_cap(td->td_proc->p_fd, uap->sd, CAP_RECV, &fp, NULL);
	if (error) {
		return (error);
	}
#ifdef COMPAT_FREEBSD32
	if (SV_CURPROC_FLAG(SV_ILP32))
		error = freebsd32_copyiniov((struct iovec32 *)uap->iov,
		    uap->iovlen, &iov, EMSGSIZE);
	else
#endif
		error = copyiniov(uap->iov, uap->iovlen, &iov, EMSGSIZE);
	if (error)
		goto out1;

	so = fp->f_data;
	if (so->so_proto->pr_protocol != IPPROTO_SCTP) {
		error = EOPNOTSUPP;
		goto out;
	}
#ifdef MAC
	error = mac_socket_check_receive(td->td_ucred, so);
	if (error) {
		goto out;
	}
#endif /* MAC */

	if (uap->fromlenaddr) {
		error = copyin(uap->fromlenaddr,
		    &fromlen, sizeof (fromlen));
		if (error) {
			goto out;
		}
	} else {
		fromlen = 0;
	}
	if (uap->msg_flags) {
		error = copyin(uap->msg_flags, &msg_flags, sizeof (int));
		if (error) {
			goto out;
		}
	} else {
		msg_flags = 0;
	}
	auio.uio_iov = iov;
	auio.uio_iovcnt = uap->iovlen;
	auio.uio_segflg = UIO_USERSPACE;
	auio.uio_rw = UIO_READ;
	auio.uio_td = td;
	auio.uio_offset = 0;			/* XXX */
	auio.uio_resid = 0;
	tiov = iov;
	for (i = 0; i <uap->iovlen; i++, tiov++) {
		if ((auio.uio_resid += tiov->iov_len) < 0) {
			error = EINVAL;
			goto out;
		}
	}
	len = auio.uio_resid;
	fromsa = (struct sockaddr *)sockbufstore;

#ifdef KTRACE
	if (KTRPOINT(td, KTR_GENIO))
		ktruio = cloneuio(&auio);
#endif /* KTRACE */
	memset(&sinfo, 0, sizeof(struct sctp_sndrcvinfo));
	CURVNET_SET(so->so_vnet);
	error = sctp_sorecvmsg(so, &auio, (struct mbuf **)NULL,
		    fromsa, fromlen, &msg_flags,
		    (struct sctp_sndrcvinfo *)&sinfo, 1);
	CURVNET_RESTORE();
	if (error) {
		if (auio.uio_resid != len && (error == ERESTART ||
		    error == EINTR || error == EWOULDBLOCK))
			error = 0;
	} else {
		if (uap->sinfo)
			error = copyout(&sinfo, uap->sinfo, sizeof (sinfo));
	}
#ifdef KTRACE
	if (ktruio != NULL) {
		ktruio->uio_resid = len - auio.uio_resid;
		ktrgenio(uap->sd, UIO_READ, ktruio, error);
	}
#endif /* KTRACE */
	if (error)
		goto out;
	td->td_retval[0] = len - auio.uio_resid;

	if (fromlen && uap->from) {
		len = fromlen;
		if (len <= 0 || fromsa == 0)
			len = 0;
		else {
			len = MIN(len, fromsa->sa_len);
			error = copyout(fromsa, uap->from, (size_t)len);
			if (error)
				goto out;
		}
		error = copyout(&len, uap->fromlenaddr, sizeof (socklen_t));
		if (error) {
			goto out;
		}
	}
#ifdef KTRACE
	if (KTRPOINT(td, KTR_STRUCT))
		ktrsockaddr(fromsa);
#endif
	if (uap->msg_flags) {
		error = copyout(&msg_flags, uap->msg_flags, sizeof (int));
		if (error) {
			goto out;
		}
	}
out:
	free(iov, M_IOV);
out1:
	if (fp)
		fdrop(fp, td);

	return (error);
#else  /* SCTP */
	return (EOPNOTSUPP);
#endif /* SCTP */
}<|MERGE_RESOLUTION|>--- conflicted
+++ resolved
@@ -2254,17 +2254,9 @@
 				    trunc_page(off), UIO_NOCOPY, IO_NODELOCKED |
 				    IO_VMIO | ((MAXBSIZE / bsize) << IO_SEQSHIFT),
 				    td->td_ucred, NOCRED, &resid, td);
-<<<<<<< HEAD
-				mbstat.sf_iocnt++;
+				SFSTAT_INC(sf_iocnt);
 				if (error)
 					VM_OBJECT_WLOCK(obj);
-=======
-				VM_OBJECT_WLOCK(obj);
-				vm_page_io_finish(pg);
-				if (!error)
-					VM_OBJECT_WUNLOCK(obj);
-				SFSTAT_INC(sf_iocnt);
->>>>>>> 7808b533
 			}
 			if (error) {
 				vm_page_lock(pg);
