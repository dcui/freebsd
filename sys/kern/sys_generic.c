--- conflicted
+++ resolved
@@ -950,14 +950,8 @@
 	 */
 	fd_mask s_selbits[howmany(2048, NFDBITS)];
 	fd_mask *ibits[3], *obits[3], *selbits, *sbp;
-<<<<<<< HEAD
-	sbintime_t asbt, precision, rsbt;
-	struct timeval rtv;
-	int error, lf, ndu;
-=======
 	struct timeval rtv;
 	sbintime_t asbt, precision, rsbt;
->>>>>>> 844e7745
 	u_int nbufbytes, ncpbytes, ncpubytes, nfdbits;
 	int error, lf, ndu;
 
@@ -1280,10 +1274,6 @@
 	struct pollfd *bits;
 	struct pollfd smallbits[32];
 	sbintime_t asbt, precision, rsbt;
-<<<<<<< HEAD
-	int error;
-=======
->>>>>>> 844e7745
 	u_int nfds;
 	int error;
 	size_t ni;
