/*-
 * Copyright (c) 1980, 1986, 1993
 *	The Regents of the University of California.  All rights reserved.
 *
 * Redistribution and use in source and binary forms, with or without
 * modification, are permitted provided that the following conditions
 * are met:
 * 1. Redistributions of source code must retain the above copyright
 *    notice, this list of conditions and the following disclaimer.
 * 2. Redistributions in binary form must reproduce the above copyright
 *    notice, this list of conditions and the following disclaimer in the
 *    documentation and/or other materials provided with the distribution.
 * 4. Neither the name of the University nor the names of its contributors
 *    may be used to endorse or promote products derived from this software
 *    without specific prior written permission.
 *
 * THIS SOFTWARE IS PROVIDED BY THE REGENTS AND CONTRIBUTORS ``AS IS'' AND
 * ANY EXPRESS OR IMPLIED WARRANTIES, INCLUDING, BUT NOT LIMITED TO, THE
 * IMPLIED WARRANTIES OF MERCHANTABILITY AND FITNESS FOR A PARTICULAR PURPOSE
 * ARE DISCLAIMED.  IN NO EVENT SHALL THE REGENTS OR CONTRIBUTORS BE LIABLE
 * FOR ANY DIRECT, INDIRECT, INCIDENTAL, SPECIAL, EXEMPLARY, OR CONSEQUENTIAL
 * DAMAGES (INCLUDING, BUT NOT LIMITED TO, PROCUREMENT OF SUBSTITUTE GOODS
 * OR SERVICES; LOSS OF USE, DATA, OR PROFITS; OR BUSINESS INTERRUPTION)
 * HOWEVER CAUSED AND ON ANY THEORY OF LIABILITY, WHETHER IN CONTRACT, STRICT
 * LIABILITY, OR TORT (INCLUDING NEGLIGENCE OR OTHERWISE) ARISING IN ANY WAY
 * OUT OF THE USE OF THIS SOFTWARE, EVEN IF ADVISED OF THE POSSIBILITY OF
 * SUCH DAMAGE.
 *
 *	@(#)if.c	8.5 (Berkeley) 1/9/95
 * $FreeBSD$
 */

#include "opt_compat.h"
#include "opt_inet6.h"
#include "opt_inet.h"

#include <sys/param.h>
#include <sys/types.h>
#include <sys/conf.h>
#include <sys/malloc.h>
#include <sys/sbuf.h>
#include <sys/bus.h>
#include <sys/mbuf.h>
#include <sys/systm.h>
#include <sys/priv.h>
#include <sys/proc.h>
#include <sys/socket.h>
#include <sys/socketvar.h>
#include <sys/protosw.h>
#include <sys/kernel.h>
#include <sys/lock.h>
#include <sys/refcount.h>
#include <sys/module.h>
#include <sys/rwlock.h>
#include <sys/sockio.h>
#include <sys/syslog.h>
#include <sys/sysctl.h>
#include <sys/taskqueue.h>
#include <sys/domain.h>
#include <sys/jail.h>
#include <sys/priv.h>

#include <machine/stdarg.h>
#include <vm/uma.h>

#include <net/bpf.h>
#include <net/ethernet.h>
#include <net/if.h>
#include <net/if_arp.h>
#include <net/if_clone.h>
#include <net/if_dl.h>
#include <net/if_types.h>
#include <net/if_var.h>
#include <net/if_media.h>
#include <net/if_vlan_var.h>
#include <net/radix.h>
#include <net/route.h>
#include <net/vnet.h>

#if defined(INET) || defined(INET6)
#include <net/ethernet.h>
#include <netinet/in.h>
#include <netinet/in_var.h>
#include <netinet/ip.h>
#include <netinet/ip_carp.h>
#ifdef INET
#include <netinet/if_ether.h>
#endif /* INET */
#ifdef INET6
#include <netinet6/in6_var.h>
#include <netinet6/in6_ifattach.h>
#endif /* INET6 */
#endif /* INET || INET6 */

#include <security/mac/mac_framework.h>

#ifdef COMPAT_FREEBSD32
#include <sys/mount.h>
#include <compat/freebsd32/freebsd32.h>
#endif

SYSCTL_NODE(_net, PF_LINK, link, CTLFLAG_RW, 0, "Link layers");
SYSCTL_NODE(_net_link, 0, generic, CTLFLAG_RW, 0, "Generic link-management");

int	ifqmaxlen = IFQ_MAXLEN;
SYSCTL_INT(_net_link, OID_AUTO, ifqmaxlen, CTLFLAG_RDTUN,
    &ifqmaxlen, 0, "max send queue size");

/* Log link state change events */
static int log_link_state_change = 1;

SYSCTL_INT(_net_link, OID_AUTO, log_link_state_change, CTLFLAG_RW,
	&log_link_state_change, 0,
	"log interface link state change events");

/* Interface description */
static unsigned int ifdescr_maxlen = 1024;
SYSCTL_UINT(_net, OID_AUTO, ifdescr_maxlen, CTLFLAG_RW,
	&ifdescr_maxlen, 0,
	"administrative maximum length for interface description");

static MALLOC_DEFINE(M_IFDESCR, "ifdescr", "ifnet descriptions");

/* global sx for non-critical path ifdescr */
static struct sx ifdescr_sx;
SX_SYSINIT(ifdescr_sx, &ifdescr_sx, "ifnet descr");

void	(*bridge_linkstate_p)(struct ifnet *ifp);
void	(*ng_ether_link_state_p)(struct ifnet *ifp, int state);
void	(*lagg_linkstate_p)(struct ifnet *ifp, int state);
/* These are external hooks for CARP. */
void	(*carp_linkstate_p)(struct ifnet *ifp);
void	(*carp_demote_adj_p)(int, char *);
int	(*carp_master_p)(struct ifaddr *);
#if defined(INET) || defined(INET6)
int	(*carp_forus_p)(struct ifnet *ifp, u_char *dhost);
int	(*carp_output_p)(struct ifnet *ifp, struct mbuf *m,
    const struct sockaddr *sa);
int	(*carp_ioctl_p)(struct ifreq *, u_long, struct thread *);   
int	(*carp_attach_p)(struct ifaddr *, int);
void	(*carp_detach_p)(struct ifaddr *);
#endif
#ifdef INET
int	(*carp_iamatch_p)(struct ifaddr *, uint8_t **);
#endif
#ifdef INET6
struct ifaddr *(*carp_iamatch6_p)(struct ifnet *ifp, struct in6_addr *taddr6);
caddr_t	(*carp_macmatch6_p)(struct ifnet *ifp, struct mbuf *m,
    const struct in6_addr *taddr);
#endif

struct mbuf *(*tbr_dequeue_ptr)(struct ifaltq *, int) = NULL;

/*
 * XXX: Style; these should be sorted alphabetically, and unprototyped
 * static functions should be prototyped. Currently they are sorted by
 * declaration order.
 */
static void	if_attachdomain(void *);
static void	if_attachdomain1(struct ifnet *);
static int	ifconf(u_long, caddr_t);
static void	if_freemulti(struct ifmultiaddr *);
static void	if_grow(void);
static int	if_setflag(struct ifnet *, int, int, int *, int);
static void	link_rtrequest(int, struct rtentry *, struct rt_addrinfo *);
static int	if_rtdel(struct radix_node *, void *);
static int	if_delmulti_locked(struct ifnet *, struct ifmultiaddr *, int);
static void	do_link_state_change(void *, int);
static int	if_getgroup(struct ifgroupreq *, struct ifnet *);
static int	if_getgroupmembers(struct ifgroupreq *);
static void	if_delgroups(struct ifnet *);
<<<<<<< HEAD
static void	if_attach_internal(struct ifnet *, int);
static void	if_detach_internal(struct ifnet *, int);
static struct ifqueue * if_snd_alloc(int);
static void	if_snd_free(struct ifqueue *);
static void	if_snd_qflush(if_t);
=======
static void	if_attach_internal(struct ifnet *, int, struct if_clone *);
static void	if_detach_internal(struct ifnet *, int, struct if_clone **);
>>>>>>> 43cb9d5c

#ifdef INET6
/*
 * XXX: declare here to avoid to include many inet6 related files..
 * should be more generalized?
 */
extern void	nd6_setmtu(struct ifnet *);
#endif

VNET_DEFINE(int, if_index);
VNET_DEFINE(struct ifnethead, ifnet);	/* depend on static init XXX */
VNET_DEFINE(struct ifgrouphead, ifg_head);

static VNET_DEFINE(int, if_indexlim) = 8;

/* Table of ifnet by index. */
VNET_DEFINE(struct ifnet **, ifindex_table);

#define	V_if_indexlim		VNET(if_indexlim)
#define	V_ifindex_table		VNET(ifindex_table)

static struct iftsomax default_tsomax = {
	/*
	 * The TSO defaults need to be such that an NFS mbuf list of 35
	 * mbufs totalling just below 64K works and that a chain of mbufs
	 * can be defragged into at most 32 segments.
	 */
	.tsomax_bytes = MIN(IP_MAXPACKET, (32 * MCLBYTES) - (ETHER_HDR_LEN +
	    ETHER_VLAN_ENCAP_LEN)),
	.tsomax_segcount = 35,
	.tsomax_segsize = 2048,
};

/*
 * The global network interface list (V_ifnet) and related state (such as
 * if_index, if_indexlim, and ifindex_table) are protected by an sxlock and
 * an rwlock.  Either may be acquired shared to stablize the list, but both
 * must be acquired writable to modify the list.  This model allows us to
 * both stablize the interface list during interrupt thread processing, but
 * also to stablize it over long-running ioctls, without introducing priority
 * inversions and deadlocks.
 */
struct rwlock ifnet_rwlock;
RW_SYSINIT_FLAGS(ifnet_rw, &ifnet_rwlock, "ifnet_rw", RW_RECURSE);
struct sx ifnet_sxlock;
SX_SYSINIT_FLAGS(ifnet_sx, &ifnet_sxlock, "ifnet_sx", SX_RECURSE);

/*
 * The allocation of network interfaces is a rather non-atomic affair; we
 * need to select an index before we are ready to expose the interface for
 * use, so will use this pointer value to indicate reservation.
 */
#define	IFNET_HOLD	(void *)(uintptr_t)(-1)

static MALLOC_DEFINE(M_IFNET, "ifnet", "interface internals");
MALLOC_DEFINE(M_IFADDR, "ifaddr", "interface address");
MALLOC_DEFINE(M_IFMADDR, "ether_multi", "link-level multicast address");

static struct ifops ifdead_ops;

struct ifnet *
ifnet_byindex_locked(u_short idx)
{

	if (idx > V_if_index)
		return (NULL);
	if (V_ifindex_table[idx] == IFNET_HOLD)
		return (NULL);
	return (V_ifindex_table[idx]);
}

struct ifnet *
ifnet_byindex(u_short idx)
{
	struct ifnet *ifp;

	IFNET_RLOCK_NOSLEEP();
	ifp = ifnet_byindex_locked(idx);
	IFNET_RUNLOCK_NOSLEEP();
	return (ifp);
}

struct ifnet *
ifnet_byindex_ref(u_short idx)
{
	struct ifnet *ifp;

	IFNET_RLOCK_NOSLEEP();
	ifp = ifnet_byindex_locked(idx);
	if (ifp == NULL || (ifp->if_flags & IFF_DYING)) {
		IFNET_RUNLOCK_NOSLEEP();
		return (NULL);
	}
	if_ref(ifp);
	IFNET_RUNLOCK_NOSLEEP();
	return (ifp);
}

/*
 * Allocate an ifindex array entry.
 */
static void
ifindex_alloc(struct ifnet *ifp)
{
	u_short idx;

	IFNET_WLOCK();
retry:
	/*
	 * Try to find an empty slot below V_if_index.  If we fail, take the
	 * next slot.
	 */
	for (idx = 1; idx <= V_if_index; idx++) {
		if (V_ifindex_table[idx] == NULL)
			break;
	}

	/* Catch if_index overflow. */
	if (idx >= V_if_indexlim) {
		if_grow();
		goto retry;
	}
	if (idx > V_if_index)
		V_if_index = idx;
	V_ifindex_table[idx] = ifp;
	ifp->if_index = idx;
	IFNET_WUNLOCK();
}

static void
ifindex_free(u_short idx)
{

	IFNET_WLOCK_ASSERT();

	V_ifindex_table[idx] = NULL;
	while (V_if_index > 0 &&
	    V_ifindex_table[V_if_index] == NULL)
		V_if_index--;
}

struct ifaddr *
ifaddr_byindex(u_short idx)
{
	struct ifaddr *ifa;

	IFNET_RLOCK_NOSLEEP();
	ifa = ifnet_byindex_locked(idx)->if_addr;
	if (ifa != NULL)
		ifa_ref(ifa);
	IFNET_RUNLOCK_NOSLEEP();
	return (ifa);
}

/*
 * Network interface utility routines.
 *
 * Routines with ifa_ifwith* names take sockaddr *'s as
 * parameters.
 */

static void
vnet_if_init(const void *unused __unused)
{

	TAILQ_INIT(&V_ifnet);
	TAILQ_INIT(&V_ifg_head);
	IFNET_WLOCK();
	if_grow();				/* create initial table */
	IFNET_WUNLOCK();
	vnet_if_clone_init();
}
VNET_SYSINIT(vnet_if_init, SI_SUB_INIT_IF, SI_ORDER_SECOND, vnet_if_init,
    NULL);

#ifdef VIMAGE
static void
vnet_if_uninit(const void *unused __unused)
{

	VNET_ASSERT(TAILQ_EMPTY(&V_ifnet), ("%s:%d tailq &V_ifnet=%p "
	    "not empty", __func__, __LINE__, &V_ifnet));
	VNET_ASSERT(TAILQ_EMPTY(&V_ifg_head), ("%s:%d tailq &V_ifg_head=%p "
	    "not empty", __func__, __LINE__, &V_ifg_head));

	free((caddr_t)V_ifindex_table, M_IFNET);
}
VNET_SYSUNINIT(vnet_if_uninit, SI_SUB_INIT_IF, SI_ORDER_FIRST,
    vnet_if_uninit, NULL);
#endif

static void
if_grow(void)
{
	int oldlim;
	u_int n;
	struct ifnet **e;

	IFNET_WLOCK_ASSERT();
	oldlim = V_if_indexlim;
	IFNET_WUNLOCK();
	n = (oldlim << 1) * sizeof(*e);
	e = malloc(n, M_IFNET, M_WAITOK | M_ZERO);
	IFNET_WLOCK();
	if (V_if_indexlim != oldlim) {
		free(e, M_IFNET);
		return;
	}
	if (V_ifindex_table != NULL) {
		memcpy((caddr_t)e, (caddr_t)V_ifindex_table, n/2);
		free((caddr_t)V_ifindex_table, M_IFNET);
	}
	V_if_indexlim <<= 1;
	V_ifindex_table = e;
}

/*
 * Registration/deregistration of interface types.  A type can carry
 * common methods.  Certain drivers depend on types to be loaded.
 */
static SLIST_HEAD(, iftype) iftypehead = SLIST_HEAD_INITIALIZER(iftypehead);
void
iftype_register(struct iftype *ift)
{

	IFNET_WLOCK();
	SLIST_INSERT_HEAD(&iftypehead, ift, ift_next);
	IFNET_WUNLOCK();
}

void
iftype_unregister(struct iftype *ift)
{

	IFNET_WLOCK();
	SLIST_REMOVE(&iftypehead, ift, iftype, ift_next);
	IFNET_WUNLOCK();
}

static struct iftype *
iftype_find(ifType type)
{
	struct iftype *ift;

	IFNET_RLOCK();
	SLIST_FOREACH(ift, &iftypehead, ift_next)
		if (ift->ift_type == type)
			break;
	IFNET_RUNLOCK();

	return (ift);
}

#define	ifdrv_flags		__ifdrv_stack_owned
#define	IFDRV_BLESSED		0x00000001

static void
ifdriver_bless(struct ifdriver *ifdrv, struct iftype *ift)
{

	if (ift != NULL) {
#define	COPY(op)	if (ifdrv->ifdrv_ops.op == NULL)		\
				ifdrv->ifdrv_ops.op = ift->ift_ops.op
		COPY(ifop_input);
		COPY(ifop_transmit);
		COPY(ifop_output);
		COPY(ifop_ioctl);
		COPY(ifop_get_counter);
		COPY(ifop_qflush);
		COPY(ifop_resolvemulti);
		COPY(ifop_reassign);
#undef COPY
#define	COPY(f)		if (ifdrv->ifdrv_ ## f == 0)			\
				ifdrv->ifdrv_ ## f = ift->ift_ ## f
		COPY(hdrlen);
		COPY(addrlen);
		COPY(dlt);
		COPY(dlt_hdrlen);
#undef COPY
	}

	/*
	 * If driver has ifdrv_maxqlen defined, then it opts-in
	 * for * generic software queue, and thus for default
	 * ifop_qflush.
	 */
	if (ifdrv->ifdrv_maxqlen > 0) {
		KASSERT(ifdrv->ifdrv_ops.ifop_qflush == NULL,
		    ("%s: fdrv_maxqlen > 0 and ifop_qflush",
		    ifdrv->ifdrv_name));
		ifdrv->ifdrv_ops.ifop_qflush = if_snd_qflush;
	}

	if (ifdrv->ifdrv_ops.ifop_get_counter == NULL)
		ifdrv->ifdrv_ops.ifop_get_counter = if_get_counter_default;

#if defined(INET) || defined(INET6)
	/* Use defaults for TSO, if nothing is set. */
	if (ifdrv->ifdrv_tsomax == NULL)
		ifdrv->ifdrv_tsomax = &default_tsomax;
	else
		KASSERT(ifdrv->ifdrv_tsomax->tsomax_bytes == 0 ||
		    ifdrv->ifdrv_tsomax->tsomax_bytes >= (IP_MAXPACKET / 8),
		    ("%s: tsomax_bytes is outside of range",
		    ifdrv->ifdrv_name));
#endif

	ifdrv->ifdrv_flags |= IFDRV_BLESSED;
}

/*
 * Allocate a struct ifnet and an index for an interface.  A layer 2
 * common structure will also be allocated if an allocation routine is
 * registered for the passed type.
 *
 * The only reason for this function to fail is failure to allocate a
 * unit number, which is possible only if driver does cloning.
 */
if_t
if_attach(struct if_attach_args *ifat)
{
	struct ifdriver *ifdrv;
	struct iftype *ift;
	struct ifnet *ifp;
	struct ifaddr *ifa;
	struct sockaddr_dl *sdl;
	int socksize, ifasize, namelen, masklen;

	KASSERT(ifat->ifat_version == IF_ATTACH_VERSION,
	    ("%s: version %d, expected %d",
	    __func__, ifat->ifat_version, IF_ATTACH_VERSION));

	ifdrv = ifat->ifat_drv;
	ift = iftype_find(ifdrv->ifdrv_type);
	if ((ifdrv->ifdrv_flags & IFDRV_BLESSED) == 0)
		ifdriver_bless(ifdrv, ift);

	if (ifdrv->ifdrv_clone != NULL) {
		int error;

		error = ifc_alloc_unit(ifdrv->ifdrv_clone, &ifat->ifat_dunit);
		if (error) {
			log(LOG_WARNING, "%s unit allocation failure: %d\n",
			    ifdrv->ifdrv_name, error);
			ifat->ifat_error = error;
			return (NULL);
		}
	}

	ifp = malloc(sizeof(struct ifnet), M_IFNET, M_WAITOK | M_ZERO);
	for (int i = 0; i < IFCOUNTERS; i++)
		ifp->if_counters[i] = counter_u64_alloc(M_WAITOK);
#ifdef MAC
	mac_ifnet_init(ifp);
	mac_ifnet_create(ifp);
#endif

	ifp->if_ops = &ifdrv->ifdrv_ops;
	ifp->if_drv = ifdrv;
	ifp->if_type = ift;
	
#define	COPY(f)	ifp->if_ ## f = ifat->ifat_ ## f
	COPY(softc);
	COPY(mtu);
	COPY(flags);
	COPY(capabilities);
	COPY(capenable);
	COPY(hwassist);
	COPY(baudrate);
#undef COPY

	if (ifat->ifat_tsomax) {
		/*
		 * Driver wants dynamic tsomax on this interface, we
		 * will allocate one and are responsible for freeing
		 * it on detach.
		 */
		KASSERT(ifat->ifat_tsomax->tsomax_bytes == 0 ||
		    ifat->ifat_tsomax->tsomax_bytes >= (IP_MAXPACKET / 8),
		    ("%s: tsomax_bytes is outside of range",
		    ifdrv->ifdrv_name));
		ifp->if_tsomax = malloc(sizeof(struct iftsomax), M_IFNET,
		    M_WAITOK);
		bcopy(ifat->ifat_tsomax, ifp->if_tsomax,
		    sizeof(struct iftsomax));
	} else
		ifp->if_tsomax = ifdrv->ifdrv_tsomax;

	if (ifdrv->ifdrv_maxqlen > 0)
		ifp->if_snd = if_snd_alloc(ifdrv->ifdrv_maxqlen);

	IF_ADDR_LOCK_INIT(ifp);
	IF_AFDATA_LOCK_INIT(ifp);
	TASK_INIT(&ifp->if_linktask, 0, do_link_state_change, ifp);
	TAILQ_INIT(&ifp->if_addrhead);
	TAILQ_INIT(&ifp->if_multiaddrs);
	TAILQ_INIT(&ifp->if_groups);

	/* XXXGL: there is no check that name is unique. */
	ifp->if_dunit = ifat->ifat_dunit;
	if (ifat->ifat_name)
		strlcpy(ifp->if_xname, ifat->ifat_name, IFNAMSIZ);
	else if (ifat->ifat_dunit != IFAT_DUNIT_NONE)
		snprintf(ifp->if_xname, IFNAMSIZ, "%s%d",
		    ifdrv->ifdrv_name, ifat->ifat_dunit);
	else
		strlcpy(ifp->if_xname, ifdrv->ifdrv_name, IFNAMSIZ);

	ifindex_alloc(ifp);
	refcount_init(&ifp->if_refcount, 1);

	/*
	 * Allocate ifaddr to store link level address and name for this
	 * interface.  Always save enough space for any possiable name so
	 * we can do a rename in place later.
	 */
	namelen = strlen(ifp->if_xname);
	masklen = offsetof(struct sockaddr_dl, sdl_data[0]) + IFNAMSIZ;
	socksize = masklen + ifdrv->ifdrv_addrlen;
	if (socksize < sizeof(*sdl))
		socksize = sizeof(*sdl);
	socksize = roundup2(socksize, sizeof(long));
	ifasize = sizeof(*ifa) + 2 * socksize;
	ifa = ifa_alloc(ifasize, M_WAITOK);
	sdl = (struct sockaddr_dl *)(ifa + 1);
	sdl->sdl_len = socksize;
	sdl->sdl_family = AF_LINK;
	bcopy(ifp->if_xname, sdl->sdl_data, namelen);
	sdl->sdl_nlen = namelen;
	sdl->sdl_index = ifp->if_index;
	sdl->sdl_type = ifdrv->ifdrv_type;
	ifp->if_addr = ifa;
	ifa->ifa_ifp = ifp;
	ifa->ifa_rtrequest = link_rtrequest;
	ifa->ifa_addr = (struct sockaddr *)sdl;
	sdl = (struct sockaddr_dl *)(socksize + (char *)sdl);
	ifa->ifa_netmask = (struct sockaddr *)sdl;
	sdl->sdl_len = masklen;
	while (namelen != 0)
		sdl->sdl_data[--namelen] = 0xff;
	TAILQ_INSERT_HEAD(&ifp->if_addrhead, ifa, ifa_link);

	if (ift)
		ift->ift_attach(ifp, ifat);

	bpfattach(ifp, ifdrv->ifdrv_dlt, ifdrv->ifdrv_dlt_hdrlen);

	if_attach_internal(ifp, 0);

	return (ifp);
}

/*
 * Do the actual work of freeing a struct ifnet, and layer 2 common
 * structure.  This call is made when the last reference to an
 * interface is released.
 */
static void
if_free_internal(struct ifnet *ifp)
{

	KASSERT((ifp->if_flags & IFF_DYING),
	    ("if_free_internal: interface not dying"));

#ifdef MAC
	mac_ifnet_destroy(ifp);
#endif /* MAC */
	if (ifp->if_description != NULL)
		free(ifp->if_description, M_IFDESCR);
	IF_AFDATA_DESTROY(ifp);
	IF_ADDR_LOCK_DESTROY(ifp);
	if (ifp->if_snd)
		if_snd_free(ifp->if_snd);

	for (int i = 0; i < IFCOUNTERS; i++)
		counter_u64_free(ifp->if_counters[i]);

	if (ifp->if_tsomax != ifp->if_drv->ifdrv_tsomax)
		free(ifp->if_tsomax, M_IFNET);

	free(ifp, M_IFNET);
}

void
if_mtap(if_t ifp, struct mbuf *m, void *data, u_int dlen)
{

	if (!bpf_peers_present(ifp->if_bpf))
		return;

	if (dlen == 0) {
		if (m->m_flags & M_VLANTAG)
			ether_vlan_mtap(ifp->if_bpf, m, NULL, 0);
		else
			bpf_mtap(ifp->if_bpf, m);
	} else
		bpf_mtap2(ifp->if_bpf, data, dlen, m);
}

/*
 * Interfaces to keep an ifnet type-stable despite the possibility of the
 * driver calling if_free().  If there are additional references, we defer
 * freeing the underlying data structure.
 */
void
if_ref(struct ifnet *ifp)
{

	/* We don't assert the ifnet list lock here, but arguably should. */
	refcount_acquire(&ifp->if_refcount);
}

void
if_rele(struct ifnet *ifp)
{

	if (!refcount_release(&ifp->if_refcount))
		return;
	if_free_internal(ifp);
}

<<<<<<< HEAD
=======
void
ifq_init(struct ifaltq *ifq, struct ifnet *ifp)
{
	
	mtx_init(&ifq->ifq_mtx, ifp->if_xname, "if send queue", MTX_DEF);

	if (ifq->ifq_maxlen == 0) 
		ifq->ifq_maxlen = ifqmaxlen;

	ifq->altq_type = 0;
	ifq->altq_disc = NULL;
	ifq->altq_flags &= ALTQF_CANTCHANGE;
	ifq->altq_tbr  = NULL;
	ifq->altq_ifp  = ifp;
}

void
ifq_delete(struct ifaltq *ifq)
{
	mtx_destroy(&ifq->ifq_mtx);
}

/*
 * Perform generic interface initalization tasks and attach the interface
 * to the list of "active" interfaces.  If vmove flag is set on entry
 * to if_attach_internal(), perform only a limited subset of initialization
 * tasks, given that we are moving from one vnet to another an ifnet which
 * has already been fully initialized.
 *
 * Note that if_detach_internal() removes group membership unconditionally
 * even when vmove flag is set, and if_attach_internal() adds only IFG_ALL.
 * Thus, when if_vmove() is applied to a cloned interface, group membership
 * is lost while a cloned one always joins a group whose name is
 * ifc->ifc_name.  To recover this after if_detach_internal() and
 * if_attach_internal(), the cloner should be specified to
 * if_attach_internal() via ifc.  If it is non-NULL, if_attach_internal()
 * attempts to join a group whose name is ifc->ifc_name.
 *
 * XXX:
 *  - The decision to return void and thus require this function to
 *    succeed is questionable.
 *  - We should probably do more sanity checking.  For instance we don't
 *    do anything to insure if_xname is unique or non-empty.
 */
void
if_attach(struct ifnet *ifp)
{

	if_attach_internal(ifp, 0, NULL);
}

>>>>>>> 43cb9d5c
/*
 * Compute the least common TSO limit.
 */
void
if_tsomax_common(const struct iftsomax *from, struct iftsomax *to)
{

	/*
	 * 1) If there is no limit currently, take the limit from
	 * the network adapter.
	 *
	 * 2) If the network adapter has a limit below the current
	 * limit, apply it.
	 */
	if (to->tsomax_bytes == 0 || (from->tsomax_bytes != 0 &&
	    from->tsomax_bytes < to->tsomax_bytes)) {
		to->tsomax_bytes = from->tsomax_bytes;
	}
	if (to->tsomax_segcount == 0 || (from->tsomax_segcount != 0 &&
	    from->tsomax_segcount < to->tsomax_segcount)) {
		to->tsomax_segcount = from->tsomax_segcount;
	}
	if (to->tsomax_segsize == 0 || (from->tsomax_segsize != 0 &&
	    from->tsomax_segsize < to->tsomax_segsize)) {
		to->tsomax_segsize = from->tsomax_segsize;
	}
}

/*
 * Update TSO limit of a network adapter.
 *
 * Returns zero if no change. Else non-zero.
 */
int
if_tsomax_update(if_t ifp, const struct iftsomax *new)
{
	int retval = 0;

	KASSERT(ifp->if_tsomax != ifp->if_drv->ifdrv_tsomax,
	    ("%s: interface %s (driver %s) has static if_tsomax", __func__,
	    ifp->if_xname, ifp->if_drv->ifdrv_name));

	if (ifp->if_tsomax->tsomax_bytes != new->tsomax_bytes) {
		ifp->if_tsomax->tsomax_bytes = new->tsomax_bytes;
		retval++;
	}
	if (ifp->if_tsomax->tsomax_segsize != new->tsomax_segsize) {
		ifp->if_tsomax->tsomax_segsize = new->tsomax_segsize;
		retval++;
	}
	if (ifp->if_tsomax->tsomax_segcount != new->tsomax_segcount) {
		ifp->if_tsomax->tsomax_segcount = new->tsomax_segcount;
		retval++;
	}
	KASSERT(ifp->if_tsomax->tsomax_bytes == 0 ||
	    ifp->if_tsomax->tsomax_bytes >= (IP_MAXPACKET / 8),
	    ("%s: tsomax_bytes is outside of range", ifp->if_xname));
	return (retval);
}

static void
if_attach_internal(struct ifnet *ifp, int vmove, struct if_clone *ifc)
{

	if (ifp->if_index == 0 || ifp != ifnet_byindex(ifp->if_index))
		panic ("%s: BUG: if_attach called without if_alloc'd input()\n",
		    ifp->if_xname);

#ifdef VIMAGE
	ifp->if_vnet = curvnet;
	if (ifp->if_home_vnet == NULL)
		ifp->if_home_vnet = curvnet;
#endif

	if_addgroup(ifp, IFG_ALL);

	/* Restore group membership for cloned interfaces. */
	if (vmove && ifc != NULL)
		if_clone_addgroup(ifp, ifc);

	getmicrotime(&ifp->if_lastchange);
	ifp->if_epoch = time_uptime;

#ifdef VIMAGE
	/*
	 * Update the interface index in the link layer address
	 * of the interface.
	 */
	for (ifa = ifp->if_addr; ifa != NULL;
	    ifa = TAILQ_NEXT(ifa, ifa_link)) {
		if (ifa->ifa_addr->sa_family == AF_LINK) {
			sdl = (struct sockaddr_dl *)ifa->ifa_addr;
			sdl->sdl_index = ifp->if_index;
		}
	}
#endif

	IFNET_WLOCK();
	TAILQ_INSERT_TAIL(&V_ifnet, ifp, if_link);
#ifdef VIMAGE
	curvnet->vnet_ifcnt++;
#endif
	IFNET_WUNLOCK();

	if (domain_init_status >= 2)
		if_attachdomain1(ifp);

	EVENTHANDLER_INVOKE(ifnet_arrival_event, ifp);
	if (IS_DEFAULT_VNET(curvnet))
		devctl_notify("IFNET", ifp->if_xname, "ATTACH", NULL);

	/* Announce the interface. */
	rt_ifannouncemsg(ifp, IFAN_ARRIVAL);
}

static void
if_attachdomain(void *dummy)
{
	struct ifnet *ifp;

	TAILQ_FOREACH(ifp, &V_ifnet, if_link)
		if_attachdomain1(ifp);
}
SYSINIT(domainifattach, SI_SUB_PROTO_IFATTACHDOMAIN, SI_ORDER_SECOND,
    if_attachdomain, NULL);

static void
if_attachdomain1(struct ifnet *ifp)
{
	struct domain *dp;

	/*
	 * Since dp->dom_ifattach calls malloc() with M_WAITOK, we
	 * cannot lock ifp->if_afdata initialization, entirely.
	 */
	if (IF_AFDATA_TRYLOCK(ifp) == 0)
		return;
	if (ifp->if_afdata_initialized >= domain_init_status) {
		IF_AFDATA_UNLOCK(ifp);
		log(LOG_WARNING, "%s called more than once on %s\n",
		    __func__, ifp->if_xname);
		return;
	}
	ifp->if_afdata_initialized = domain_init_status;
	IF_AFDATA_UNLOCK(ifp);

	/* address family dependent data region */
	bzero(ifp->if_afdata, sizeof(ifp->if_afdata));
	for (dp = domains; dp; dp = dp->dom_next) {
		if (dp->dom_ifattach)
			ifp->if_afdata[dp->dom_family] =
			    (*dp->dom_ifattach)(ifp);
	}
}

/*
 * Remove any unicast or broadcast network addresses from an interface.
 */
void
if_purgeaddrs(struct ifnet *ifp)
{
	struct ifaddr *ifa, *next;

	TAILQ_FOREACH_SAFE(ifa, &ifp->if_addrhead, ifa_link, next) {
		if (ifa->ifa_addr->sa_family == AF_LINK)
			continue;
#ifdef INET
		/* XXX: Ugly!! ad hoc just for INET */
		if (ifa->ifa_addr->sa_family == AF_INET) {
			struct ifaliasreq ifr;

			bzero(&ifr, sizeof(ifr));
			ifr.ifra_addr = *ifa->ifa_addr;
			if (ifa->ifa_dstaddr)
				ifr.ifra_broadaddr = *ifa->ifa_dstaddr;
			if (in_control(NULL, SIOCDIFADDR, (caddr_t)&ifr, ifp,
			    NULL) == 0)
				continue;
		}
#endif /* INET */
#ifdef INET6
		if (ifa->ifa_addr->sa_family == AF_INET6) {
			in6_purgeaddr(ifa);
			/* ifp_addrhead is already updated */
			continue;
		}
#endif /* INET6 */
		TAILQ_REMOVE(&ifp->if_addrhead, ifa, ifa_link);
		ifa_free(ifa);
	}
}

/*
 * Remove any multicast network addresses from an interface when an ifnet
 * is going away.
 */
static void
if_purgemaddrs(struct ifnet *ifp)
{
	struct ifmultiaddr *ifma;
	struct ifmultiaddr *next;

	IF_ADDR_WLOCK(ifp);
	TAILQ_FOREACH_SAFE(ifma, &ifp->if_multiaddrs, ifma_link, next)
		if_delmulti_locked(ifp, ifma, 1);
	IF_ADDR_WUNLOCK(ifp);
}

/*
 * Detach an interface, removing it from the list of "active" interfaces.
 * If vmove flag is set on entry to if_detach_internal(), perform only a
 * limited subset of cleanup tasks, given that we are moving an ifnet from
 * one vnet to another, where it must be fully operational.
 *
 * XXXRW: There are some significant questions about event ordering, and
 * how to prevent things from starting to use the interface during detach.
 */
void
if_detach(if_t ifp)
{

	ifp->if_flags |= IFF_DYING;			/* XXX: Locking */

	bpfdetach(ifp);
#ifdef DEVICE_POLLING
	if (ifp->if_capenable & IFCAP_POLLING)
		if_poll_deregister(ifp);
#endif
	CURVNET_SET_QUIET(ifp->if_vnet);
<<<<<<< HEAD
	if_detach_internal(ifp, 0);

	IFNET_WLOCK();
	KASSERT(ifp == ifnet_byindex_locked(ifp->if_index),
	    ("%s: freeing unallocated ifnet", ifp->if_xname));

	ifindex_free(ifp->if_index);
	IFNET_WUNLOCK();

	if (ifp->if_drv->ifdrv_clone != NULL)
		ifc_free_unit(ifp->if_drv->ifdrv_clone, ifp->if_dunit);

	if (refcount_release(&ifp->if_refcount))
		if_free_internal(ifp);
=======
	if_detach_internal(ifp, 0, NULL);
>>>>>>> 43cb9d5c
	CURVNET_RESTORE();
}

static void
if_detach_internal(struct ifnet *ifp, int vmove, struct if_clone **ifcp)
{
	struct ifaddr *ifa;
	struct radix_node_head	*rnh;
	int i, j;
	struct domain *dp;
 	struct ifnet *iter;
 	int found = 0;

	IFNET_WLOCK();
	TAILQ_FOREACH(iter, &V_ifnet, if_link)
		if (iter == ifp) {
			TAILQ_REMOVE(&V_ifnet, ifp, if_link);
			found = 1;
			break;
		}
#ifdef VIMAGE
	if (found)
		curvnet->vnet_ifcnt--;
#endif
	IFNET_WUNLOCK();
	if (!found) {
		if (vmove)
			panic("%s: ifp=%p not on the ifnet tailq %p",
			    __func__, ifp, &V_ifnet);
		else
			return; /* XXX this should panic as well? */
	}

	/* Check if this is a cloned interface or not. */
	if (vmove && ifcp != NULL)
		*ifcp = if_clone_findifc(ifp);

	/*
	 * Remove/wait for pending events.
	 */
	taskqueue_drain(taskqueue_swi, &ifp->if_linktask);

	/*
	 * Remove routes and flush queues.
	 */
	if_down(ifp);
#ifdef ALTQ
	if (ALTQ_IS_ENABLED(&ifp->if_snd))
		altq_disable(&ifp->if_snd);
	if (ALTQ_IS_ATTACHED(&ifp->if_snd))
		altq_detach(&ifp->if_snd);
#endif

	if_purgeaddrs(ifp);

#ifdef INET
	in_ifdetach(ifp);
#endif

#ifdef INET6
	/*
	 * Remove all IPv6 kernel structs related to ifp.  This should be done
	 * before removing routing entries below, since IPv6 interface direct
	 * routes are expected to be removed by the IPv6-specific kernel API.
	 * Otherwise, the kernel will detect some inconsistency and bark it.
	 */
	in6_ifdetach(ifp);
#endif
	if_purgemaddrs(ifp);

	/* Announce that the interface is gone. */
	rt_ifannouncemsg(ifp, IFAN_DEPARTURE);
	EVENTHANDLER_INVOKE(ifnet_departure_event, ifp);
	if (IS_DEFAULT_VNET(curvnet))
		devctl_notify("IFNET", ifp->if_xname, "DETACH", NULL);

	if (!vmove) {
		struct iftype *ift = ifp->if_type;

		if (ift != NULL && ift->ift_detach != NULL)
			ift->ift_detach(ifp);

		/*
		 * Prevent further calls into the device driver via ifnet.
		 */
		ifp->if_ops = &ifdead_ops;

		/*
		 * Remove link ifaddr pointer and maybe decrement if_index.
		 * Clean up all addresses.
		 */
		ifp->if_addr = NULL;

		/* We can now free link ifaddr. */
		if (!TAILQ_EMPTY(&ifp->if_addrhead)) {
			ifa = TAILQ_FIRST(&ifp->if_addrhead);
			TAILQ_REMOVE(&ifp->if_addrhead, ifa, ifa_link);
			ifa_free(ifa);
		}
	}

	/*
	 * Delete all remaining routes using this interface
	 * Unfortuneatly the only way to do this is to slog through
	 * the entire routing table looking for routes which point
	 * to this interface...oh well...
	 */
	for (i = 1; i <= AF_MAX; i++) {
		for (j = 0; j < rt_numfibs; j++) {
			rnh = rt_tables_get_rnh(j, i);
			if (rnh == NULL)
				continue;
			RADIX_NODE_HEAD_LOCK(rnh);
			(void) rnh->rnh_walktree(rnh, if_rtdel, ifp);
			RADIX_NODE_HEAD_UNLOCK(rnh);
		}
	}

	if_delgroups(ifp);

	/*
	 * We cannot hold the lock over dom_ifdetach calls as they might
	 * sleep, for example trying to drain a callout, thus open up the
	 * theoretical race with re-attaching.
	 */
	IF_AFDATA_LOCK(ifp);
	i = ifp->if_afdata_initialized;
	ifp->if_afdata_initialized = 0;
	IF_AFDATA_UNLOCK(ifp);
	for (dp = domains; i > 0 && dp; dp = dp->dom_next) {
		if (dp->dom_ifdetach && ifp->if_afdata[dp->dom_family])
			(*dp->dom_ifdetach)(ifp,
			    ifp->if_afdata[dp->dom_family]);
	}
}

#ifdef VIMAGE
/*
 * if_vmove() performs a limited version of if_detach() in current
 * vnet and if_attach()es the ifnet to the vnet specified as 2nd arg.
 * An attempt is made to shrink if_index in current vnet, find an
 * unused if_index in target vnet and calls if_grow() if necessary,
 * and finally find an unused if_xname for the target vnet.
 */
void
if_vmove(struct ifnet *ifp, struct vnet *new_vnet)
{
	struct if_clone *ifc;

	/*
	 * Detach from current vnet, but preserve LLADDR info, do not
	 * mark as dead etc. so that the ifnet can be reattached later.
	 */
	if_detach_internal(ifp, 1, &ifc);

	/*
	 * Unlink the ifnet from ifindex_table[] in current vnet, and shrink
	 * the if_index for that vnet if possible.
	 *
	 * NOTE: IFNET_WLOCK/IFNET_WUNLOCK() are assumed to be unvirtualized,
	 * or we'd lock on one vnet and unlock on another.
	 */
	IFNET_WLOCK();
	ifindex_free(ifp->if_index);
	IFNET_WUNLOCK();

	/*
	 * Perform interface-specific reassignment tasks, if provided by
	 * the driver.
	 */
	if (ifp->if_reassign != NULL)
		ifp->if_reassign(ifp, new_vnet, NULL);

	/*
	 * Switch to the context of the target vnet.
	 */
	CURVNET_SET_QUIET(new_vnet);

	IFNET_WLOCK();
	ifp->if_index = ifindex_alloc();
	ifnet_setbyindex_locked(ifp->if_index, ifp);
	IFNET_WUNLOCK();

	if_attach_internal(ifp, 1, ifc);

	CURVNET_RESTORE();
}

/*
 * Move an ifnet to or from another child prison/vnet, specified by the jail id.
 */
static int
if_vmove_loan(struct thread *td, struct ifnet *ifp, char *ifname, int jid)
{
	struct prison *pr;
	struct ifnet *difp;

	/* Try to find the prison within our visibility. */
	sx_slock(&allprison_lock);
	pr = prison_find_child(td->td_ucred->cr_prison, jid);
	sx_sunlock(&allprison_lock);
	if (pr == NULL)
		return (ENXIO);
	prison_hold_locked(pr);
	mtx_unlock(&pr->pr_mtx);

	/* Do not try to move the iface from and to the same prison. */
	if (pr->pr_vnet == ifp->if_vnet) {
		prison_free(pr);
		return (EEXIST);
	}

	/* Make sure the named iface does not exists in the dst. prison/vnet. */
	/* XXX Lock interfaces to avoid races. */
	CURVNET_SET_QUIET(pr->pr_vnet);
	difp = ifunit(ifname);
	CURVNET_RESTORE();
	if (difp != NULL) {
		prison_free(pr);
		return (EEXIST);
	}

	/* Move the interface into the child jail/vnet. */
	if_vmove(ifp, pr->pr_vnet);

	/* Report the new if_xname back to the userland. */
	sprintf(ifname, "%s", ifp->if_xname);

	prison_free(pr);
	return (0);
}

static int
if_vmove_reclaim(struct thread *td, char *ifname, int jid)
{
	struct prison *pr;
	struct vnet *vnet_dst;
	struct ifnet *ifp;

	/* Try to find the prison within our visibility. */
	sx_slock(&allprison_lock);
	pr = prison_find_child(td->td_ucred->cr_prison, jid);
	sx_sunlock(&allprison_lock);
	if (pr == NULL)
		return (ENXIO);
	prison_hold_locked(pr);
	mtx_unlock(&pr->pr_mtx);

	/* Make sure the named iface exists in the source prison/vnet. */
	CURVNET_SET(pr->pr_vnet);
	ifp = ifunit(ifname);		/* XXX Lock to avoid races. */
	if (ifp == NULL) {
		CURVNET_RESTORE();
		prison_free(pr);
		return (ENXIO);
	}

	/* Do not try to move the iface from and to the same prison. */
	vnet_dst = TD_TO_VNET(td);
	if (vnet_dst == ifp->if_vnet) {
		CURVNET_RESTORE();
		prison_free(pr);
		return (EEXIST);
	}

	/* Get interface back from child jail/vnet. */
	if_vmove(ifp, vnet_dst);
	CURVNET_RESTORE();

	/* Report the new if_xname back to the userland. */
	sprintf(ifname, "%s", ifp->if_xname);

	prison_free(pr);
	return (0);
}
#endif /* VIMAGE */

/*
 * Add a group to an interface
 */
int
if_addgroup(struct ifnet *ifp, const char *groupname)
{
	struct ifg_list		*ifgl;
	struct ifg_group	*ifg = NULL;
	struct ifg_member	*ifgm;
	int 			 new = 0;

	if (groupname[0] && groupname[strlen(groupname) - 1] >= '0' &&
	    groupname[strlen(groupname) - 1] <= '9')
		return (EINVAL);

	IFNET_WLOCK();
	TAILQ_FOREACH(ifgl, &ifp->if_groups, ifgl_next)
		if (!strcmp(ifgl->ifgl_group->ifg_group, groupname)) {
			IFNET_WUNLOCK();
			return (EEXIST);
		}

	if ((ifgl = (struct ifg_list *)malloc(sizeof(struct ifg_list), M_TEMP,
	    M_NOWAIT)) == NULL) {
	    	IFNET_WUNLOCK();
		return (ENOMEM);
	}

	if ((ifgm = (struct ifg_member *)malloc(sizeof(struct ifg_member),
	    M_TEMP, M_NOWAIT)) == NULL) {
		free(ifgl, M_TEMP);
		IFNET_WUNLOCK();
		return (ENOMEM);
	}

	TAILQ_FOREACH(ifg, &V_ifg_head, ifg_next)
		if (!strcmp(ifg->ifg_group, groupname))
			break;

	if (ifg == NULL) {
		if ((ifg = (struct ifg_group *)malloc(sizeof(struct ifg_group),
		    M_TEMP, M_NOWAIT)) == NULL) {
			free(ifgl, M_TEMP);
			free(ifgm, M_TEMP);
			IFNET_WUNLOCK();
			return (ENOMEM);
		}
		strlcpy(ifg->ifg_group, groupname, sizeof(ifg->ifg_group));
		ifg->ifg_refcnt = 0;
		TAILQ_INIT(&ifg->ifg_members);
		TAILQ_INSERT_TAIL(&V_ifg_head, ifg, ifg_next);
		new = 1;
	}

	ifg->ifg_refcnt++;
	ifgl->ifgl_group = ifg;
	ifgm->ifgm_ifp = ifp;

	IF_ADDR_WLOCK(ifp);
	TAILQ_INSERT_TAIL(&ifg->ifg_members, ifgm, ifgm_next);
	TAILQ_INSERT_TAIL(&ifp->if_groups, ifgl, ifgl_next);
	IF_ADDR_WUNLOCK(ifp);

	IFNET_WUNLOCK();

	if (new)
		EVENTHANDLER_INVOKE(group_attach_event, ifg);
	EVENTHANDLER_INVOKE(group_change_event, groupname);

	return (0);
}

/*
 * Remove a group from an interface
 */
int
if_delgroup(struct ifnet *ifp, const char *groupname)
{
	struct ifg_list		*ifgl;
	struct ifg_member	*ifgm;

	IFNET_WLOCK();
	TAILQ_FOREACH(ifgl, &ifp->if_groups, ifgl_next)
		if (!strcmp(ifgl->ifgl_group->ifg_group, groupname))
			break;
	if (ifgl == NULL) {
		IFNET_WUNLOCK();
		return (ENOENT);
	}

	IF_ADDR_WLOCK(ifp);
	TAILQ_REMOVE(&ifp->if_groups, ifgl, ifgl_next);
	IF_ADDR_WUNLOCK(ifp);

	TAILQ_FOREACH(ifgm, &ifgl->ifgl_group->ifg_members, ifgm_next)
		if (ifgm->ifgm_ifp == ifp)
			break;

	if (ifgm != NULL) {
		TAILQ_REMOVE(&ifgl->ifgl_group->ifg_members, ifgm, ifgm_next);
		free(ifgm, M_TEMP);
	}

	if (--ifgl->ifgl_group->ifg_refcnt == 0) {
		TAILQ_REMOVE(&V_ifg_head, ifgl->ifgl_group, ifg_next);
		IFNET_WUNLOCK();
		EVENTHANDLER_INVOKE(group_detach_event, ifgl->ifgl_group);
		free(ifgl->ifgl_group, M_TEMP);
	} else
		IFNET_WUNLOCK();

	free(ifgl, M_TEMP);

	EVENTHANDLER_INVOKE(group_change_event, groupname);

	return (0);
}

/*
 * Remove an interface from all groups
 */
static void
if_delgroups(struct ifnet *ifp)
{
	struct ifg_list		*ifgl;
	struct ifg_member	*ifgm;
	char groupname[IFNAMSIZ];

	IFNET_WLOCK();
	while (!TAILQ_EMPTY(&ifp->if_groups)) {
		ifgl = TAILQ_FIRST(&ifp->if_groups);

		strlcpy(groupname, ifgl->ifgl_group->ifg_group, IFNAMSIZ);

		IF_ADDR_WLOCK(ifp);
		TAILQ_REMOVE(&ifp->if_groups, ifgl, ifgl_next);
		IF_ADDR_WUNLOCK(ifp);

		TAILQ_FOREACH(ifgm, &ifgl->ifgl_group->ifg_members, ifgm_next)
			if (ifgm->ifgm_ifp == ifp)
				break;

		if (ifgm != NULL) {
			TAILQ_REMOVE(&ifgl->ifgl_group->ifg_members, ifgm,
			    ifgm_next);
			free(ifgm, M_TEMP);
		}

		if (--ifgl->ifgl_group->ifg_refcnt == 0) {
			TAILQ_REMOVE(&V_ifg_head, ifgl->ifgl_group, ifg_next);
			IFNET_WUNLOCK();
			EVENTHANDLER_INVOKE(group_detach_event,
			    ifgl->ifgl_group);
			free(ifgl->ifgl_group, M_TEMP);
		} else
			IFNET_WUNLOCK();

		free(ifgl, M_TEMP);

		EVENTHANDLER_INVOKE(group_change_event, groupname);

		IFNET_WLOCK();
	}
	IFNET_WUNLOCK();
}

/*
 * Stores all groups from an interface in memory pointed
 * to by data
 */
static int
if_getgroup(struct ifgroupreq *data, struct ifnet *ifp)
{
	int			 len, error;
	struct ifg_list		*ifgl;
	struct ifg_req		 ifgrq, *ifgp;
	struct ifgroupreq	*ifgr = data;

	if (ifgr->ifgr_len == 0) {
		IF_ADDR_RLOCK(ifp);
		TAILQ_FOREACH(ifgl, &ifp->if_groups, ifgl_next)
			ifgr->ifgr_len += sizeof(struct ifg_req);
		IF_ADDR_RUNLOCK(ifp);
		return (0);
	}

	len = ifgr->ifgr_len;
	ifgp = ifgr->ifgr_groups;
	/* XXX: wire */
	IF_ADDR_RLOCK(ifp);
	TAILQ_FOREACH(ifgl, &ifp->if_groups, ifgl_next) {
		if (len < sizeof(ifgrq)) {
			IF_ADDR_RUNLOCK(ifp);
			return (EINVAL);
		}
		bzero(&ifgrq, sizeof ifgrq);
		strlcpy(ifgrq.ifgrq_group, ifgl->ifgl_group->ifg_group,
		    sizeof(ifgrq.ifgrq_group));
		if ((error = copyout(&ifgrq, ifgp, sizeof(struct ifg_req)))) {
		    	IF_ADDR_RUNLOCK(ifp);
			return (error);
		}
		len -= sizeof(ifgrq);
		ifgp++;
	}
	IF_ADDR_RUNLOCK(ifp);

	return (0);
}

/*
 * Stores all members of a group in memory pointed to by data
 */
static int
if_getgroupmembers(struct ifgroupreq *data)
{
	struct ifgroupreq	*ifgr = data;
	struct ifg_group	*ifg;
	struct ifg_member	*ifgm;
	struct ifg_req		 ifgrq, *ifgp;
	int			 len, error;

	IFNET_RLOCK();
	TAILQ_FOREACH(ifg, &V_ifg_head, ifg_next)
		if (!strcmp(ifg->ifg_group, ifgr->ifgr_name))
			break;
	if (ifg == NULL) {
		IFNET_RUNLOCK();
		return (ENOENT);
	}

	if (ifgr->ifgr_len == 0) {
		TAILQ_FOREACH(ifgm, &ifg->ifg_members, ifgm_next)
			ifgr->ifgr_len += sizeof(ifgrq);
		IFNET_RUNLOCK();
		return (0);
	}

	len = ifgr->ifgr_len;
	ifgp = ifgr->ifgr_groups;
	TAILQ_FOREACH(ifgm, &ifg->ifg_members, ifgm_next) {
		if (len < sizeof(ifgrq)) {
			IFNET_RUNLOCK();
			return (EINVAL);
		}
		bzero(&ifgrq, sizeof ifgrq);
		strlcpy(ifgrq.ifgrq_member, ifgm->ifgm_ifp->if_xname,
		    sizeof(ifgrq.ifgrq_member));
		if ((error = copyout(&ifgrq, ifgp, sizeof(struct ifg_req)))) {
			IFNET_RUNLOCK();
			return (error);
		}
		len -= sizeof(ifgrq);
		ifgp++;
	}
	IFNET_RUNLOCK();

	return (0);
}

/*
 * Delete Routes for a Network Interface
 *
 * Called for each routing entry via the rnh->rnh_walktree() call above
 * to delete all route entries referencing a detaching network interface.
 *
 * Arguments:
 *	rn	pointer to node in the routing table
 *	arg	argument passed to rnh->rnh_walktree() - detaching interface
 *
 * Returns:
 *	0	successful
 *	errno	failed - reason indicated
 *
 */
static int
if_rtdel(struct radix_node *rn, void *arg)
{
	struct rtentry	*rt = (struct rtentry *)rn;
	struct ifnet	*ifp = arg;
	int		err;

	if (rt->rt_ifp == ifp) {

		/*
		 * Protect (sorta) against walktree recursion problems
		 * with cloned routes
		 */
		if ((rt->rt_flags & RTF_UP) == 0)
			return (0);

		err = rtrequest_fib(RTM_DELETE, rt_key(rt), rt->rt_gateway,
				rt_mask(rt),
				rt->rt_flags|RTF_RNH_LOCKED|RTF_PINNED,
				(struct rtentry **) NULL, rt->rt_fibnum);
		if (err) {
			log(LOG_WARNING, "if_rtdel: error %d\n", err);
		}
	}

	return (0);
}

/*
 * Returning different software contexts associated with ifnet.
 */
void *
if_getsoftc(struct ifnet *ifp, ift_feature f)
{

	switch (f) {
	case IF_DRIVER_SOFTC:
		return (ifp->if_softc);
	case IF_LLADDR:
		return (LLADDR((struct sockaddr_dl *)(ifp->if_addr->ifa_addr)));
	case IF_BPF:
		return (ifp->if_bpf);
	case IF_NAME:
		return (ifp->if_xname);
	default:
		panic("%s: unknown feature %d", __func__, f);
	};
}

/*
 * Return counter values from counter(9)s stored in ifnet.
 */
uint64_t
if_get_counter_default(struct ifnet *ifp, ift_counter cnt)
{

	KASSERT(cnt < IFCOUNTERS, ("%s: invalid cnt %d", __func__, cnt));

	return (counter_u64_fetch(ifp->if_counters[cnt]));
}

/*
 * Increase an ifnet counter. Usually used for counters shared
 * between the stack and a driver, but function supports them all.
 */
void
if_inc_counter(struct ifnet *ifp, ift_counter cnt, int64_t inc)
{

	KASSERT(cnt < IFCOUNTERS, ("%s: invalid cnt %d", __func__, cnt));

	counter_u64_add(ifp->if_counters[cnt], inc);
}

/*
 * Account successful transmission of an mbuf.
 */
void
if_inc_txcounters(struct ifnet *ifp, struct mbuf *m)
{

	counter_u64_add(ifp->if_counters[IFCOUNTER_OBYTES], m->m_pkthdr.len);
	counter_u64_add(ifp->if_counters[IFCOUNTER_OPACKETS], 1);
	if (m->m_flags & M_MCAST)
		counter_u64_add(ifp->if_counters[IFCOUNTER_OMCASTS], 1);
}

/*
 * Set the baudrate.
 */
void
if_setbaudrate(struct ifnet *ifp, uint64_t baudrate)
{

	ifp->if_baudrate = baudrate;
}

/*
 * Copy data from ifnet to userland API structure if_data.
 */
void
if_data_copy(struct ifnet *ifp, struct if_data *ifd)
{

	ifd->ifi_type = if_type(ifp);
	ifd->ifi_physical = 0;
	ifd->ifi_addrlen = if_addrlen(ifp);
	ifd->ifi_hdrlen = ifp->if_drv->ifdrv_hdrlen;
	ifd->ifi_link_state = ifp->if_link_state;
	ifd->ifi_vhid = 0;
	ifd->ifi_datalen = sizeof(struct if_data);
	ifd->ifi_mtu = ifp->if_mtu;
	ifd->ifi_metric = ifp->if_metric;
	ifd->ifi_baudrate = ifp->if_baudrate;
	ifd->ifi_hwassist = ifp->if_hwassist;
	ifd->ifi_epoch = ifp->if_epoch;
	ifd->ifi_lastchange = ifp->if_lastchange;

	ifd->ifi_ipackets = if_get_counter(ifp, IFCOUNTER_IPACKETS);
	ifd->ifi_ierrors = if_get_counter(ifp, IFCOUNTER_IERRORS);
	ifd->ifi_opackets = if_get_counter(ifp, IFCOUNTER_OPACKETS);
	ifd->ifi_oerrors = if_get_counter(ifp, IFCOUNTER_OERRORS);
	ifd->ifi_collisions = if_get_counter(ifp, IFCOUNTER_COLLISIONS);
	ifd->ifi_ibytes = if_get_counter(ifp, IFCOUNTER_IBYTES);
	ifd->ifi_obytes = if_get_counter(ifp, IFCOUNTER_OBYTES);
	ifd->ifi_imcasts = if_get_counter(ifp, IFCOUNTER_IMCASTS);
	ifd->ifi_omcasts = if_get_counter(ifp, IFCOUNTER_OMCASTS);
	ifd->ifi_iqdrops = if_get_counter(ifp, IFCOUNTER_IQDROPS);
	ifd->ifi_oqdrops = if_get_counter(ifp, IFCOUNTER_OQDROPS);
	ifd->ifi_noproto = if_get_counter(ifp, IFCOUNTER_NOPROTO);
}

/*
 * Initialization, destruction and refcounting functions for ifaddrs.
 */
struct ifaddr *
ifa_alloc(size_t size, int flags)
{
	struct ifaddr *ifa;

	KASSERT(size >= sizeof(struct ifaddr),
	    ("%s: invalid size %zu", __func__, size));

	ifa = malloc(size, M_IFADDR, M_ZERO | flags);
	if (ifa == NULL)
		return (NULL);

	if ((ifa->ifa_opackets = counter_u64_alloc(flags)) == NULL)
		goto fail;
	if ((ifa->ifa_ipackets = counter_u64_alloc(flags)) == NULL)
		goto fail;
	if ((ifa->ifa_obytes = counter_u64_alloc(flags)) == NULL)
		goto fail;
	if ((ifa->ifa_ibytes = counter_u64_alloc(flags)) == NULL)
		goto fail;

	refcount_init(&ifa->ifa_refcnt, 1);

	return (ifa);

fail:
	/* free(NULL) is okay */
	counter_u64_free(ifa->ifa_opackets);
	counter_u64_free(ifa->ifa_ipackets);
	counter_u64_free(ifa->ifa_obytes);
	counter_u64_free(ifa->ifa_ibytes);
	free(ifa, M_IFADDR);

	return (NULL);
}

void
ifa_ref(struct ifaddr *ifa)
{

	refcount_acquire(&ifa->ifa_refcnt);
}

void
ifa_free(struct ifaddr *ifa)
{

	if (refcount_release(&ifa->ifa_refcnt)) {
		counter_u64_free(ifa->ifa_opackets);
		counter_u64_free(ifa->ifa_ipackets);
		counter_u64_free(ifa->ifa_obytes);
		counter_u64_free(ifa->ifa_ibytes);
		free(ifa, M_IFADDR);
	}
}

int
ifa_add_loopback_route(struct ifaddr *ifa, struct sockaddr *ia)
{
	int error = 0;
	struct rtentry *rt = NULL;
	struct rt_addrinfo info;
	static struct sockaddr_dl null_sdl = {sizeof(null_sdl), AF_LINK};

	bzero(&info, sizeof(info));
	info.rti_ifp = V_loif;
	info.rti_flags = ifa->ifa_flags | RTF_HOST | RTF_STATIC;
	info.rti_info[RTAX_DST] = ia;
	info.rti_info[RTAX_GATEWAY] = (struct sockaddr *)&null_sdl;
	error = rtrequest1_fib(RTM_ADD, &info, &rt, ifa->ifa_ifp->if_fib);

	if (error == 0 && rt != NULL) {
		RT_LOCK(rt);
		((struct sockaddr_dl *)rt->rt_gateway)->sdl_type =
		    if_type(ifa->ifa_ifp);
		((struct sockaddr_dl *)rt->rt_gateway)->sdl_index =
		    ifa->ifa_ifp->if_index;
		RT_REMREF(rt);
		RT_UNLOCK(rt);
	} else if (error != 0)
		log(LOG_DEBUG, "%s: insertion failed: %u\n", __func__, error);

	return (error);
}

int
ifa_del_loopback_route(struct ifaddr *ifa, struct sockaddr *ia)
{
	int error = 0;
	struct rt_addrinfo info;
	struct sockaddr_dl null_sdl;

	bzero(&null_sdl, sizeof(null_sdl));
	null_sdl.sdl_len = sizeof(null_sdl);
	null_sdl.sdl_family = AF_LINK;
	null_sdl.sdl_type = if_type(ifa->ifa_ifp);
	null_sdl.sdl_index = ifa->ifa_ifp->if_index;
	bzero(&info, sizeof(info));
	info.rti_flags = ifa->ifa_flags | RTF_HOST | RTF_STATIC;
	info.rti_info[RTAX_DST] = ia;
	info.rti_info[RTAX_GATEWAY] = (struct sockaddr *)&null_sdl;
	error = rtrequest1_fib(RTM_DELETE, &info, NULL, ifa->ifa_ifp->if_fib);

	if (error != 0)
		log(LOG_DEBUG, "%s: deletion failed: %u\n", __func__, error);

	return (error);
}

int
ifa_switch_loopback_route(struct ifaddr *ifa, struct sockaddr *sa, int fib)
{
	struct rtentry *rt;

	rt = rtalloc1_fib(sa, 0, 0, fib);
	if (rt == NULL) {
		log(LOG_DEBUG, "%s: fail", __func__);
		return (EHOSTUNREACH);
	}
	((struct sockaddr_dl *)rt->rt_gateway)->sdl_type =
	    if_type(ifa->ifa_ifp);
	((struct sockaddr_dl *)rt->rt_gateway)->sdl_index =
	    ifa->ifa_ifp->if_index;
	RTFREE_LOCKED(rt);

	return (0);
}

/*
 * XXX: Because sockaddr_dl has deeper structure than the sockaddr
 * structs used to represent other address families, it is necessary
 * to perform a different comparison.
 */

#define	sa_dl_equal(a1, a2)	\
	((((struct sockaddr_dl *)(a1))->sdl_len ==			\
	 ((struct sockaddr_dl *)(a2))->sdl_len) &&			\
	 (bcmp(LLADDR((struct sockaddr_dl *)(a1)),			\
	       LLADDR((struct sockaddr_dl *)(a2)),			\
	       ((struct sockaddr_dl *)(a1))->sdl_alen) == 0))

/*
 * Locate an interface based on a complete address.
 */
/*ARGSUSED*/
static struct ifaddr *
ifa_ifwithaddr_internal(struct sockaddr *addr, int getref)
{
	struct ifnet *ifp;
	struct ifaddr *ifa;

	IFNET_RLOCK_NOSLEEP();
	TAILQ_FOREACH(ifp, &V_ifnet, if_link) {
		IF_ADDR_RLOCK(ifp);
		TAILQ_FOREACH(ifa, &ifp->if_addrhead, ifa_link) {
			if (ifa->ifa_addr->sa_family != addr->sa_family)
				continue;
			if (sa_equal(addr, ifa->ifa_addr)) {
				if (getref)
					ifa_ref(ifa);
				IF_ADDR_RUNLOCK(ifp);
				goto done;
			}
			/* IP6 doesn't have broadcast */
			if ((ifp->if_flags & IFF_BROADCAST) &&
			    ifa->ifa_broadaddr &&
			    ifa->ifa_broadaddr->sa_len != 0 &&
			    sa_equal(ifa->ifa_broadaddr, addr)) {
				if (getref)
					ifa_ref(ifa);
				IF_ADDR_RUNLOCK(ifp);
				goto done;
			}
		}
		IF_ADDR_RUNLOCK(ifp);
	}
	ifa = NULL;
done:
	IFNET_RUNLOCK_NOSLEEP();
	return (ifa);
}

struct ifaddr *
ifa_ifwithaddr(struct sockaddr *addr)
{

	return (ifa_ifwithaddr_internal(addr, 1));
}

int
ifa_ifwithaddr_check(struct sockaddr *addr)
{

	return (ifa_ifwithaddr_internal(addr, 0) != NULL);
}

/*
 * Locate an interface based on the broadcast address.
 */
/* ARGSUSED */
struct ifaddr *
ifa_ifwithbroadaddr(struct sockaddr *addr, int fibnum)
{
	struct ifnet *ifp;
	struct ifaddr *ifa;

	IFNET_RLOCK_NOSLEEP();
	TAILQ_FOREACH(ifp, &V_ifnet, if_link) {
		if ((fibnum != RT_ALL_FIBS) && (ifp->if_fib != fibnum))
			continue;
		IF_ADDR_RLOCK(ifp);
		TAILQ_FOREACH(ifa, &ifp->if_addrhead, ifa_link) {
			if (ifa->ifa_addr->sa_family != addr->sa_family)
				continue;
			if ((ifp->if_flags & IFF_BROADCAST) &&
			    ifa->ifa_broadaddr &&
			    ifa->ifa_broadaddr->sa_len != 0 &&
			    sa_equal(ifa->ifa_broadaddr, addr)) {
				ifa_ref(ifa);
				IF_ADDR_RUNLOCK(ifp);
				goto done;
			}
		}
		IF_ADDR_RUNLOCK(ifp);
	}
	ifa = NULL;
done:
	IFNET_RUNLOCK_NOSLEEP();
	return (ifa);
}

/*
 * Locate the point to point interface with a given destination address.
 */
/*ARGSUSED*/
struct ifaddr *
ifa_ifwithdstaddr(struct sockaddr *addr, int fibnum)
{
	struct ifnet *ifp;
	struct ifaddr *ifa;

	IFNET_RLOCK_NOSLEEP();
	TAILQ_FOREACH(ifp, &V_ifnet, if_link) {
		if ((ifp->if_flags & IFF_POINTOPOINT) == 0)
			continue;
		if ((fibnum != RT_ALL_FIBS) && (ifp->if_fib != fibnum))
			continue;
		IF_ADDR_RLOCK(ifp);
		TAILQ_FOREACH(ifa, &ifp->if_addrhead, ifa_link) {
			if (ifa->ifa_addr->sa_family != addr->sa_family)
				continue;
			if (ifa->ifa_dstaddr != NULL &&
			    sa_equal(addr, ifa->ifa_dstaddr)) {
				ifa_ref(ifa);
				IF_ADDR_RUNLOCK(ifp);
				goto done;
			}
		}
		IF_ADDR_RUNLOCK(ifp);
	}
	ifa = NULL;
done:
	IFNET_RUNLOCK_NOSLEEP();
	return (ifa);
}

/*
 * Find an interface on a specific network.  If many, choice
 * is most specific found.
 */
struct ifaddr *
ifa_ifwithnet(struct sockaddr *addr, int ignore_ptp, int fibnum)
{
	struct ifnet *ifp;
	struct ifaddr *ifa;
	struct ifaddr *ifa_maybe = NULL;
	u_int af = addr->sa_family;
	char *addr_data = addr->sa_data, *cplim;

	/*
	 * AF_LINK addresses can be looked up directly by their index number,
	 * so do that if we can.
	 */
	if (af == AF_LINK) {
	    struct sockaddr_dl *sdl = (struct sockaddr_dl *)addr;
	    if (sdl->sdl_index && sdl->sdl_index <= V_if_index)
		return (ifaddr_byindex(sdl->sdl_index));
	}

	/*
	 * Scan though each interface, looking for ones that have addresses
	 * in this address family and the requested fib.  Maintain a reference
	 * on ifa_maybe once we find one, as we release the IF_ADDR_RLOCK() that
	 * kept it stable when we move onto the next interface.
	 */
	IFNET_RLOCK_NOSLEEP();
	TAILQ_FOREACH(ifp, &V_ifnet, if_link) {
		if ((fibnum != RT_ALL_FIBS) && (ifp->if_fib != fibnum))
			continue;
		IF_ADDR_RLOCK(ifp);
		TAILQ_FOREACH(ifa, &ifp->if_addrhead, ifa_link) {
			char *cp, *cp2, *cp3;

			if (ifa->ifa_addr->sa_family != af)
next:				continue;
			if (af == AF_INET && 
			    ifp->if_flags & IFF_POINTOPOINT && !ignore_ptp) {
				/*
				 * This is a bit broken as it doesn't
				 * take into account that the remote end may
				 * be a single node in the network we are
				 * looking for.
				 * The trouble is that we don't know the
				 * netmask for the remote end.
				 */
				if (ifa->ifa_dstaddr != NULL &&
				    sa_equal(addr, ifa->ifa_dstaddr)) {
					ifa_ref(ifa);
					IF_ADDR_RUNLOCK(ifp);
					goto done;
				}
			} else {
				/*
				 * Scan all the bits in the ifa's address.
				 * If a bit dissagrees with what we are
				 * looking for, mask it with the netmask
				 * to see if it really matters.
				 * (A byte at a time)
				 */
				if (ifa->ifa_netmask == 0)
					continue;
				cp = addr_data;
				cp2 = ifa->ifa_addr->sa_data;
				cp3 = ifa->ifa_netmask->sa_data;
				cplim = ifa->ifa_netmask->sa_len
					+ (char *)ifa->ifa_netmask;
				while (cp3 < cplim)
					if ((*cp++ ^ *cp2++) & *cp3++)
						goto next; /* next address! */
				/*
				 * If the netmask of what we just found
				 * is more specific than what we had before
				 * (if we had one), or if the virtual status
				 * of new prefix is better than of the old one,
				 * then remember the new one before continuing
				 * to search for an even better one.
				 */
				if (ifa_maybe == NULL ||
				    ifa_preferred(ifa_maybe, ifa) ||
				    rn_refines((caddr_t)ifa->ifa_netmask,
				    (caddr_t)ifa_maybe->ifa_netmask)) {
					if (ifa_maybe != NULL)
						ifa_free(ifa_maybe);
					ifa_maybe = ifa;
					ifa_ref(ifa_maybe);
				}
			}
		}
		IF_ADDR_RUNLOCK(ifp);
	}
	ifa = ifa_maybe;
	ifa_maybe = NULL;
done:
	IFNET_RUNLOCK_NOSLEEP();
	if (ifa_maybe != NULL)
		ifa_free(ifa_maybe);
	return (ifa);
}

/*
 * Find an interface address specific to an interface best matching
 * a given address.
 */
struct ifaddr *
ifaof_ifpforaddr(struct sockaddr *addr, struct ifnet *ifp)
{
	struct ifaddr *ifa;
	char *cp, *cp2, *cp3;
	char *cplim;
	struct ifaddr *ifa_maybe = NULL;
	u_int af = addr->sa_family;

	if (af >= AF_MAX)
		return (NULL);
	IF_ADDR_RLOCK(ifp);
	TAILQ_FOREACH(ifa, &ifp->if_addrhead, ifa_link) {
		if (ifa->ifa_addr->sa_family != af)
			continue;
		if (ifa_maybe == NULL)
			ifa_maybe = ifa;
		if (ifa->ifa_netmask == 0) {
			if (sa_equal(addr, ifa->ifa_addr) ||
			    (ifa->ifa_dstaddr &&
			    sa_equal(addr, ifa->ifa_dstaddr)))
				goto done;
			continue;
		}
		if (ifp->if_flags & IFF_POINTOPOINT) {
			if (sa_equal(addr, ifa->ifa_dstaddr))
				goto done;
		} else {
			cp = addr->sa_data;
			cp2 = ifa->ifa_addr->sa_data;
			cp3 = ifa->ifa_netmask->sa_data;
			cplim = ifa->ifa_netmask->sa_len + (char *)ifa->ifa_netmask;
			for (; cp3 < cplim; cp3++)
				if ((*cp++ ^ *cp2++) & *cp3)
					break;
			if (cp3 == cplim)
				goto done;
		}
	}
	ifa = ifa_maybe;
done:
	if (ifa != NULL)
		ifa_ref(ifa);
	IF_ADDR_RUNLOCK(ifp);
	return (ifa);
}

/*
 * See whether new ifa is better than current one:
 * 1) A non-virtual one is preferred over virtual.
 * 2) A virtual in master state preferred over any other state.
 *
 * Used in several address selecting functions.
 */
int
ifa_preferred(struct ifaddr *cur, struct ifaddr *next)
{

	return (cur->ifa_carp && (!next->ifa_carp ||
	    ((*carp_master_p)(next) && !(*carp_master_p)(cur))));
}

#include <net/if_llatbl.h>

/*
 * Default action when installing a route with a Link Level gateway.
 * Lookup an appropriate real ifa to point to.
 * This should be moved to /sys/net/link.c eventually.
 */
static void
link_rtrequest(int cmd, struct rtentry *rt, struct rt_addrinfo *info)
{
	struct ifaddr *ifa, *oifa;
	struct sockaddr *dst;
	struct ifnet *ifp;

	if (cmd != RTM_ADD || ((ifa = rt->rt_ifa) == 0) ||
	    ((ifp = ifa->ifa_ifp) == 0) || ((dst = rt_key(rt)) == 0))
		return;
	ifa = ifaof_ifpforaddr(dst, ifp);
	if (ifa) {
		oifa = rt->rt_ifa;
		rt->rt_ifa = ifa;
		ifa_free(oifa);
		if (ifa->ifa_rtrequest && ifa->ifa_rtrequest != link_rtrequest)
			ifa->ifa_rtrequest(cmd, rt, info);
	}
}

struct sockaddr_dl *
link_alloc_sdl(size_t size, int flags)
{

	return (malloc(size, M_TEMP, flags));
}

void
link_free_sdl(struct sockaddr *sa)
{
	free(sa, M_TEMP);
}

/*
 * Fills in given sdl with interface basic info.
 * Returns pointer to filled sdl.
 */
struct sockaddr_dl *
link_init_sdl(struct ifnet *ifp, struct sockaddr *paddr, u_char iftype)
{
	struct sockaddr_dl *sdl;

	sdl = (struct sockaddr_dl *)paddr;
	memset(sdl, 0, sizeof(struct sockaddr_dl));
	sdl->sdl_len = sizeof(struct sockaddr_dl);
	sdl->sdl_family = AF_LINK;
	sdl->sdl_index = ifp->if_index;
	sdl->sdl_type = iftype;

	return (sdl);
}

void	(*vlan_link_state_p)(struct ifnet *);	/* XXX: private from if_vlan */
void	(*vlan_trunk_cap_p)(struct ifnet *);		/* XXX: private from if_vlan */
struct ifnet *(*vlan_trunkdev_p)(struct ifnet *);
struct	ifnet *(*vlan_devat_p)(struct ifnet *, uint16_t);
int	(*vlan_tag_p)(struct ifnet *, uint16_t *);
int	(*vlan_setcookie_p)(struct ifnet *, void *);
void	*(*vlan_cookie_p)(struct ifnet *);

/*
 * Handle a change in the interface link state. To avoid LORs
 * between driver lock and upper layer locks, as well as possible
 * recursions, we post event to taskqueue, and all job
 * is done in static do_link_state_change().
 */
void
if_link_state_change(struct ifnet *ifp, int link_state)
{
	/* Return if state hasn't changed. */
	if (ifp->if_link_state == link_state)
		return;

	ifp->if_link_state = link_state;

	taskqueue_enqueue(taskqueue_swi, &ifp->if_linktask);
}

static void
do_link_state_change(void *arg, int pending)
{
	struct ifnet *ifp = (struct ifnet *)arg;
	int link_state = ifp->if_link_state;
	CURVNET_SET(ifp->if_vnet);

	/* Notify that the link state has changed. */
	rt_ifmsg(ifp);
	if (ifp->if_vlantrunk != NULL)
		(*vlan_link_state_p)(ifp);

	/* XXXGL: make ng_ether softc pointer */
	if ((if_type(ifp) == IFT_ETHER || if_type(ifp) == IFT_L2VLAN) &&
	    ifp->if_l2com != NULL)
		(*ng_ether_link_state_p)(ifp, link_state);
	if (ifp->if_carp)
		(*carp_linkstate_p)(ifp);
	if (ifp->if_bridge)
		(*bridge_linkstate_p)(ifp);
	if (ifp->if_lagg)
		(*lagg_linkstate_p)(ifp, link_state);

	if (IS_DEFAULT_VNET(curvnet))
		devctl_notify("IFNET", ifp->if_xname,
		    (link_state == LINK_STATE_UP) ? "LINK_UP" : "LINK_DOWN",
		    NULL);
	if (pending > 1)
		if_printf(ifp, "%d link states coalesced\n", pending);
	if (log_link_state_change)
		log(LOG_NOTICE, "%s: link state changed to %s\n", ifp->if_xname,
		    (link_state == LINK_STATE_UP) ? "UP" : "DOWN" );
	EVENTHANDLER_INVOKE(ifnet_link_event, ifp, ifp->if_link_state);
	CURVNET_RESTORE();
}

/*
 * Mark an interface down and notify protocols of
 * the transition.
 */
void
if_down(struct ifnet *ifp)
{
	struct ifaddr *ifa;

	ifp->if_flags &= ~IFF_UP;
	getmicrotime(&ifp->if_lastchange);
	TAILQ_FOREACH(ifa, &ifp->if_addrhead, ifa_link)
		pfctlinput(PRC_IFDOWN, ifa->ifa_addr);
	if_qflush(ifp);
	if (ifp->if_carp)
		(*carp_linkstate_p)(ifp);
	rt_ifmsg(ifp);
}

/*
 * Mark an interface up and notify protocols of
 * the transition.
 */
void
if_up(struct ifnet *ifp)
{
	struct ifaddr *ifa;

	ifp->if_flags |= IFF_UP;
	getmicrotime(&ifp->if_lastchange);
	TAILQ_FOREACH(ifa, &ifp->if_addrhead, ifa_link)
		pfctlinput(PRC_IFUP, ifa->ifa_addr);
	if (ifp->if_carp)
		(*carp_linkstate_p)(ifp);
	rt_ifmsg(ifp);
#ifdef INET6
	in6_if_up(ifp);
#endif
}

/*
 * Map interface name to interface structure pointer, with or without
 * returning a reference.
 */
struct ifnet *
ifunit_ref(const char *name)
{
	struct ifnet *ifp;

	IFNET_RLOCK_NOSLEEP();
	TAILQ_FOREACH(ifp, &V_ifnet, if_link) {
		if (strncmp(name, ifp->if_xname, IFNAMSIZ) == 0 &&
		    !(ifp->if_flags & IFF_DYING))
			break;
	}
	if (ifp != NULL)
		if_ref(ifp);
	IFNET_RUNLOCK_NOSLEEP();
	return (ifp);
}

struct ifnet *
ifunit(const char *name)
{
	struct ifnet *ifp;

	IFNET_RLOCK_NOSLEEP();
	TAILQ_FOREACH(ifp, &V_ifnet, if_link) {
		if (strncmp(name, ifp->if_xname, IFNAMSIZ) == 0)
			break;
	}
	IFNET_RUNLOCK_NOSLEEP();
	return (ifp);
}

/*
 * Hardware specific interface ioctls.
 */
int
if_drvioctl(struct ifnet *ifp, u_long cmd, void *data, struct thread *td)
{
	struct ifreq *ifr;
	size_t namelen, onamelen;
	size_t descrlen;
	char *descrbuf, *odescrbuf;
	char new_name[IFNAMSIZ];
	struct ifaddr *ifa;
	struct sockaddr_dl *sdl;
	uint32_t flags, oflags;
	int error = 0;

	ifr = (struct ifreq *)data;
	switch (cmd) {
	case SIOCGIFINDEX:
		ifr->ifr_index = ifp->if_index;
		break;

	case SIOCGIFFLAGS:
		ifr->ifr_flags = ifp->if_flags & 0xffff;
		ifr->ifr_flagshigh = ifp->if_flags >> 16;
		/*
		 * Some software may care about IFF_RUNNING, so make
		 * it happy.
		 */
		if (ifp->if_flags & IFF_UP)
			ifr->ifr_flags |= IFF_RUNNING;
		break;

	case SIOCGIFCAP:
		ifr->ifr_reqcap = ifp->if_capabilities;
		ifr->ifr_curcap = ifp->if_capenable;
		break;

#ifdef MAC
	case SIOCGIFMAC:
		error = mac_ifnet_ioctl_get(td->td_ucred, ifr, ifp);
		break;
#endif

	case SIOCGIFMETRIC:
		ifr->ifr_metric = ifp->if_metric;
		break;

	case SIOCGIFMTU:
		ifr->ifr_mtu = ifp->if_mtu;
		break;

	case SIOCGIFPHYS:
		/* XXXGL: did this ever worked? */
		ifr->ifr_phys = 0;
		break;

	case SIOCGIFDESCR:
		error = 0;
		sx_slock(&ifdescr_sx);
		if (ifp->if_description == NULL)
			error = ENOMSG;
		else {
			/* space for terminating nul */
			descrlen = strlen(ifp->if_description) + 1;
			if (ifr->ifr_buffer.length < descrlen)
				ifr->ifr_buffer.buffer = NULL;
			else
				error = copyout(ifp->if_description,
				    ifr->ifr_buffer.buffer, descrlen);
			ifr->ifr_buffer.length = descrlen;
		}
		sx_sunlock(&ifdescr_sx);
		break;

	case SIOCSIFDESCR:
		error = priv_check(td, PRIV_NET_SETIFDESCR);
		if (error)
			return (error);

		/*
		 * Copy only (length-1) bytes to make sure that
		 * if_description is always nul terminated.  The
		 * length parameter is supposed to count the
		 * terminating nul in.
		 */
		if (ifr->ifr_buffer.length > ifdescr_maxlen)
			return (ENAMETOOLONG);
		else if (ifr->ifr_buffer.length == 0)
			descrbuf = NULL;
		else {
			descrbuf = malloc(ifr->ifr_buffer.length, M_IFDESCR,
			    M_WAITOK | M_ZERO);
			error = copyin(ifr->ifr_buffer.buffer, descrbuf,
			    ifr->ifr_buffer.length - 1);
			if (error) {
				free(descrbuf, M_IFDESCR);
				break;
			}
		}

		sx_xlock(&ifdescr_sx);
		odescrbuf = ifp->if_description;
		ifp->if_description = descrbuf;
		sx_xunlock(&ifdescr_sx);

		getmicrotime(&ifp->if_lastchange);
		free(odescrbuf, M_IFDESCR);
		break;

	case SIOCGIFFIB:
		ifr->ifr_fib = ifp->if_fib;
		break;

	case SIOCSIFFIB:
		error = priv_check(td, PRIV_NET_SETIFFIB);
		if (error)
			return (error);
		if (ifr->ifr_fib >= rt_numfibs)
			return (EINVAL);
		ifp->if_fib = ifr->ifr_fib;
		(void )if_ioctl(ifp, cmd, data, td);
		break;

	case SIOCSIFFLAGS:
		error = priv_check(td, PRIV_NET_SETIFFLAGS);
		if (error)
			return (error);
		/*
		 * Historically if_flags were 16-bit, and thus
		 * they come from userland in two parts, that
		 * we need to swap.  Clear IFF_RUNNING that is
		 * no longer used in kernel.
		 */
		ifr->ifr_flags &= ~IFF_RUNNING;
		flags = (ifr->ifr_flags & 0xffff) |
		    (ifr->ifr_flagshigh << 16);
		if ((flags & IFF_CANTCHANGE) !=
		    (ifp->if_flags & IFF_CANTCHANGE))
			return (EINVAL);
		/*
		 * Pass new flags down to driver and see if it accepts them.
		 */
		error = if_ioctl(ifp, cmd, data, td);
		if (error)
			return (error);
		flags = (ifr->ifr_flags & 0xffff) |
		    (ifr->ifr_flagshigh << 16);
		oflags = ifp->if_flags;
		ifp->if_flags = flags;
		getmicrotime(&ifp->if_lastchange);
		/*
		 * Manage IFF_UP flip.
		 */
		if (oflags & IFF_UP && (flags & IFF_UP) == 0)
			if_down(ifp);
		else if (flags & IFF_UP && (oflags & IFF_UP) == 0)
			if_up(ifp);
		/* See if permanently promiscuous mode bit is about to flip. */
		if ((oflags ^ flags) & IFF_PPROMISC) {
			if (flags & IFF_PPROMISC)
				ifp->if_flags |= IFF_PROMISC;
			else if (ifp->if_pcount == 0)
				ifp->if_flags &= ~IFF_PROMISC;
			log(LOG_INFO, "%s: permanently promiscuous mode %s\n",
			    ifp->if_xname,
			    (flags & IFF_PPROMISC) ? "enabled" : "disabled");
		}
		break;

	case SIOCSIFCAP:
		error = priv_check(td, PRIV_NET_SETIFCAP);
		if (error)
			return (error);
		if ((ifr->ifr_reqcap & IFCAP_VLAN_HWTSO) != 0)
			ifr->ifr_reqcap |= IFCAP_VLAN_HWTAGGING;
		if (ifr->ifr_reqcap & ~ifp->if_capabilities)
			return (EINVAL);
		if (ifr->ifr_reqcap == ifp->if_capenable)
			return (0);
		ifr->ifr_curcap = ifp->if_capenable;
		error = if_ioctl(ifp, cmd, data, td);
		if (error != 0)
			break;
#ifdef DEVICE_POLLING
		if ((ifr->ifr_reqcap ^ ifr->ifr_curcap) & IFCAP_POLLING) {
			if (ifr->ifr_reqcap & IFCAP_POLLING)
				if_poll_register(ifp);
			else
				if_poll_deregister(ifp);
		}
#endif
		ifp->if_capenable = ifr->ifr_reqcap;
		ifp->if_hwassist = ifr->ifr_hwassist;
		getmicrotime(&ifp->if_lastchange);
		if (ifp->if_vlantrunk != NULL)
			(*vlan_trunk_cap_p)(ifp);
		break;
#ifdef MAC
	case SIOCSIFMAC:
		error = mac_ifnet_ioctl_set(td->td_ucred, ifr, ifp);
		break;
#endif

	case SIOCSIFNAME:
		error = priv_check(td, PRIV_NET_SETIFNAME);
		if (error)
			return (error);
		error = copyinstr(ifr->ifr_data, new_name, IFNAMSIZ, NULL);
		if (error != 0)
			return (error);
		if (new_name[0] == '\0')
			return (EINVAL);
		if (ifunit(new_name) != NULL)
			return (EEXIST);

		/*
		 * XXX: Locking.  Nothing else seems to lock if_flags,
		 * and there are numerous other races with the
		 * ifunit() checks not being atomic with namespace
		 * changes (renames, vmoves, if_attach, etc).
		 */
		ifp->if_flags |= IFF_RENAMING;
		
		/* Announce the departure of the interface. */
		rt_ifannouncemsg(ifp, IFAN_DEPARTURE);
		EVENTHANDLER_INVOKE(ifnet_departure_event, ifp);

		log(LOG_INFO, "%s: changing name to '%s'\n",
		    ifp->if_xname, new_name);

		IF_ADDR_WLOCK(ifp);
		strlcpy(ifp->if_xname, new_name, sizeof(ifp->if_xname));
		ifa = ifp->if_addr;
		sdl = (struct sockaddr_dl *)ifa->ifa_addr;
		namelen = strlen(new_name);
		onamelen = sdl->sdl_nlen;
		/*
		 * Move the address if needed.  This is safe because we
		 * allocate space for a name of length IFNAMSIZ when we
		 * create this in if_attach().
		 */
		if (namelen != onamelen) {
			bcopy(sdl->sdl_data + onamelen,
			    sdl->sdl_data + namelen, sdl->sdl_alen);
		}
		bcopy(new_name, sdl->sdl_data, namelen);
		sdl->sdl_nlen = namelen;
		sdl = (struct sockaddr_dl *)ifa->ifa_netmask;
		bzero(sdl->sdl_data, onamelen);
		while (namelen != 0)
			sdl->sdl_data[--namelen] = 0xff;
		IF_ADDR_WUNLOCK(ifp);

		EVENTHANDLER_INVOKE(ifnet_arrival_event, ifp);
		/* Announce the return of the interface. */
		rt_ifannouncemsg(ifp, IFAN_ARRIVAL);

		ifp->if_flags &= ~IFF_RENAMING;
		break;

#ifdef VIMAGE
	case SIOCSIFVNET:
		error = priv_check(td, PRIV_NET_SETIFVNET);
		if (error)
			return (error);
		error = if_vmove_loan(td, ifp, ifr->ifr_name, ifr->ifr_jid);
		break;
#endif

	case SIOCSIFMETRIC:
		error = priv_check(td, PRIV_NET_SETIFMETRIC);
		if (error)
			return (error);
		ifp->if_metric = ifr->ifr_metric;
		getmicrotime(&ifp->if_lastchange);
		break;

	case SIOCSIFPHYS:
		error = priv_check(td, PRIV_NET_SETIFPHYS);
		if (error)
			return (error);
		error = if_ioctl(ifp, cmd, data, td);
		if (error == 0)
			getmicrotime(&ifp->if_lastchange);
		break;

	case SIOCSIFMTU:
		error = priv_check(td, PRIV_NET_SETIFMTU);
		if (error)
			return (error);
		if (ifr->ifr_mtu < IF_MINMTU || ifr->ifr_mtu > IF_MAXMTU)
			return (EINVAL);
		if (ifr->ifr_mtu == ifp->if_mtu)
			return (0);
		error = if_ioctl(ifp, cmd, data, td);
		if (error == 0) {
			ifp->if_mtu = ifr->ifr_mtu;
			getmicrotime(&ifp->if_lastchange);
			rt_ifmsg(ifp);
#ifdef INET6
			nd6_setmtu(ifp);
#endif
			rt_updatemtu(ifp);
		}
		break;

	case SIOCADDMULTI:
	case SIOCDELMULTI:
		if (cmd == SIOCADDMULTI)
			error = priv_check(td, PRIV_NET_ADDMULTI);
		else
			error = priv_check(td, PRIV_NET_DELMULTI);
		if (error)
			return (error);

		/* Don't allow group membership on non-multicast interfaces. */
		if ((ifp->if_flags & IFF_MULTICAST) == 0)
			return (EOPNOTSUPP);

		/* Don't let users screw up protocols' entries. */
		if (ifr->ifr_addr.sa_family != AF_LINK)
			return (EINVAL);

		if (cmd == SIOCADDMULTI) {
			struct ifmultiaddr *ifma;

			/*
			 * Userland is only permitted to join groups once
			 * via the if_addmulti() KPI, because it cannot hold
			 * struct ifmultiaddr * between calls. It may also
			 * lose a race while we check if the membership
			 * already exists.
			 */
			IF_ADDR_RLOCK(ifp);
			ifma = if_findmulti(ifp, &ifr->ifr_addr);
			IF_ADDR_RUNLOCK(ifp);
			if (ifma != NULL)
				error = EADDRINUSE;
			else
				error = if_addmulti(ifp, &ifr->ifr_addr, &ifma);
		} else {
			error = if_delmulti(ifp, &ifr->ifr_addr);
		}
		if (error == 0)
			getmicrotime(&ifp->if_lastchange);
		break;

	case SIOCSIFPHYADDR:
	case SIOCDIFPHYADDR:
#ifdef INET6
	case SIOCSIFPHYADDR_IN6:
#endif
	case SIOCSIFMEDIA:
	case SIOCSIFGENERIC:
		error = priv_check(td, PRIV_NET_HWIOCTL);
		if (error)
			return (error);
		error = if_ioctl(ifp, cmd, data, td);
		if (error == 0)
			getmicrotime(&ifp->if_lastchange);
		break;

	case SIOCGIFSTATUS:
	case SIOCGIFPSRCADDR:
	case SIOCGIFPDSTADDR:
	case SIOCGIFMEDIA:
	case SIOCGIFGENERIC:
		error = if_ioctl(ifp, cmd, data, td);
		break;

	case SIOCSIFLLADDR:
		error = priv_check(td, PRIV_NET_SETLLADDR);
		if (error)
			return (error);
		error = if_setlladdr(ifp,
		    ifr->ifr_addr.sa_data, ifr->ifr_addr.sa_len);
		EVENTHANDLER_INVOKE(iflladdr_event, ifp);
		break;

	case SIOCAIFGROUP:
	{
		struct ifgroupreq *ifgr = (struct ifgroupreq *)ifr;

		error = priv_check(td, PRIV_NET_ADDIFGROUP);
		if (error)
			return (error);
		if ((error = if_addgroup(ifp, ifgr->ifgr_group)))
			return (error);
		break;
	}

	case SIOCGIFGROUP:
		if ((error = if_getgroup((struct ifgroupreq *)ifr, ifp)))
			return (error);
		break;

	case SIOCDIFGROUP:
	{
		struct ifgroupreq *ifgr = (struct ifgroupreq *)ifr;

		error = priv_check(td, PRIV_NET_DELIFGROUP);
		if (error)
			return (error);
		if ((error = if_delgroup(ifp, ifgr->ifgr_group)))
			return (error);
		break;
	}

	default:
		error = ENOIOCTL;
		break;
	}
	return (error);
}

#ifdef COMPAT_FREEBSD32
struct ifconf32 {
	int32_t	ifc_len;
	union {
		uint32_t	ifcu_buf;
		uint32_t	ifcu_req;
	} ifc_ifcu;
};
#define	SIOCGIFCONF32	_IOWR('i', 36, struct ifconf32)
#endif

/*
 * Interface ioctls.
 */
int
ifioctl(struct socket *so, u_long cmd, caddr_t data, struct thread *td)
{
	struct ifnet *ifp;
	struct ifreq *ifr;
	int error;
	int oif_flags;

	CURVNET_SET(so->so_vnet);
	switch (cmd) {
	case SIOCGIFCONF:
		error = ifconf(cmd, data);
		CURVNET_RESTORE();
		return (error);

#ifdef COMPAT_FREEBSD32
	case SIOCGIFCONF32:
		{
			struct ifconf32 *ifc32;
			struct ifconf ifc;

			ifc32 = (struct ifconf32 *)data;
			ifc.ifc_len = ifc32->ifc_len;
			ifc.ifc_buf = PTRIN(ifc32->ifc_buf);

			error = ifconf(SIOCGIFCONF, (void *)&ifc);
			CURVNET_RESTORE();
			if (error == 0)
				ifc32->ifc_len = ifc.ifc_len;
			return (error);
		}
#endif
	}
	ifr = (struct ifreq *)data;

	switch (cmd) {
#ifdef VIMAGE
	case SIOCSIFRVNET:
		error = priv_check(td, PRIV_NET_SETIFVNET);
		if (error == 0)
			error = if_vmove_reclaim(td, ifr->ifr_name,
			    ifr->ifr_jid);
		CURVNET_RESTORE();
		return (error);
#endif
	case SIOCIFCREATE:
	case SIOCIFCREATE2:
		error = priv_check(td, PRIV_NET_IFCREATE);
		if (error == 0)
			error = if_clone_create(ifr->ifr_name,
			    sizeof(ifr->ifr_name),
			    cmd == SIOCIFCREATE2 ? ifr->ifr_data : NULL);
		CURVNET_RESTORE();
		return (error);
	case SIOCIFDESTROY:
		error = priv_check(td, PRIV_NET_IFDESTROY);
		if (error == 0)
			error = if_clone_destroy(ifr->ifr_name);
		CURVNET_RESTORE();
		return (error);

	case SIOCIFGCLONERS:
		error = if_clone_list((struct if_clonereq *)data);
		CURVNET_RESTORE();
		return (error);
	case SIOCGIFGMEMB:
		error = if_getgroupmembers((struct ifgroupreq *)data);
		CURVNET_RESTORE();
		return (error);
#if defined(INET) || defined(INET6)
	case SIOCSVH:
	case SIOCGVH:
		if (carp_ioctl_p == NULL)
			error = EPROTONOSUPPORT;
		else
			error = (*carp_ioctl_p)(ifr, cmd, td);
		CURVNET_RESTORE();
		return (error);
#endif
	}

	ifp = ifunit_ref(ifr->ifr_name);
	if (ifp == NULL) {
		CURVNET_RESTORE();
		return (ENXIO);
	}

	error = if_drvioctl(ifp, cmd, data, td);
	if (error != ENOIOCTL) {
		if_rele(ifp);
		CURVNET_RESTORE();
		return (error);
	}

	oif_flags = ifp->if_flags;
	if (so->so_proto == NULL) {
		if_rele(ifp);
		CURVNET_RESTORE();
		return (EOPNOTSUPP);
	}

	/*
	 * Pass the request on to the socket control method, and if the
	 * latter returns EOPNOTSUPP, directly to the interface.
	 */
	error = ((*so->so_proto->pr_usrreqs->pru_control)(so, cmd, data,
	    ifp, td));
	if (error == EOPNOTSUPP)
		error = if_ioctl(ifp, cmd, data, td);

	if ((oif_flags ^ ifp->if_flags) & IFF_UP) {
#ifdef INET6
		if (ifp->if_flags & IFF_UP)
			in6_if_up(ifp);
#endif
	}
	if_rele(ifp);
	CURVNET_RESTORE();
	return (error);
}

/*
 * The code common to handling reference counted flags,
 * e.g., in ifpromisc() and if_allmulti().
 * The "pflag" argument can specify a permanent mode flag to check,
 * such as IFF_PPROMISC for promiscuous mode; should be 0 if none.
 *
 * Only to be used on stack-owned flags, not driver-owned flags.
 */
static int
if_setflag(struct ifnet *ifp, int flag, int pflag, int *refcount, int onswitch)
{
	struct ifreq ifr;
	int error;
	int oldflags, oldcount;

	if (onswitch)
		KASSERT(*refcount >= 0,
		    ("%s: increment negative refcount %d for flag %d",
		    __func__, *refcount, flag));
	else
		KASSERT(*refcount > 0,
		    ("%s: decrement non-positive refcount %d for flag %d",
		    __func__, *refcount, flag));

	/* In case this mode is permanent, just touch refcount */
	if (ifp->if_flags & pflag) {
		*refcount += onswitch ? 1 : -1;
		return (0);
	}

	/* Save ifnet parameters for if_ioctl() may fail */
	oldcount = *refcount;
	oldflags = ifp->if_flags;
	
	/*
	 * See if we aren't the only and touching refcount is enough.
	 * Actually toggle interface flag if we are the first or last.
	 */
	if (onswitch) {
		if ((*refcount)++)
			return (0);
		ifp->if_flags |= flag;
	} else {
		if (--(*refcount))
			return (0);
		ifp->if_flags &= ~flag;
	}

	/* Call down the driver since we've changed interface flags */
	ifr.ifr_flags = ifp->if_flags & 0xffff;
	ifr.ifr_flagshigh = ifp->if_flags >> 16;
	error = if_ioctl(ifp, SIOCSIFFLAGS, (caddr_t)&ifr, curthread);
	if (error)
		goto recover;
	/* Notify userland that interface flags have changed */
	rt_ifmsg(ifp);
	return (0);

recover:
	/* Recover after driver error */
	*refcount = oldcount;
	ifp->if_flags = oldflags;
	return (error);
}

/*
 * Set/clear promiscuous mode on interface ifp based on the truth value
 * of pswitch.  The calls are reference counted so that only the first
 * "on" request actually has an effect, as does the final "off" request.
 * Results are undefined if the "off" and "on" requests are not matched.
 */
int
ifpromisc(struct ifnet *ifp, int pswitch)
{
	int error;
	int oldflags = ifp->if_flags;

	error = if_setflag(ifp, IFF_PROMISC, IFF_PPROMISC,
			   &ifp->if_pcount, pswitch);
	/* If promiscuous mode status has changed, log a message */
	if (error == 0 && ((ifp->if_flags ^ oldflags) & IFF_PROMISC))
		log(LOG_INFO, "%s: promiscuous mode %s\n",
		    ifp->if_xname,
		    (ifp->if_flags & IFF_PROMISC) ? "enabled" : "disabled");
	return (error);
}

/*
 * Return interface configuration
 * of system.  List may be used
 * in later ioctl's (above) to get
 * other information.
 */
/*ARGSUSED*/
static int
ifconf(u_long cmd, caddr_t data)
{
	struct ifconf *ifc = (struct ifconf *)data;
	struct ifnet *ifp;
	struct ifaddr *ifa;
	struct ifreq ifr;
	struct sbuf *sb;
	int error, full = 0, valid_len, max_len;

	/* Limit initial buffer size to MAXPHYS to avoid DoS from userspace. */
	max_len = MAXPHYS - 1;

	/* Prevent hostile input from being able to crash the system */
	if (ifc->ifc_len <= 0)
		return (EINVAL);

again:
	if (ifc->ifc_len <= max_len) {
		max_len = ifc->ifc_len;
		full = 1;
	}
	sb = sbuf_new(NULL, NULL, max_len + 1, SBUF_FIXEDLEN);
	max_len = 0;
	valid_len = 0;

	IFNET_RLOCK();
	TAILQ_FOREACH(ifp, &V_ifnet, if_link) {
		int addrs;

		/*
		 * Zero the ifr_name buffer to make sure we don't
		 * disclose the contents of the stack.
		 */
		memset(ifr.ifr_name, 0, sizeof(ifr.ifr_name));

		if (strlcpy(ifr.ifr_name, ifp->if_xname, sizeof(ifr.ifr_name))
		    >= sizeof(ifr.ifr_name)) {
			sbuf_delete(sb);
			IFNET_RUNLOCK();
			return (ENAMETOOLONG);
		}

		addrs = 0;
		IF_ADDR_RLOCK(ifp);
		TAILQ_FOREACH(ifa, &ifp->if_addrhead, ifa_link) {
			struct sockaddr *sa = ifa->ifa_addr;

			if (prison_if(curthread->td_ucred, sa) != 0)
				continue;
			addrs++;
			if (sa->sa_len <= sizeof(*sa)) {
				ifr.ifr_addr = *sa;
				sbuf_bcat(sb, &ifr, sizeof(ifr));
				max_len += sizeof(ifr);
			} else {
				sbuf_bcat(sb, &ifr,
				    offsetof(struct ifreq, ifr_addr));
				max_len += offsetof(struct ifreq, ifr_addr);
				sbuf_bcat(sb, sa, sa->sa_len);
				max_len += sa->sa_len;
			}

			if (sbuf_error(sb) == 0)
				valid_len = sbuf_len(sb);
		}
		IF_ADDR_RUNLOCK(ifp);
		if (addrs == 0) {
			bzero((caddr_t)&ifr.ifr_addr, sizeof(ifr.ifr_addr));
			sbuf_bcat(sb, &ifr, sizeof(ifr));
			max_len += sizeof(ifr);

			if (sbuf_error(sb) == 0)
				valid_len = sbuf_len(sb);
		}
	}
	IFNET_RUNLOCK();

	/*
	 * If we didn't allocate enough space (uncommon), try again.  If
	 * we have already allocated as much space as we are allowed,
	 * return what we've got.
	 */
	if (valid_len != max_len && !full) {
		sbuf_delete(sb);
		goto again;
	}

	ifc->ifc_len = valid_len;
	sbuf_finish(sb);
	error = copyout(sbuf_data(sb), ifc->ifc_req, ifc->ifc_len);
	sbuf_delete(sb);
	return (error);
}

/*
 * Just like ifpromisc(), but for all-multicast-reception mode.
 */
int
if_allmulti(struct ifnet *ifp, int onswitch)
{

	return (if_setflag(ifp, IFF_ALLMULTI, 0, &ifp->if_amcount, onswitch));
}

struct ifmultiaddr *
if_findmulti(struct ifnet *ifp, struct sockaddr *sa)
{
	struct ifmultiaddr *ifma;

	IF_ADDR_LOCK_ASSERT(ifp);

	TAILQ_FOREACH(ifma, &ifp->if_multiaddrs, ifma_link) {
		if (sa->sa_family == AF_LINK) {
			if (sa_dl_equal(ifma->ifma_addr, sa))
				break;
		} else {
			if (sa_equal(ifma->ifma_addr, sa))
				break;
		}
	}

	return ifma;
}

/*
 * Allocate a new ifmultiaddr and initialize based on passed arguments.  We
 * make copies of passed sockaddrs.  The ifmultiaddr will not be added to
 * the ifnet multicast address list here, so the caller must do that and
 * other setup work (such as notifying the device driver).  The reference
 * count is initialized to 1.
 */
static struct ifmultiaddr *
if_allocmulti(struct ifnet *ifp, struct sockaddr *sa, struct sockaddr *llsa,
    int mflags)
{
	struct ifmultiaddr *ifma;
	struct sockaddr *dupsa;

	ifma = malloc(sizeof *ifma, M_IFMADDR, mflags |
	    M_ZERO);
	if (ifma == NULL)
		return (NULL);

	dupsa = malloc(sa->sa_len, M_IFMADDR, mflags);
	if (dupsa == NULL) {
		free(ifma, M_IFMADDR);
		return (NULL);
	}
	bcopy(sa, dupsa, sa->sa_len);
	ifma->ifma_addr = dupsa;

	ifma->ifma_ifp = ifp;
	ifma->ifma_refcount = 1;
	ifma->ifma_protospec = NULL;

	if (llsa == NULL) {
		ifma->ifma_lladdr = NULL;
		return (ifma);
	}

	dupsa = malloc(llsa->sa_len, M_IFMADDR, mflags);
	if (dupsa == NULL) {
		free(ifma->ifma_addr, M_IFMADDR);
		free(ifma, M_IFMADDR);
		return (NULL);
	}
	bcopy(llsa, dupsa, llsa->sa_len);
	ifma->ifma_lladdr = dupsa;

	return (ifma);
}

/*
 * if_freemulti: free ifmultiaddr structure and possibly attached related
 * addresses.  The caller is responsible for implementing reference
 * counting, notifying the driver, handling routing messages, and releasing
 * any dependent link layer state.
 */
static void
if_freemulti(struct ifmultiaddr *ifma)
{

	KASSERT(ifma->ifma_refcount == 0, ("if_freemulti: refcount %d",
	    ifma->ifma_refcount));

	if (ifma->ifma_lladdr != NULL)
		free(ifma->ifma_lladdr, M_IFMADDR);
	free(ifma->ifma_addr, M_IFMADDR);
	free(ifma, M_IFMADDR);
}

/*
 * Register an additional multicast address with a network interface.
 *
 * - If the address is already present, bump the reference count on the
 *   address and return.
 * - If the address is not link-layer, look up a link layer address.
 * - Allocate address structures for one or both addresses, and attach to the
 *   multicast address list on the interface.  If automatically adding a link
 *   layer address, the protocol address will own a reference to the link
 *   layer address, to be freed when it is freed.
 * - Notify the network device driver of an addition to the multicast address
 *   list.
 *
 * 'sa' points to caller-owned memory with the desired multicast address.
 *
 * 'retifma' will be used to return a pointer to the resulting multicast
 * address reference, if desired.
 */
int
if_addmulti(struct ifnet *ifp, struct sockaddr *sa,
    struct ifmultiaddr **retifma)
{
	struct ifmultiaddr *ifma, *ll_ifma;
	struct sockaddr *llsa;
	struct sockaddr_dl sdl;
	int error;

	/*
	 * If the address is already present, return a new reference to it;
	 * otherwise, allocate storage and set up a new address.
	 */
	IF_ADDR_WLOCK(ifp);
	ifma = if_findmulti(ifp, sa);
	if (ifma != NULL) {
		ifma->ifma_refcount++;
		if (retifma != NULL)
			*retifma = ifma;
		IF_ADDR_WUNLOCK(ifp);
		return (0);
	}

	/*
	 * The address isn't already present; resolve the protocol address
	 * into a link layer address, and then look that up, bump its
	 * refcount or allocate an ifma for that also.
	 * Most link layer resolving functions returns address data which
	 * fits inside default sockaddr_dl structure. However callback
	 * can allocate another sockaddr structure, in that case we need to
	 * free it later.
	 */
	sdl.sdl_len = sizeof(sdl);
	llsa = (struct sockaddr *)&sdl;
	error = if_resolvemulti(ifp, &llsa, sa);
	if (error == EOPNOTSUPP)
		llsa = NULL;
	else if (error)
		goto unlock_out;

	/*
	 * Allocate the new address.  Don't hook it up yet, as we may also
	 * need to allocate a link layer multicast address.
	 */
	ifma = if_allocmulti(ifp, sa, llsa, M_NOWAIT);
	if (ifma == NULL) {
		error = ENOMEM;
		goto free_llsa_out;
	}

	/*
	 * If a link layer address is found, we'll need to see if it's
	 * already present in the address list, or allocate is as well.
	 * When this block finishes, the link layer address will be on the
	 * list.
	 */
	if (llsa != NULL) {
		ll_ifma = if_findmulti(ifp, llsa);
		if (ll_ifma == NULL) {
			ll_ifma = if_allocmulti(ifp, llsa, NULL, M_NOWAIT);
			if (ll_ifma == NULL) {
				--ifma->ifma_refcount;
				if_freemulti(ifma);
				error = ENOMEM;
				goto free_llsa_out;
			}
			TAILQ_INSERT_HEAD(&ifp->if_multiaddrs, ll_ifma,
			    ifma_link);
		} else
			ll_ifma->ifma_refcount++;
		ifma->ifma_llifma = ll_ifma;
	}

	/*
	 * We now have a new multicast address, ifma, and possibly a new or
	 * referenced link layer address.  Add the primary address to the
	 * ifnet address list.
	 */
	TAILQ_INSERT_HEAD(&ifp->if_multiaddrs, ifma, ifma_link);

	if (retifma != NULL)
		*retifma = ifma;

	/*
	 * Must generate the message while holding the lock so that 'ifma'
	 * pointer is still valid.
	 */
	rt_newmaddrmsg(RTM_NEWMADDR, ifma);
	IF_ADDR_WUNLOCK(ifp);

	/*
	 * We are certain we have added something, so call down to the
	 * interface to let them know about it.
	 */
	if_ioctl(ifp, SIOCADDMULTI, 0, curthread);

	if ((llsa != NULL) && (llsa != (struct sockaddr *)&sdl))
		link_free_sdl(llsa);

	return (0);

free_llsa_out:
	if ((llsa != NULL) && (llsa != (struct sockaddr *)&sdl))
		link_free_sdl(llsa);

unlock_out:
	IF_ADDR_WUNLOCK(ifp);
	return (error);
}

/*
 * Delete a multicast group membership by network-layer group address.
 *
 * Returns ENOENT if the entry could not be found. If ifp no longer
 * exists, results are undefined. This entry point should only be used
 * from subsystems which do appropriate locking to hold ifp for the
 * duration of the call.
 * Network-layer protocol domains must use if_delmulti_ifma().
 */
int
if_delmulti(struct ifnet *ifp, struct sockaddr *sa)
{
	struct ifmultiaddr *ifma;
	int lastref;
#ifdef INVARIANTS
	struct ifnet *oifp;

	IFNET_RLOCK_NOSLEEP();
	TAILQ_FOREACH(oifp, &V_ifnet, if_link)
		if (ifp == oifp)
			break;
	if (ifp != oifp)
		ifp = NULL;
	IFNET_RUNLOCK_NOSLEEP();

	KASSERT(ifp != NULL, ("%s: ifnet went away", __func__));
#endif
	if (ifp == NULL)
		return (ENOENT);

	IF_ADDR_WLOCK(ifp);
	lastref = 0;
	ifma = if_findmulti(ifp, sa);
	if (ifma != NULL)
		lastref = if_delmulti_locked(ifp, ifma, 0);
	IF_ADDR_WUNLOCK(ifp);

	if (ifma == NULL)
		return (ENOENT);

	if (lastref)
		if_ioctl(ifp, SIOCDELMULTI, 0, curthread);

	return (0);
}

/*
 * Delete all multicast group membership for an interface.
 * Should be used to quickly flush all multicast filters.
 */
void
if_delallmulti(struct ifnet *ifp)
{
	struct ifmultiaddr *ifma;
	struct ifmultiaddr *next;

	IF_ADDR_WLOCK(ifp);
	TAILQ_FOREACH_SAFE(ifma, &ifp->if_multiaddrs, ifma_link, next)
		if_delmulti_locked(ifp, ifma, 0);
	IF_ADDR_WUNLOCK(ifp);
}

/*
 * Delete a multicast group membership by group membership pointer.
 * Network-layer protocol domains must use this routine.
 *
 * It is safe to call this routine if the ifp disappeared.
 */
void
if_delmulti_ifma(struct ifmultiaddr *ifma)
{
	struct ifnet *ifp;
	int lastref;

	ifp = ifma->ifma_ifp;
#ifdef DIAGNOSTIC
	if (ifp == NULL) {
		printf("%s: ifma_ifp seems to be detached\n", __func__);
	} else {
		struct ifnet *oifp;

		IFNET_RLOCK_NOSLEEP();
		TAILQ_FOREACH(oifp, &V_ifnet, if_link)
			if (ifp == oifp)
				break;
		if (ifp != oifp) {
			printf("%s: ifnet %p disappeared\n", __func__, ifp);
			ifp = NULL;
		}
		IFNET_RUNLOCK_NOSLEEP();
	}
#endif
	/*
	 * If and only if the ifnet instance exists: Acquire the address lock.
	 */
	if (ifp != NULL)
		IF_ADDR_WLOCK(ifp);

	lastref = if_delmulti_locked(ifp, ifma, 0);

	if (ifp != NULL) {
		/*
		 * If and only if the ifnet instance exists:
		 *  Release the address lock.
		 *  If the group was left: update the hardware hash filter.
		 */
		IF_ADDR_WUNLOCK(ifp);
		if (lastref)
			if_ioctl(ifp, SIOCDELMULTI, 0, curthread);
	}
}

/*
 * Perform deletion of network-layer and/or link-layer multicast address.
 *
 * Return 0 if the reference count was decremented.
 * Return 1 if the final reference was released, indicating that the
 * hardware hash filter should be reprogrammed.
 */
static int
if_delmulti_locked(struct ifnet *ifp, struct ifmultiaddr *ifma, int detaching)
{
	struct ifmultiaddr *ll_ifma;

	if (ifp != NULL && ifma->ifma_ifp != NULL) {
		KASSERT(ifma->ifma_ifp == ifp,
		    ("%s: inconsistent ifp %p", __func__, ifp));
		IF_ADDR_WLOCK_ASSERT(ifp);
	}

	ifp = ifma->ifma_ifp;

	/*
	 * If the ifnet is detaching, null out references to ifnet,
	 * so that upper protocol layers will notice, and not attempt
	 * to obtain locks for an ifnet which no longer exists. The
	 * routing socket announcement must happen before the ifnet
	 * instance is detached from the system.
	 */
	if (detaching) {
#ifdef DIAGNOSTIC
		printf("%s: detaching ifnet instance %p\n", __func__, ifp);
#endif
		/*
		 * ifp may already be nulled out if we are being reentered
		 * to delete the ll_ifma.
		 */
		if (ifp != NULL) {
			rt_newmaddrmsg(RTM_DELMADDR, ifma);
			ifma->ifma_ifp = NULL;
		}
	}

	if (--ifma->ifma_refcount > 0)
		return 0;

	/*
	 * If this ifma is a network-layer ifma, a link-layer ifma may
	 * have been associated with it. Release it first if so.
	 */
	ll_ifma = ifma->ifma_llifma;
	if (ll_ifma != NULL) {
		KASSERT(ifma->ifma_lladdr != NULL,
		    ("%s: llifma w/o lladdr", __func__));
		if (detaching)
			ll_ifma->ifma_ifp = NULL;	/* XXX */
		if (--ll_ifma->ifma_refcount == 0) {
			if (ifp != NULL) {
				TAILQ_REMOVE(&ifp->if_multiaddrs, ll_ifma,
				    ifma_link);
			}
			if_freemulti(ll_ifma);
		}
	}

	if (ifp != NULL)
		TAILQ_REMOVE(&ifp->if_multiaddrs, ifma, ifma_link);

	if_freemulti(ifma);

	/*
	 * The last reference to this instance of struct ifmultiaddr
	 * was released; the hardware should be notified of this change.
	 */
	return 1;
}

/*
 * Set the link layer address on an interface.
 *
 * At this time we only support certain types of interfaces,
 * and we don't allow the length of the address to change.
 */
int
if_setlladdr(struct ifnet *ifp, const u_char *lladdr, int len)
{
	struct sockaddr_dl *sdl;
	struct ifaddr *ifa;
	struct ifreq ifr;

	IF_ADDR_RLOCK(ifp);
	ifa = ifp->if_addr;
	if (ifa == NULL) {
		IF_ADDR_RUNLOCK(ifp);
		return (EINVAL);
	}
	ifa_ref(ifa);
	IF_ADDR_RUNLOCK(ifp);
	sdl = (struct sockaddr_dl *)ifa->ifa_addr;
	if (sdl == NULL) {
		ifa_free(ifa);
		return (EINVAL);
	}
	if (len != sdl->sdl_alen) {	/* don't allow length to change */
		ifa_free(ifa);
		return (EINVAL);
	}
	switch (if_type(ifp)) {
	case IFT_ETHER:
	case IFT_FDDI:
	case IFT_XETHER:
	case IFT_ISO88025:
	case IFT_L2VLAN:
	case IFT_BRIDGE:
	case IFT_ARCNET:
	case IFT_IEEE8023ADLAG:
	case IFT_IEEE80211:
		bcopy(lladdr, LLADDR(sdl), len);
		ifa_free(ifa);
		break;
	default:
		ifa_free(ifa);
		return (ENODEV);
	}

	/*
	 * If the interface is already up, we need
	 * to re-init it in order to reprogram its
	 * address filter.
	 */
	if ((ifp->if_flags & IFF_UP) != 0) {
		ifp->if_flags &= ~IFF_UP;
		ifr.ifr_flags = ifp->if_flags & 0xffff;
		ifr.ifr_flagshigh = ifp->if_flags >> 16;
		if_ioctl(ifp, SIOCSIFFLAGS, &ifr, curthread);
		ifp->if_flags |= IFF_UP;
		ifr.ifr_flags = ifp->if_flags & 0xffff;
		ifr.ifr_flagshigh = ifp->if_flags >> 16;
		if_ioctl(ifp, SIOCSIFFLAGS, &ifr, curthread);
#ifdef INET
		/*
		 * Also send gratuitous ARPs to notify other nodes about
		 * the address change.
		 */
		TAILQ_FOREACH(ifa, &ifp->if_addrhead, ifa_link) {
			if (ifa->ifa_addr->sa_family == AF_INET)
				arp_ifinit(ifp, ifa);
		}
#endif
	}
	return (0);
}

int
if_printf(struct ifnet *ifp, const char * fmt, ...)
{
	va_list ap;
	int retval;

	retval = printf("%s: ", ifp->if_xname);
	va_start(ap, fmt);
	retval += vprintf(fmt, ap);
	va_end(ap);
	return (retval);
}

int
if_getmtu_family(if_t ifp, int family)
{
	struct domain *dp;

	for (dp = domains; dp; dp = dp->dom_next)
		if (dp->dom_family == family && dp->dom_ifmtu != NULL)
			return (dp->dom_ifmtu(ifp));

	return (ifp->if_mtu);
}

/*
 * Methods for drivers to access interface unicast and multicast
 * addresses.  Driver do not know 'struct ifaddr' neither 'struct ifmultiaddr'.
 */
void
if_foreach_addr(if_t ifp, ifaddr_cb_t cb, void *cb_arg)
{
	struct ifaddr *ifa;

	IF_ADDR_RLOCK(ifp);
	TAILQ_FOREACH(ifa, &ifp->if_addrhead, ifa_link)
		(*cb)(cb_arg, ifa->ifa_addr, ifa->ifa_dstaddr,
		    ifa->ifa_netmask);
	IF_ADDR_RUNLOCK(ifp);
}

void
if_foreach_maddr(if_t ifp, ifmaddr_cb_t cb, void *cb_arg)
{
	struct ifmultiaddr *ifma;

	IF_ADDR_RLOCK(ifp);
	TAILQ_FOREACH(ifma, &ifp->if_multiaddrs, ifma_link)
		(*cb)(cb_arg, ifma->ifma_addr);
	IF_ADDR_RUNLOCK(ifp);
}

/*
 * Generic software queue, that many non-high-end drivers use.  For now
 * it is minimalistic version of classic BSD ifqueue, but we can swap it
 * to any other implementation later.
 */
struct ifqueue {
	struct mbufq	ifq_mbq;
	struct mtx	ifq_mtx;
};

static struct ifqueue *
if_snd_alloc(int maxlen)
{
	struct ifqueue *ifq;

	ifq = malloc(sizeof(struct ifqueue), M_IFNET, M_WAITOK);
	mbufq_init(&ifq->ifq_mbq, maxlen);
	mtx_init(&ifq->ifq_mtx, "ifqueue", NULL, MTX_DEF | MTX_NEW);

	return (ifq);
}

static void
if_snd_free(struct ifqueue *ifq)
{

	mtx_destroy(&ifq->ifq_mtx);
	free(ifq, M_IFNET);
}

/*
 * Flush software interface queue.
 */
static void
if_snd_qflush(if_t ifp)
{
	struct ifqueue *ifq = ifp->if_snd;

	mtx_lock(&ifq->ifq_mtx);
	mbufq_drain(&ifq->ifq_mbq);
	mtx_unlock(&ifq->ifq_mtx);
}

int
if_snd_len(if_t ifp)
{
	struct ifqueue *ifq = ifp->if_snd;

	return (mbufq_len(&ifq->ifq_mbq));
}

int
if_snd_enqueue(struct ifnet *ifp, struct mbuf *m)
{
	struct ifqueue *ifq = ifp->if_snd;
	int error;

	mtx_lock(&ifq->ifq_mtx);
	error = mbufq_enqueue(&ifq->ifq_mbq, m);
	mtx_unlock(&ifq->ifq_mtx);
	if (error) {
		m_freem(m);
		if_inc_counter(ifp, IFCOUNTER_OQDROPS, 1);
	}
	return (error);
}

struct mbuf *
if_snd_dequeue(if_t ifp)
{
	struct ifqueue *ifq = ifp->if_snd;
	struct mbuf *m;

	mtx_lock(&ifq->ifq_mtx);
	m = mbufq_dequeue(&ifq->ifq_mbq);
	mtx_unlock(&ifq->ifq_mtx);
	return (m);
}

void
if_snd_prepend(if_t ifp, struct mbuf *m)
{
	struct ifqueue *ifq = ifp->if_snd;

	mtx_lock(&ifq->ifq_mtx);
	mbufq_prepend(&ifq->ifq_mbq, m);
	mtx_unlock(&ifq->ifq_mtx);
}

/*
 * Implementation of if ops, that can be called from drivers.
 */
void
if_input_noinline(if_t ifp, struct mbuf *m)
{

	return (if_input(ifp, m));
}

int
if_transmit_noinline(if_t ifp, struct mbuf *m)
{

	return (if_transmit(ifp, m));
}<|MERGE_RESOLUTION|>--- conflicted
+++ resolved
@@ -169,16 +169,11 @@
 static int	if_getgroup(struct ifgroupreq *, struct ifnet *);
 static int	if_getgroupmembers(struct ifgroupreq *);
 static void	if_delgroups(struct ifnet *);
-<<<<<<< HEAD
-static void	if_attach_internal(struct ifnet *, int);
-static void	if_detach_internal(struct ifnet *, int);
+static void	if_attach_internal(struct ifnet *, int, struct if_clone *);
+static void	if_detach_internal(struct ifnet *, int, struct if_clone **);
 static struct ifqueue * if_snd_alloc(int);
 static void	if_snd_free(struct ifqueue *);
 static void	if_snd_qflush(if_t);
-=======
-static void	if_attach_internal(struct ifnet *, int, struct if_clone *);
-static void	if_detach_internal(struct ifnet *, int, struct if_clone **);
->>>>>>> 43cb9d5c
 
 #ifdef INET6
 /*
@@ -626,7 +621,7 @@
 
 	bpfattach(ifp, ifdrv->ifdrv_dlt, ifdrv->ifdrv_dlt_hdrlen);
 
-	if_attach_internal(ifp, 0);
+	if_attach_internal(ifp, 0, NULL);
 
 	return (ifp);
 }
@@ -700,60 +695,6 @@
 	if_free_internal(ifp);
 }
 
-<<<<<<< HEAD
-=======
-void
-ifq_init(struct ifaltq *ifq, struct ifnet *ifp)
-{
-	
-	mtx_init(&ifq->ifq_mtx, ifp->if_xname, "if send queue", MTX_DEF);
-
-	if (ifq->ifq_maxlen == 0) 
-		ifq->ifq_maxlen = ifqmaxlen;
-
-	ifq->altq_type = 0;
-	ifq->altq_disc = NULL;
-	ifq->altq_flags &= ALTQF_CANTCHANGE;
-	ifq->altq_tbr  = NULL;
-	ifq->altq_ifp  = ifp;
-}
-
-void
-ifq_delete(struct ifaltq *ifq)
-{
-	mtx_destroy(&ifq->ifq_mtx);
-}
-
-/*
- * Perform generic interface initalization tasks and attach the interface
- * to the list of "active" interfaces.  If vmove flag is set on entry
- * to if_attach_internal(), perform only a limited subset of initialization
- * tasks, given that we are moving from one vnet to another an ifnet which
- * has already been fully initialized.
- *
- * Note that if_detach_internal() removes group membership unconditionally
- * even when vmove flag is set, and if_attach_internal() adds only IFG_ALL.
- * Thus, when if_vmove() is applied to a cloned interface, group membership
- * is lost while a cloned one always joins a group whose name is
- * ifc->ifc_name.  To recover this after if_detach_internal() and
- * if_attach_internal(), the cloner should be specified to
- * if_attach_internal() via ifc.  If it is non-NULL, if_attach_internal()
- * attempts to join a group whose name is ifc->ifc_name.
- *
- * XXX:
- *  - The decision to return void and thus require this function to
- *    succeed is questionable.
- *  - We should probably do more sanity checking.  For instance we don't
- *    do anything to insure if_xname is unique or non-empty.
- */
-void
-if_attach(struct ifnet *ifp)
-{
-
-	if_attach_internal(ifp, 0, NULL);
-}
-
->>>>>>> 43cb9d5c
 /*
  * Compute the least common TSO limit.
  */
@@ -983,8 +924,7 @@
 		if_poll_deregister(ifp);
 #endif
 	CURVNET_SET_QUIET(ifp->if_vnet);
-<<<<<<< HEAD
-	if_detach_internal(ifp, 0);
+	if_detach_internal(ifp, 0, NULL);
 
 	IFNET_WLOCK();
 	KASSERT(ifp == ifnet_byindex_locked(ifp->if_index),
@@ -998,9 +938,6 @@
 
 	if (refcount_release(&ifp->if_refcount))
 		if_free_internal(ifp);
-=======
-	if_detach_internal(ifp, 0, NULL);
->>>>>>> 43cb9d5c
 	CURVNET_RESTORE();
 }
 
