/*-
 * Copyright (c) 1980, 1986, 1993
 *	The Regents of the University of California.  All rights reserved.
 *
 * Redistribution and use in source and binary forms, with or without
 * modification, are permitted provided that the following conditions
 * are met:
 * 1. Redistributions of source code must retain the above copyright
 *    notice, this list of conditions and the following disclaimer.
 * 2. Redistributions in binary form must reproduce the above copyright
 *    notice, this list of conditions and the following disclaimer in the
 *    documentation and/or other materials provided with the distribution.
 * 4. Neither the name of the University nor the names of its contributors
 *    may be used to endorse or promote products derived from this software
 *    without specific prior written permission.
 *
 * THIS SOFTWARE IS PROVIDED BY THE REGENTS AND CONTRIBUTORS ``AS IS'' AND
 * ANY EXPRESS OR IMPLIED WARRANTIES, INCLUDING, BUT NOT LIMITED TO, THE
 * IMPLIED WARRANTIES OF MERCHANTABILITY AND FITNESS FOR A PARTICULAR PURPOSE
 * ARE DISCLAIMED.  IN NO EVENT SHALL THE REGENTS OR CONTRIBUTORS BE LIABLE
 * FOR ANY DIRECT, INDIRECT, INCIDENTAL, SPECIAL, EXEMPLARY, OR CONSEQUENTIAL
 * DAMAGES (INCLUDING, BUT NOT LIMITED TO, PROCUREMENT OF SUBSTITUTE GOODS
 * OR SERVICES; LOSS OF USE, DATA, OR PROFITS; OR BUSINESS INTERRUPTION)
 * HOWEVER CAUSED AND ON ANY THEORY OF LIABILITY, WHETHER IN CONTRACT, STRICT
 * LIABILITY, OR TORT (INCLUDING NEGLIGENCE OR OTHERWISE) ARISING IN ANY WAY
 * OUT OF THE USE OF THIS SOFTWARE, EVEN IF ADVISED OF THE POSSIBILITY OF
 * SUCH DAMAGE.
 *
 *	@(#)route.h	8.4 (Berkeley) 1/9/95
 * $FreeBSD$
 */

#ifndef _NET_ROUTE_H_
#define _NET_ROUTE_H_

#include <net/vnet.h>

/*
 * Kernel resident routing tables.
 *
 * The routing tables are initialized when interface addresses
 * are set by making entries for all directly connected interfaces.
 */

/*
 * Legacy structure.
 */
struct route {
	struct	rtentry *ro_rt;
	struct	llentry *ro_lle;
	struct	in_ifaddr *ro_ia;
	int		ro_flags;
	struct	sockaddr ro_dst;
};

struct rt_metrics {
	u_long	rmx_locks;	/* Kernel must leave these values alone */
	u_long	rmx_mtu;	/* MTU for this path */
	u_long	rmx_hopcount;	/* max hops expected */
	u_long	rmx_expire;	/* lifetime for route, e.g. redirect */
	u_long	rmx_recvpipe;	/* inbound delay-bandwidth product */
	u_long	rmx_sendpipe;	/* outbound delay-bandwidth product */
	u_long	rmx_ssthresh;	/* outbound gateway buffer limit */
	u_long	rmx_rtt;	/* estimated round trip time */
	u_long	rmx_rttvar;	/* estimated rtt variance */
	u_long	rmx_pksent;	/* packets sent using this route */
	u_long	rmx_weight;	/* route weight */
	u_long	rmx_filler[3];	/* will be used for T/TCP later */
};

/*
 * rmx_rtt and rmx_rttvar are stored as microseconds;
 * RTTTOPRHZ(rtt) converts to a value suitable for use
 * by a protocol slowtimo counter.
 */
#define	RTM_RTTUNIT	1000000	/* units for rtt, rttvar, as units per sec */
#define	RTTTOPRHZ(r)	((r) / (RTM_RTTUNIT / PR_SLOWHZ))

#define	RT_DEFAULT_FIB	0	/* Explicitly mark fib=0 restricted cases */
#define	RT_ALL_FIBS	-1	/* Announce event for every fib */
#ifdef _KERNEL
extern u_int rt_numfibs;	/* number of usable routing tables */
VNET_DECLARE(u_int, rt_add_addr_allfibs); /* Announce interfaces to all fibs */
#define	V_rt_add_addr_allfibs	VNET(rt_add_addr_allfibs)
#endif

/*
 * We distinguish between routes to hosts and routes to networks,
 * preferring the former if available.  For each route we infer
 * the interface to use from the gateway address supplied when
 * the route was entered.  Routes that forward packets through
 * gateways are marked so that the output routines know to address the
 * gateway rather than the ultimate destination.
 */
#ifndef RNF_NORMAL
#include <net/radix.h>
#ifdef RADIX_MPATH
#include <net/radix_mpath.h>
#endif
#endif

struct rib_head;
struct rtentry;
struct nhop_prepend;

/*
 * Structure used to pass prepend information
 * to if_output() routines.
 */
struct nhop_info {
	struct nhop_prepend	*ni_nh;		/* MUST be non-NULL */
	uint32_t		ni_flags;
	uint8_t			ni_family;
	uint8_t			spare[3];
};

#define	RT_NHOP			0x01
#define	RT_NORTREF		0x2	/* doesn't hold reference on ro_rt */

#if !defined(_KERNEL) || defined(_WANT_RTENTRY)
/* This structure is kept for compatibility reasons only */
struct rtentry {
	struct	radix_node rt_nodes[2];	/* tree glue, and other values */
	/*
	 * XXX struct rtentry must begin with a struct radix_node (or two!)
	 * because the code does some casts of a 'struct radix_node *'
	 * to a 'struct rtentry *'
	 */
#define	rt_key(r)	(*((struct sockaddr **)(&(r)->rt_nodes->rn_key)))
#define	rt_mask(r)	(*((struct sockaddr **)(&(r)->rt_nodes->rn_mask)))
	struct	sockaddr *rt_gateway;	/* value */
	struct	ifnet *rt_ifp;		/* the answer: interface to use */
	struct	ifaddr *rt_ifa;		/* the answer: interface address to use */
	int		rt_flags;	/* up/down?, host/net */
	int		rt_refcnt;	/* # held references */
	u_int		rt_fibnum;	/* which FIB */
	u_long		rt_mtu;		/* MTU for this path */
	u_long		rt_weight;	/* absolute weight */ 
	u_long		rt_expire;	/* lifetime for route, e.g. redirect */
#define	rt_endzero	rt_mtx
	struct mtx	rt_mtx;		/* mutex for routing entry */
};
#endif /* !_KERNEL || _WANT_RTENTRY */

#define	RTF_UP		0x1		/* route usable */
#define	RTF_GATEWAY	0x2		/* destination is a gateway */
#define	RTF_HOST	0x4		/* host entry (net otherwise) */
#define	RTF_REJECT	0x8		/* host or net unreachable */
#define	RTF_DYNAMIC	0x10		/* created dynamically (by redirect) */
#define	RTF_MODIFIED	0x20		/* modified dynamically (by redirect) */
#define RTF_DONE	0x40		/* message confirmed */
/*			0x80		   unused, was RTF_DELCLONE */
/*			0x100		   unused, was RTF_CLONING */
#define RTF_XRESOLVE	0x200		/* external daemon resolves name */
#define RTF_LLINFO	0x400		/* DEPRECATED - exists ONLY for backward 
					   compatibility */
#define RTF_LLDATA	0x400		/* used by apps to add/del L2 entries */
#define RTF_STATIC	0x800		/* manually added */
#define RTF_BLACKHOLE	0x1000		/* just discard pkts (during updates) */
#define RTF_PROTO2	0x4000		/* protocol specific routing flag */
#define RTF_PROTO1	0x8000		/* protocol specific routing flag */
/*			0x10000		   unused, was RTF_PRCLONING */
/*			0x20000		   unused, was RTF_WASCLONED */
#define RTF_PROTO3	0x40000		/* protocol specific routing flag */
#define	RTF_FIXEDMTU	0x80000		/* MTU was explicitly specified */
#define RTF_PINNED	0x100000	/* route is immutable */
#define	RTF_LOCAL	0x200000 	/* route represents a local address */
#define	RTF_BROADCAST	0x400000	/* route represents a bcast address */
#define	RTF_MULTICAST	0x800000	/* route represents a mcast address */
					/* 0x8000000 and up unassigned */
#define	RTF_STICKY	 0x10000000	/* always route dst->src */

#define	RTF_RNH_LOCKED	 0x40000000	/* radix node head is locked */

#define	RTF_GWFLAG_COMPAT 0x80000000	/* a compatibility bit for interacting
					   with existing routing apps */

/* Mask of RTF flags that are allowed to be modified by RTM_CHANGE. */
#define RTF_FMASK	\
	(RTF_PROTO1 | RTF_PROTO2 | RTF_PROTO3 | RTF_BLACKHOLE | \
	 RTF_REJECT | RTF_STATIC | RTF_STICKY)

/*
 * Routing statistics.
 */
struct	rtstat {
	short	rts_badredirect;	/* bogus redirect calls */
	short	rts_dynamic;		/* routes created by redirects */
	short	rts_newgateway;		/* routes modified by redirects */
	short	rts_unreach;		/* lookups which failed */
	short	rts_wildcard;		/* lookups satisfied by a wildcard */
};
/*
 * Structures for routing messages.
 */
struct rt_msghdr {
	u_short	rtm_msglen;	/* to skip over non-understood messages */
	u_char	rtm_version;	/* future binary compatibility */
	u_char	rtm_type;	/* message type */
	u_short	rtm_index;	/* index for associated ifp */
	int	rtm_flags;	/* flags, incl. kern & message, e.g. DONE */
	int	rtm_addrs;	/* bitmask identifying sockaddrs in msg */
	pid_t	rtm_pid;	/* identify sender */
	int	rtm_seq;	/* for sender to identify action */
	int	rtm_errno;	/* why failed */
	int	rtm_fmask;	/* bitmask used in RTM_CHANGE message */
	u_long	rtm_inits;	/* which metrics we are initializing */
	struct	rt_metrics rtm_rmx; /* metrics themselves */
};

#define RTM_VERSION	5	/* Up the ante and ignore older versions */

/*
 * Message types.
 */
#define RTM_ADD		0x1	/* Add Route */
#define RTM_DELETE	0x2	/* Delete Route */
#define RTM_CHANGE	0x3	/* Change Metrics or flags */
#define RTM_GET		0x4	/* Report Metrics */
#define RTM_LOSING	0x5	/* Kernel Suspects Partitioning */
#define RTM_REDIRECT	0x6	/* Told to use different route */
#define RTM_MISS	0x7	/* Lookup failed on this address */
#define RTM_LOCK	0x8	/* fix specified metrics */
		    /*	0x9  */
		    /*	0xa  */
#define RTM_RESOLVE	0xb	/* req to resolve dst to LL addr */
#define RTM_NEWADDR	0xc	/* address being added to iface */
#define RTM_DELADDR	0xd	/* address being removed from iface */
#define RTM_IFINFO	0xe	/* iface going up/down etc. */
#define	RTM_NEWMADDR	0xf	/* mcast group membership being added to if */
#define	RTM_DELMADDR	0x10	/* mcast group membership being deleted */
#define	RTM_IFANNOUNCE	0x11	/* iface arrival/departure */
#define	RTM_IEEE80211	0x12	/* IEEE80211 wireless event */

/*
 * Bitmask values for rtm_inits and rmx_locks.
 */
#define RTV_MTU		0x1	/* init or lock _mtu */
#define RTV_HOPCOUNT	0x2	/* init or lock _hopcount */
#define RTV_EXPIRE	0x4	/* init or lock _expire */
#define RTV_RPIPE	0x8	/* init or lock _recvpipe */
#define RTV_SPIPE	0x10	/* init or lock _sendpipe */
#define RTV_SSTHRESH	0x20	/* init or lock _ssthresh */
#define RTV_RTT		0x40	/* init or lock _rtt */
#define RTV_RTTVAR	0x80	/* init or lock _rttvar */
#define RTV_WEIGHT	0x100	/* init or lock _weight */

/*
 * Bitmask values for rtm_addrs.
 */
#define RTA_DST		0x1	/* destination sockaddr present */
#define RTA_GATEWAY	0x2	/* gateway sockaddr present */
#define RTA_NETMASK	0x4	/* netmask sockaddr present */
#define RTA_GENMASK	0x8	/* cloning mask sockaddr present */
#define RTA_IFP		0x10	/* interface name sockaddr present */
#define RTA_IFA		0x20	/* interface addr sockaddr present */
#define RTA_AUTHOR	0x40	/* sockaddr for author of redirect */
#define RTA_BRD		0x80	/* for NEWADDR, broadcast or p-p dest addr */

/*
 * Index offsets for sockaddr array for alternate internal encoding.
 */
#define RTAX_DST	0	/* destination sockaddr present */
#define RTAX_GATEWAY	1	/* gateway sockaddr present */
#define RTAX_NETMASK	2	/* netmask sockaddr present */
#define RTAX_GENMASK	3	/* cloning mask sockaddr present */
#define RTAX_IFP	4	/* interface name sockaddr present */
#define RTAX_IFA	5	/* interface addr sockaddr present */
#define RTAX_AUTHOR	6	/* sockaddr for author of redirect */
#define RTAX_BRD	7	/* for NEWADDR, broadcast or p-p dest addr */
#define RTAX_MAX	8	/* size of array to allocate */

struct rt_addrinfo {
	int	rti_addrs;
	struct	sockaddr *rti_info[RTAX_MAX];
	int	rti_flags;
	struct	ifaddr *rti_ifa;
	struct	ifnet *rti_ifp;
	u_long	rti_mflags;
	struct	rt_metrics *rti_rmx;
};

/*
 * This macro returns the size of a struct sockaddr when passed
 * through a routing socket. Basically we round up sa_len to
 * a multiple of sizeof(long), with a minimum of sizeof(long).
 * The check for a NULL pointer is just a convenience, probably never used.
 * The case sa_len == 0 should only apply to empty structures.
 */
#define SA_SIZE(sa)						\
    (  (!(sa) || ((struct sockaddr *)(sa))->sa_len == 0) ?	\
	sizeof(long)		:				\
	1 + ( (((struct sockaddr *)(sa))->sa_len - 1) | (sizeof(long) - 1) ) )

#define	sa_equal(a, b) (	\
    (((struct sockaddr *)(a))->sa_len == ((struct sockaddr *)(b))->sa_len) && \
    (bcmp((a), (b), ((struct sockaddr *)(b))->sa_len) == 0))

#ifdef _KERNEL

#define RT_LINK_IS_UP(ifp)	(!((ifp)->if_capabilities & IFCAP_LINKSTATE) \
				 || (ifp)->if_link_state == LINK_STATE_UP)

struct rib_head *rt_tables_get_rnh(int, int);

struct ifmultiaddr;

void	 rt_ieee80211msg(struct ifnet *, int, void *, size_t);
void	 rt_ifannouncemsg(struct ifnet *, int);
void	 rt_ifmsg(struct ifnet *);
void	 rt_missmsg(int, struct rt_addrinfo *, int, int);
void	 rt_missmsg_fib(int, struct rt_addrinfo *, int, int, int);
void	 rt_newaddrmsg(int, struct ifaddr *, int, struct rtentry *);
void	 rt_newaddrmsg_fib(int, struct ifaddr *, int, struct rtentry *, int);
int	 rt_addrmsg(int, struct ifaddr *, int);
int	 rt_routemsg(int, struct ifnet *ifp, int, struct rtentry *, int);
void	 rt_newmaddrmsg(int, struct ifmultiaddr *);
int	 rt_setgate(struct rtentry *, struct sockaddr *, struct sockaddr *);
void 	 rt_maskedcopy(struct sockaddr *, struct sockaddr *, struct sockaddr *);

int	rtsock_addrmsg(int, struct ifaddr *, int);
int	rtsock_routemsg(int, struct ifnet *ifp, int, struct rtentry *, int);

/*
 * Note the following locking behavior:
 *
 *    rtalloc1() returns a locked rtentry
 *
 *    rtfree() and RTFREE_LOCKED() require a locked rtentry
 *
 *    RTFREE() uses an unlocked entry.
 */

int	 rt_expunge(struct rib_head *, struct rtentry *);
void	 rtfree(struct rtentry *);
int	 rt_check(struct rtentry **, struct rtentry **, struct sockaddr *);
void	rt_updatemtu(struct ifnet *);

typedef int rt_walktree_f_t(struct rtentry *, void *);
<<<<<<< HEAD
typedef void rt_setwarg_t(struct rib_head *, uint32_t, int, void *);
void	rt_foreach_fib(int af, rt_setwarg_t *, rt_walktree_f_t *, void *);
=======
typedef void rt_setwarg_t(struct radix_node_head *, uint32_t, int, void *);
void	rt_foreach_fib_walk(int af, rt_setwarg_t *, rt_walktree_f_t *, void *);
>>>>>>> 9dba4c68
void	rt_flushifroutes(struct ifnet *ifp);

/* XXX MRT COMPAT VERSIONS THAT SET UNIVERSE to 0 */
/* Thes are used by old code not yet converted to use multiple FIBS */
int	 rt_getifa(struct rt_addrinfo *);
void	 rtalloc_ign_fib(struct route *ro, u_long ignflags, u_int fibnum);
struct rtentry *rtalloc1(struct sockaddr *, int, u_long);
int	 rtinit(struct ifaddr *, int, int);
int	 rtioctl(u_long, caddr_t);
void	 rtredirect(struct sockaddr *, struct sockaddr *,
	    struct sockaddr *, int, struct sockaddr *);
int	 rtrequest(int, struct sockaddr *,
	    struct sockaddr *, struct sockaddr *, int, struct rtentry **);

/* XXX MRT NEW VERSIONS THAT USE FIBs
 * For now the protocol indepedent versions are the same as the AF_INET ones
 * but this will change.. 
 */
int	 rt_getifa_fib(struct rt_addrinfo *, u_int fibnum);
struct rtentry *rtalloc1_fib(struct sockaddr *, int, u_long, u_int);
int	 rtioctl_fib(u_long, caddr_t, u_int);
void	 rtredirect_fib(struct sockaddr *, struct sockaddr *,
	    struct sockaddr *, int, struct sockaddr *, u_int);
int	 rtrequest_fib(int, struct sockaddr *,
	    struct sockaddr *, struct sockaddr *, int, struct rtentry **, u_int);
int	 rtrequest1_fib(int, struct rt_addrinfo *, struct rtentry **, u_int);

#include <sys/eventhandler.h>
typedef void (*rtevent_redirect_fn)(void *, struct rtentry *, struct rtentry *, struct sockaddr *);
EVENTHANDLER_DECLARE(route_redirect_event, rtevent_redirect_fn);
#endif

#endif<|MERGE_RESOLUTION|>--- conflicted
+++ resolved
@@ -337,13 +337,8 @@
 void	rt_updatemtu(struct ifnet *);
 
 typedef int rt_walktree_f_t(struct rtentry *, void *);
-<<<<<<< HEAD
 typedef void rt_setwarg_t(struct rib_head *, uint32_t, int, void *);
-void	rt_foreach_fib(int af, rt_setwarg_t *, rt_walktree_f_t *, void *);
-=======
-typedef void rt_setwarg_t(struct radix_node_head *, uint32_t, int, void *);
 void	rt_foreach_fib_walk(int af, rt_setwarg_t *, rt_walktree_f_t *, void *);
->>>>>>> 9dba4c68
 void	rt_flushifroutes(struct ifnet *ifp);
 
 /* XXX MRT COMPAT VERSIONS THAT SET UNIVERSE to 0 */
