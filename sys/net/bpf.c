/*-
 * Copyright (c) 1990, 1991, 1993
 *	The Regents of the University of California.  All rights reserved.
 *
 * This code is derived from the Stanford/CMU enet packet filter,
 * (net/enet.c) distributed as part of 4.3BSD, and code contributed
 * to Berkeley by Steven McCanne and Van Jacobson both of Lawrence
 * Berkeley Laboratory.
 *
 * Redistribution and use in source and binary forms, with or without
 * modification, are permitted provided that the following conditions
 * are met:
 * 1. Redistributions of source code must retain the above copyright
 *    notice, this list of conditions and the following disclaimer.
 * 2. Redistributions in binary form must reproduce the above copyright
 *    notice, this list of conditions and the following disclaimer in the
 *    documentation and/or other materials provided with the distribution.
 * 4. Neither the name of the University nor the names of its contributors
 *    may be used to endorse or promote products derived from this software
 *    without specific prior written permission.
 *
 * THIS SOFTWARE IS PROVIDED BY THE REGENTS AND CONTRIBUTORS ``AS IS'' AND
 * ANY EXPRESS OR IMPLIED WARRANTIES, INCLUDING, BUT NOT LIMITED TO, THE
 * IMPLIED WARRANTIES OF MERCHANTABILITY AND FITNESS FOR A PARTICULAR PURPOSE
 * ARE DISCLAIMED.  IN NO EVENT SHALL THE REGENTS OR CONTRIBUTORS BE LIABLE
 * FOR ANY DIRECT, INDIRECT, INCIDENTAL, SPECIAL, EXEMPLARY, OR CONSEQUENTIAL
 * DAMAGES (INCLUDING, BUT NOT LIMITED TO, PROCUREMENT OF SUBSTITUTE GOODS
 * OR SERVICES; LOSS OF USE, DATA, OR PROFITS; OR BUSINESS INTERRUPTION)
 * HOWEVER CAUSED AND ON ANY THEORY OF LIABILITY, WHETHER IN CONTRACT, STRICT
 * LIABILITY, OR TORT (INCLUDING NEGLIGENCE OR OTHERWISE) ARISING IN ANY WAY
 * OUT OF THE USE OF THIS SOFTWARE, EVEN IF ADVISED OF THE POSSIBILITY OF
 * SUCH DAMAGE.
 *
 *      @(#)bpf.c	8.4 (Berkeley) 1/9/95
 */

#include <sys/cdefs.h>
__FBSDID("$FreeBSD$");

#include "opt_bpf.h"
#include "opt_compat.h"
#include "opt_netgraph.h"

#include <sys/types.h>
#include <sys/param.h>
#include <sys/lock.h>
#include <sys/rwlock.h>
#include <sys/systm.h>
#include <sys/conf.h>
#include <sys/fcntl.h>
#include <sys/jail.h>
#include <sys/malloc.h>
#include <sys/mbuf.h>
#include <sys/time.h>
#include <sys/priv.h>
#include <sys/proc.h>
#include <sys/signalvar.h>
#include <sys/filio.h>
#include <sys/sockio.h>
#include <sys/ttycom.h>
#include <sys/uio.h>

#include <sys/event.h>
#include <sys/file.h>
#include <sys/poll.h>
#include <sys/proc.h>

#include <sys/socket.h>

#include <net/if.h>
#include <net/if_var.h>
#define	BPF_INTERNAL
#include <net/bpf.h>
#include <net/bpf_buffer.h>
#ifdef BPF_JITTER
#include <net/bpf_jitter.h>
#endif
#include <net/bpf_zerocopy.h>
#include <net/bpfdesc.h>
#include <net/vnet.h>

#include <netinet/in.h>
#include <netinet/if_ether.h>
#include <sys/kernel.h>
#include <sys/sysctl.h>

#include <net80211/ieee80211_freebsd.h>

#include <security/mac/mac_framework.h>

MALLOC_DEFINE(M_BPF, "BPF", "BPF data");

#if defined(DEV_BPF) || defined(NETGRAPH_BPF)

#define PRINET  26			/* interruptible */

#define	SIZEOF_BPF_HDR(type)	\
    (offsetof(type, bh_hdrlen) + sizeof(((type *)0)->bh_hdrlen))

#ifdef COMPAT_FREEBSD32
#include <sys/mount.h>
#include <compat/freebsd32/freebsd32.h>
#define BPF_ALIGNMENT32 sizeof(int32_t)
#define BPF_WORDALIGN32(x) (((x)+(BPF_ALIGNMENT32-1))&~(BPF_ALIGNMENT32-1))

#ifndef BURN_BRIDGES
/*
 * 32-bit version of structure prepended to each packet.  We use this header
 * instead of the standard one for 32-bit streams.  We mark the a stream as
 * 32-bit the first time we see a 32-bit compat ioctl request.
 */
struct bpf_hdr32 {
	struct timeval32 bh_tstamp;	/* time stamp */
	uint32_t	bh_caplen;	/* length of captured portion */
	uint32_t	bh_datalen;	/* original length of packet */
	uint16_t	bh_hdrlen;	/* length of bpf header (this struct
					   plus alignment padding) */
};
#endif

struct bpf_program32 {
	u_int bf_len;
	uint32_t bf_insns;
};

struct bpf_dltlist32 {
	u_int	bfl_len;
	u_int	bfl_list;
};

#define	BIOCSETF32	_IOW('B', 103, struct bpf_program32)
#define	BIOCSRTIMEOUT32	_IOW('B', 109, struct timeval32)
#define	BIOCGRTIMEOUT32	_IOR('B', 110, struct timeval32)
#define	BIOCGDLTLIST32	_IOWR('B', 121, struct bpf_dltlist32)
#define	BIOCSETWF32	_IOW('B', 123, struct bpf_program32)
#define	BIOCSETFNR32	_IOW('B', 130, struct bpf_program32)
#endif

/*
 * bpf_iflist is a list of BPF interface structures, each corresponding to a
 * specific DLT.  The same network interface might have several BPF interface
 * structures registered by different layers in the stack (i.e., 802.11
 * frames, ethernet frames, etc).
 */
static LIST_HEAD(, bpf_if)	bpf_iflist, bpf_freelist;
static struct mtx	bpf_mtx;		/* bpf global lock */
static int		bpf_bpfd_cnt;

static void	bpf_attachd(struct bpf_d *, struct bpf_if *);
static void	bpf_detachd(struct bpf_d *);
static void	bpf_detachd_locked(struct bpf_d *);
static void	bpf_freed(struct bpf_d *);
static int	bpf_movein(struct uio *, int, struct ifnet *, struct mbuf **,
		    struct sockaddr *, int *, struct bpf_insn *);
static int	bpf_setif(struct bpf_d *, struct ifreq *);
static void	bpf_timed_out(void *);
static __inline void
		bpf_wakeup(struct bpf_d *);
static void	catchpacket(struct bpf_d *, u_char *, u_int, u_int,
		    void (*)(struct bpf_d *, caddr_t, u_int, void *, u_int),
		    struct bintime *);
static void	reset_d(struct bpf_d *);
static int	bpf_setf(struct bpf_d *, struct bpf_program *, u_long cmd);
static int	bpf_getdltlist(struct bpf_d *, struct bpf_dltlist *);
static int	bpf_setdlt(struct bpf_d *, u_int);
static void	filt_bpfdetach(struct knote *);
static int	filt_bpfread(struct knote *, long);
static void	bpf_drvinit(void *);
static int	bpf_stats_sysctl(SYSCTL_HANDLER_ARGS);

SYSCTL_NODE(_net, OID_AUTO, bpf, CTLFLAG_RW, 0, "bpf sysctl");
int bpf_maxinsns = BPF_MAXINSNS;
SYSCTL_INT(_net_bpf, OID_AUTO, maxinsns, CTLFLAG_RW,
    &bpf_maxinsns, 0, "Maximum bpf program instructions");
static int bpf_zerocopy_enable = 0;
SYSCTL_INT(_net_bpf, OID_AUTO, zerocopy_enable, CTLFLAG_RW,
    &bpf_zerocopy_enable, 0, "Enable new zero-copy BPF buffer sessions");
static SYSCTL_NODE(_net_bpf, OID_AUTO, stats, CTLFLAG_MPSAFE | CTLFLAG_RW,
    bpf_stats_sysctl, "bpf statistics portal");

static VNET_DEFINE(int, bpf_optimize_writers) = 0;
#define	V_bpf_optimize_writers VNET(bpf_optimize_writers)
SYSCTL_INT(_net_bpf, OID_AUTO, optimize_writers, CTLFLAG_VNET | CTLFLAG_RW,
    &VNET_NAME(bpf_optimize_writers), 0,
    "Do not send packets until BPF program is set");

static	d_open_t	bpfopen;
static	d_read_t	bpfread;
static	d_write_t	bpfwrite;
static	d_ioctl_t	bpfioctl;
static	d_poll_t	bpfpoll;
static	d_kqfilter_t	bpfkqfilter;

static struct cdevsw bpf_cdevsw = {
	.d_version =	D_VERSION,
	.d_open =	bpfopen,
	.d_read =	bpfread,
	.d_write =	bpfwrite,
	.d_ioctl =	bpfioctl,
	.d_poll =	bpfpoll,
	.d_name =	"bpf",
	.d_kqfilter =	bpfkqfilter,
};

static struct filterops bpfread_filtops = {
	.f_isfd = 1,
	.f_detach = filt_bpfdetach,
	.f_event = filt_bpfread,
};

eventhandler_tag	bpf_ifdetach_cookie = NULL;

/*
 * LOCKING MODEL USED BY BPF:
 * Locks:
 * 1) global lock (BPF_LOCK). Mutex, used to protect interface addition/removal,
 * some global counters and every bpf_if reference.
 * 2) Interface lock. Rwlock, used to protect list of BPF descriptors and their filters.
 * 3) Descriptor lock. Mutex, used to protect BPF buffers and various structure fields
 *   used by bpf_mtap code.
 *
 * Lock order:
 *
 * Global lock, interface lock, descriptor lock
 *
 * We have to acquire interface lock before descriptor main lock due to BPF_MTAP[2]
 * working model. In many places (like bpf_detachd) we start with BPF descriptor
 * (and we need to at least rlock it to get reliable interface pointer). This
 * gives us potential LOR. As a result, we use global lock to protect from bpf_if
 * change in every such place.
 *
 * Changing d->bd_bif is protected by 1) global lock, 2) interface lock and
 * 3) descriptor main wlock.
 * Reading bd_bif can be protected by any of these locks, typically global lock.
 *
 * Changing read/write BPF filter is protected by the same three locks,
 * the same applies for reading.
 *
 * Sleeping in global lock is not allowed due to bpfdetach() using it.
 */

/*
 * Wrapper functions for various buffering methods.  If the set of buffer
 * modes expands, we will probably want to introduce a switch data structure
 * similar to protosw, et.
 */
static void
bpf_append_bytes(struct bpf_d *d, caddr_t buf, u_int offset, void *src,
    u_int len)
{

	BPFD_LOCK_ASSERT(d);

	switch (d->bd_bufmode) {
	case BPF_BUFMODE_BUFFER:
		return (bpf_buffer_append_bytes(d, buf, offset, src, len));

	case BPF_BUFMODE_ZBUF:
		d->bd_zcopy++;
		return (bpf_zerocopy_append_bytes(d, buf, offset, src, len));

	default:
		panic("bpf_buf_append_bytes");
	}
}

static void
bpf_append_mbuf(struct bpf_d *d, caddr_t buf, u_int offset, void *src,
    u_int len)
{

	BPFD_LOCK_ASSERT(d);

	switch (d->bd_bufmode) {
	case BPF_BUFMODE_BUFFER:
		return (bpf_buffer_append_mbuf(d, buf, offset, src, len));

	case BPF_BUFMODE_ZBUF:
		d->bd_zcopy++;
		return (bpf_zerocopy_append_mbuf(d, buf, offset, src, len));

	default:
		panic("bpf_buf_append_mbuf");
	}
}

/*
 * This function gets called when the free buffer is re-assigned.
 */
static void
bpf_buf_reclaimed(struct bpf_d *d)
{

	BPFD_LOCK_ASSERT(d);

	switch (d->bd_bufmode) {
	case BPF_BUFMODE_BUFFER:
		return;

	case BPF_BUFMODE_ZBUF:
		bpf_zerocopy_buf_reclaimed(d);
		return;

	default:
		panic("bpf_buf_reclaimed");
	}
}

/*
 * If the buffer mechanism has a way to decide that a held buffer can be made
 * free, then it is exposed via the bpf_canfreebuf() interface.  (1) is
 * returned if the buffer can be discarded, (0) is returned if it cannot.
 */
static int
bpf_canfreebuf(struct bpf_d *d)
{

	BPFD_LOCK_ASSERT(d);

	switch (d->bd_bufmode) {
	case BPF_BUFMODE_ZBUF:
		return (bpf_zerocopy_canfreebuf(d));
	}
	return (0);
}

/*
 * Allow the buffer model to indicate that the current store buffer is
 * immutable, regardless of the appearance of space.  Return (1) if the
 * buffer is writable, and (0) if not.
 */
static int
bpf_canwritebuf(struct bpf_d *d)
{
	BPFD_LOCK_ASSERT(d);

	switch (d->bd_bufmode) {
	case BPF_BUFMODE_ZBUF:
		return (bpf_zerocopy_canwritebuf(d));
	}
	return (1);
}

/*
 * Notify buffer model that an attempt to write to the store buffer has
 * resulted in a dropped packet, in which case the buffer may be considered
 * full.
 */
static void
bpf_buffull(struct bpf_d *d)
{

	BPFD_LOCK_ASSERT(d);

	switch (d->bd_bufmode) {
	case BPF_BUFMODE_ZBUF:
		bpf_zerocopy_buffull(d);
		break;
	}
}

/*
 * Notify the buffer model that a buffer has moved into the hold position.
 */
void
bpf_bufheld(struct bpf_d *d)
{

	BPFD_LOCK_ASSERT(d);

	switch (d->bd_bufmode) {
	case BPF_BUFMODE_ZBUF:
		bpf_zerocopy_bufheld(d);
		break;
	}
}

static void
bpf_free(struct bpf_d *d)
{

	switch (d->bd_bufmode) {
	case BPF_BUFMODE_BUFFER:
		return (bpf_buffer_free(d));

	case BPF_BUFMODE_ZBUF:
		return (bpf_zerocopy_free(d));

	default:
		panic("bpf_buf_free");
	}
}

static int
bpf_uiomove(struct bpf_d *d, caddr_t buf, u_int len, struct uio *uio)
{

	if (d->bd_bufmode != BPF_BUFMODE_BUFFER)
		return (EOPNOTSUPP);
	return (bpf_buffer_uiomove(d, buf, len, uio));
}

static int
bpf_ioctl_sblen(struct bpf_d *d, u_int *i)
{

	if (d->bd_bufmode != BPF_BUFMODE_BUFFER)
		return (EOPNOTSUPP);
	return (bpf_buffer_ioctl_sblen(d, i));
}

static int
bpf_ioctl_getzmax(struct thread *td, struct bpf_d *d, size_t *i)
{

	if (d->bd_bufmode != BPF_BUFMODE_ZBUF)
		return (EOPNOTSUPP);
	return (bpf_zerocopy_ioctl_getzmax(td, d, i));
}

static int
bpf_ioctl_rotzbuf(struct thread *td, struct bpf_d *d, struct bpf_zbuf *bz)
{

	if (d->bd_bufmode != BPF_BUFMODE_ZBUF)
		return (EOPNOTSUPP);
	return (bpf_zerocopy_ioctl_rotzbuf(td, d, bz));
}

static int
bpf_ioctl_setzbuf(struct thread *td, struct bpf_d *d, struct bpf_zbuf *bz)
{

	if (d->bd_bufmode != BPF_BUFMODE_ZBUF)
		return (EOPNOTSUPP);
	return (bpf_zerocopy_ioctl_setzbuf(td, d, bz));
}

/*
 * General BPF functions.
 */
static int
bpf_movein(struct uio *uio, int linktype, struct ifnet *ifp, struct mbuf **mp,
    struct sockaddr *sockp, int *hdrlen, struct bpf_insn *wfilter)
{
	const struct ieee80211_bpf_params *p;
	struct ether_header *eh;
	struct mbuf *m;
	int error;
	int len;
	int hlen;
	int slen;

	/*
	 * Build a sockaddr based on the data link layer type.
	 * We do this at this level because the ethernet header
	 * is copied directly into the data field of the sockaddr.
	 * In the case of SLIP, there is no header and the packet
	 * is forwarded as is.
	 * Also, we are careful to leave room at the front of the mbuf
	 * for the link level header.
	 */
	switch (linktype) {

	case DLT_SLIP:
		sockp->sa_family = AF_INET;
		hlen = 0;
		break;

	case DLT_EN10MB:
		sockp->sa_family = AF_UNSPEC;
		/* XXX Would MAXLINKHDR be better? */
		hlen = ETHER_HDR_LEN;
		break;

	case DLT_FDDI:
		sockp->sa_family = AF_IMPLINK;
		hlen = 0;
		break;

	case DLT_RAW:
		sockp->sa_family = AF_UNSPEC;
		hlen = 0;
		break;

	case DLT_NULL:
		/*
		 * null interface types require a 4 byte pseudo header which
		 * corresponds to the address family of the packet.
		 */
		sockp->sa_family = AF_UNSPEC;
		hlen = 4;
		break;

	case DLT_ATM_RFC1483:
		/*
		 * en atm driver requires 4-byte atm pseudo header.
		 * though it isn't standard, vpi:vci needs to be
		 * specified anyway.
		 */
		sockp->sa_family = AF_UNSPEC;
		hlen = 12;	/* XXX 4(ATM_PH) + 3(LLC) + 5(SNAP) */
		break;

	case DLT_PPP:
		sockp->sa_family = AF_UNSPEC;
		hlen = 4;	/* This should match PPP_HDRLEN */
		break;

	case DLT_IEEE802_11:		/* IEEE 802.11 wireless */
		sockp->sa_family = AF_IEEE80211;
		hlen = 0;
		break;

	case DLT_IEEE802_11_RADIO:	/* IEEE 802.11 wireless w/ phy params */
		sockp->sa_family = AF_IEEE80211;
		sockp->sa_len = 12;	/* XXX != 0 */
		hlen = sizeof(struct ieee80211_bpf_params);
		break;

	default:
		return (EIO);
	}

	len = uio->uio_resid;
	if (len < hlen || len - hlen > ifp->if_mtu)
		return (EMSGSIZE);

	m = m_get2(len, M_WAITOK, MT_DATA, M_PKTHDR);
	if (m == NULL)
		return (EIO);
	m->m_pkthdr.len = m->m_len = len;
	*mp = m;

	error = uiomove(mtod(m, u_char *), len, uio);
	if (error)
		goto bad;

	slen = bpf_filter(wfilter, mtod(m, u_char *), len, len);
	if (slen == 0) {
		error = EPERM;
		goto bad;
	}

	/* Check for multicast destination */
	switch (linktype) {
	case DLT_EN10MB:
		eh = mtod(m, struct ether_header *);
		if (ETHER_IS_MULTICAST(eh->ether_dhost)) {
			if (bcmp(ifp->if_broadcastaddr, eh->ether_dhost,
			    ETHER_ADDR_LEN) == 0)
				m->m_flags |= M_BCAST;
			else
				m->m_flags |= M_MCAST;
		}
		break;
	}

	/*
	 * Make room for link header, and copy it to sockaddr
	 */
	if (hlen != 0) {
		if (sockp->sa_family == AF_IEEE80211) {
			/*
			 * Collect true length from the parameter header
			 * NB: sockp is known to be zero'd so if we do a
			 *     short copy unspecified parameters will be
			 *     zero.
			 * NB: packet may not be aligned after stripping
			 *     bpf params
			 * XXX check ibp_vers
			 */
			p = mtod(m, const struct ieee80211_bpf_params *);
			hlen = p->ibp_len;
			if (hlen > sizeof(sockp->sa_data)) {
				error = EINVAL;
				goto bad;
			}
		}
		bcopy(mtod(m, const void *), sockp->sa_data, hlen);
	}
	*hdrlen = hlen;

	return (0);
bad:
	m_freem(m);
	return (error);
}

/*
 * Attach file to the bpf interface, i.e. make d listen on bp.
 */
static void
bpf_attachd(struct bpf_d *d, struct bpf_if *bp)
{
	int op_w;

	BPF_LOCK_ASSERT();

	/*
	 * Save sysctl value to protect from sysctl change
	 * between reads
	 */
	op_w = V_bpf_optimize_writers;

	if (d->bd_bif != NULL)
		bpf_detachd_locked(d);
	/*
	 * Point d at bp, and add d to the interface's list.
	 * Since there are many applicaiotns using BPF for
	 * sending raw packets only (dhcpd, cdpd are good examples)
	 * we can delay adding d to the list of active listeners until
	 * some filter is configured.
	 */

	BPFIF_WLOCK(bp);
	BPFD_LOCK(d);

	d->bd_bif = bp;

	if (op_w != 0) {
		/* Add to writers-only list */
		LIST_INSERT_HEAD(&bp->bif_wlist, d, bd_next);
		/*
		 * We decrement bd_writer on every filter set operation.
		 * First BIOCSETF is done by pcap_open_live() to set up
		 * snap length. After that appliation usually sets its own filter
		 */
		d->bd_writer = 2;
	} else
		LIST_INSERT_HEAD(&bp->bif_dlist, d, bd_next);

	BPFD_UNLOCK(d);
	BPFIF_WUNLOCK(bp);

	bpf_bpfd_cnt++;

	CTR3(KTR_NET, "%s: bpf_attach called by pid %d, adding to %s list",
	    __func__, d->bd_pid, d->bd_writer ? "writer" : "active");

	if (op_w == 0)
		EVENTHANDLER_INVOKE(bpf_track, bp->bif_ifp, bp->bif_dlt, 1);
}

/*
 * Check if we need to upgrade our descriptor @d from write-only mode.
 */
static int
bpf_check_upgrade(u_long cmd, struct bpf_d *d, struct bpf_insn *fcode, int flen)
{
	int is_snap, need_upgrade;

	/*
	 * Check if we've already upgraded or new filter is empty.
	 */
	if (d->bd_writer == 0 || fcode == NULL)
		return (0);

	need_upgrade = 0;

	/*
	 * Check if cmd looks like snaplen setting from
	 * pcap_bpf.c:pcap_open_live().
	 * Note we're not checking .k value here:
	 * while pcap_open_live() definitely sets to to non-zero value,
	 * we'd prefer to treat k=0 (deny ALL) case the same way: e.g.
	 * do not consider upgrading immediately
	 */
	if (cmd == BIOCSETF && flen == 1 && fcode[0].code == (BPF_RET | BPF_K))
		is_snap = 1;
	else
		is_snap = 0;

	if (is_snap == 0) {
		/*
		 * We're setting first filter and it doesn't look like
		 * setting snaplen.  We're probably using bpf directly.
		 * Upgrade immediately.
		 */
		need_upgrade = 1;
	} else {
		/*
		 * Do not require upgrade by first BIOCSETF
		 * (used to set snaplen) by pcap_open_live().
		 */

		if (--d->bd_writer == 0) {
			/*
			 * First snaplen filter has already
			 * been set. This is probably catch-all
			 * filter
			 */
			need_upgrade = 1;
		}
	}

	CTR5(KTR_NET,
	    "%s: filter function set by pid %d, "
	    "bd_writer counter %d, snap %d upgrade %d",
	    __func__, d->bd_pid, d->bd_writer,
	    is_snap, need_upgrade);

	return (need_upgrade);
}

/*
 * Add d to the list of active bp filters.
 * Reuqires bpf_attachd() to be called before
 */
static void
bpf_upgraded(struct bpf_d *d)
{
	struct bpf_if *bp;

	BPF_LOCK_ASSERT();

	bp = d->bd_bif;

	/*
	 * Filter can be set several times without specifying interface.
	 * Mark d as reader and exit.
	 */
	if (bp == NULL) {
		BPFD_LOCK(d);
		d->bd_writer = 0;
		BPFD_UNLOCK(d);
		return;
	}

	BPFIF_WLOCK(bp);
	BPFD_LOCK(d);

	/* Remove from writers-only list */
	LIST_REMOVE(d, bd_next);
	LIST_INSERT_HEAD(&bp->bif_dlist, d, bd_next);
	/* Mark d as reader */
	d->bd_writer = 0;

	BPFD_UNLOCK(d);
	BPFIF_WUNLOCK(bp);

	CTR2(KTR_NET, "%s: upgrade required by pid %d", __func__, d->bd_pid);

	EVENTHANDLER_INVOKE(bpf_track, bp->bif_ifp, bp->bif_dlt, 1);
}

/*
 * Detach a file from its interface.
 */
static void
bpf_detachd(struct bpf_d *d)
{
	BPF_LOCK();
	bpf_detachd_locked(d);
	BPF_UNLOCK();
}

static void
bpf_detachd_locked(struct bpf_d *d)
{
	int error;
	struct bpf_if *bp;
	struct ifnet *ifp;

	CTR2(KTR_NET, "%s: detach required by pid %d", __func__, d->bd_pid);

	BPF_LOCK_ASSERT();

	/* Check if descriptor is attached */
	if ((bp = d->bd_bif) == NULL)
		return;

	BPFIF_WLOCK(bp);
	BPFD_LOCK(d);

	/* Save bd_writer value */
	error = d->bd_writer;

	/*
	 * Remove d from the interface's descriptor list.
	 */
	LIST_REMOVE(d, bd_next);

	ifp = bp->bif_ifp;
	d->bd_bif = NULL;
	BPFD_UNLOCK(d);
	BPFIF_WUNLOCK(bp);

	bpf_bpfd_cnt--;

	/* Call event handler iff d is attached */
	if (error == 0)
		EVENTHANDLER_INVOKE(bpf_track, ifp, bp->bif_dlt, 0);

	/*
	 * Check if this descriptor had requested promiscuous mode.
	 * If so, turn it off.
	 */
	if (d->bd_promisc) {
		d->bd_promisc = 0;
		CURVNET_SET(ifp->if_vnet);
		error = ifpromisc(ifp, 0);
		CURVNET_RESTORE();
		if (error != 0 && error != ENXIO) {
			/*
			 * ENXIO can happen if a pccard is unplugged
			 * Something is really wrong if we were able to put
			 * the driver into promiscuous mode, but can't
			 * take it out.
			 */
			if_printf(bp->bif_ifp,
				"bpf_detach: ifpromisc failed (%d)\n", error);
		}
	}
}

/*
 * Close the descriptor by detaching it from its interface,
 * deallocating its buffers, and marking it free.
 */
static void
bpf_dtor(void *data)
{
	struct bpf_d *d = data;

	BPFD_LOCK(d);
	if (d->bd_state == BPF_WAITING)
		callout_stop(&d->bd_callout);
	d->bd_state = BPF_IDLE;
	BPFD_UNLOCK(d);
	funsetown(&d->bd_sigio);
	bpf_detachd(d);
#ifdef MAC
	mac_bpfdesc_destroy(d);
#endif /* MAC */
	seldrain(&d->bd_sel);
	knlist_destroy(&d->bd_sel.si_note);
	callout_drain(&d->bd_callout);
	bpf_freed(d);
	free(d, M_BPF);
}

/*
 * Open ethernet device.  Returns ENXIO for illegal minor device number,
 * EBUSY if file is open by another process.
 */
/* ARGSUSED */
static	int
bpfopen(struct cdev *dev, int flags, int fmt, struct thread *td)
{
	struct bpf_d *d;
	int error, size;

	d = malloc(sizeof(*d), M_BPF, M_WAITOK | M_ZERO);
	error = devfs_set_cdevpriv(d, bpf_dtor);
	if (error != 0) {
		free(d, M_BPF);
		return (error);
	}

	/*
	 * For historical reasons, perform a one-time initialization call to
	 * the buffer routines, even though we're not yet committed to a
	 * particular buffer method.
	 */
	bpf_buffer_init(d);
	d->bd_hbuf_in_use = 0;
	d->bd_bufmode = BPF_BUFMODE_BUFFER;
	d->bd_sig = SIGIO;
	d->bd_direction = BPF_D_INOUT;
	BPF_PID_REFRESH(d, td);
#ifdef MAC
	mac_bpfdesc_init(d);
	mac_bpfdesc_create(td->td_ucred, d);
#endif
	mtx_init(&d->bd_lock, devtoname(dev), "bpf cdev lock", MTX_DEF);
	callout_init_mtx(&d->bd_callout, &d->bd_lock, 0);
	knlist_init_mtx(&d->bd_sel.si_note, &d->bd_lock);

	/* Allocate default buffers */
	size = d->bd_bufsize;
	bpf_buffer_ioctl_sblen(d, &size);

	return (0);
}

/*
 *  bpfread - read next chunk of packets from buffers
 */
static	int
bpfread(struct cdev *dev, struct uio *uio, int ioflag)
{
	struct bpf_d *d;
	int error;
	int non_block;
	int timed_out;

	error = devfs_get_cdevpriv((void **)&d);
	if (error != 0)
		return (error);

	/*
	 * Restrict application to use a buffer the same size as
	 * as kernel buffers.
	 */
	if (uio->uio_resid != d->bd_bufsize)
		return (EINVAL);

	non_block = ((ioflag & O_NONBLOCK) != 0);

	BPFD_LOCK(d);
	BPF_PID_REFRESH_CUR(d);
	if (d->bd_bufmode != BPF_BUFMODE_BUFFER) {
		BPFD_UNLOCK(d);
		return (EOPNOTSUPP);
	}
	if (d->bd_state == BPF_WAITING)
		callout_stop(&d->bd_callout);
	timed_out = (d->bd_state == BPF_TIMED_OUT);
	d->bd_state = BPF_IDLE;
	while (d->bd_hbuf_in_use) {
		error = mtx_sleep(&d->bd_hbuf_in_use, &d->bd_lock,
		    PRINET|PCATCH, "bd_hbuf", 0);
		if (error != 0) {
			BPFD_UNLOCK(d);
			return (error);
		}
	}
	/*
	 * If the hold buffer is empty, then do a timed sleep, which
	 * ends when the timeout expires or when enough packets
	 * have arrived to fill the store buffer.
	 */
	while (d->bd_hbuf == NULL) {
		if (d->bd_slen != 0) {
			/*
			 * A packet(s) either arrived since the previous
			 * read or arrived while we were asleep.
			 */
			if (d->bd_immediate || non_block || timed_out) {
				/*
				 * Rotate the buffers and return what's here
				 * if we are in immediate mode, non-blocking
				 * flag is set, or this descriptor timed out.
				 */
				ROTATE_BUFFERS(d);
				break;
			}
		}

		/*
		 * No data is available, check to see if the bpf device
		 * is still pointed at a real interface.  If not, return
		 * ENXIO so that the userland process knows to rebind
		 * it before using it again.
		 */
		if (d->bd_bif == NULL) {
			BPFD_UNLOCK(d);
			return (ENXIO);
		}

		if (non_block) {
			BPFD_UNLOCK(d);
			return (EWOULDBLOCK);
		}
		error = msleep(d, &d->bd_lock, PRINET|PCATCH,
		     "bpf", d->bd_rtout);
		if (error == EINTR || error == ERESTART) {
			BPFD_UNLOCK(d);
			return (error);
		}
		if (error == EWOULDBLOCK) {
			/*
			 * On a timeout, return what's in the buffer,
			 * which may be nothing.  If there is something
			 * in the store buffer, we can rotate the buffers.
			 */
			if (d->bd_hbuf)
				/*
				 * We filled up the buffer in between
				 * getting the timeout and arriving
				 * here, so we don't need to rotate.
				 */
				break;

			if (d->bd_slen == 0) {
				BPFD_UNLOCK(d);
				return (0);
			}
			ROTATE_BUFFERS(d);
			break;
		}
	}
	/*
	 * At this point, we know we have something in the hold slot.
	 */
	d->bd_hbuf_in_use = 1;
	BPFD_UNLOCK(d);

	/*
	 * Move data from hold buffer into user space.
	 * We know the entire buffer is transferred since
	 * we checked above that the read buffer is bpf_bufsize bytes.
  	 *
	 * We do not have to worry about simultaneous reads because
	 * we waited for sole access to the hold buffer above.
	 */
	error = bpf_uiomove(d, d->bd_hbuf, d->bd_hlen, uio);

	BPFD_LOCK(d);
	KASSERT(d->bd_hbuf != NULL, ("bpfread: lost bd_hbuf"));
	d->bd_fbuf = d->bd_hbuf;
	d->bd_hbuf = NULL;
	d->bd_hlen = 0;
	bpf_buf_reclaimed(d);
	d->bd_hbuf_in_use = 0;
	wakeup(&d->bd_hbuf_in_use);
	BPFD_UNLOCK(d);

	return (error);
}

/*
 * If there are processes sleeping on this descriptor, wake them up.
 */
static __inline void
bpf_wakeup(struct bpf_d *d)
{

	BPFD_LOCK_ASSERT(d);
	if (d->bd_state == BPF_WAITING) {
		callout_stop(&d->bd_callout);
		d->bd_state = BPF_IDLE;
	}
	wakeup(d);
	if (d->bd_async && d->bd_sig && d->bd_sigio)
		pgsigio(&d->bd_sigio, d->bd_sig, 0);

	selwakeuppri(&d->bd_sel, PRINET);
	KNOTE_LOCKED(&d->bd_sel.si_note, 0);
}

static void
bpf_timed_out(void *arg)
{
	struct bpf_d *d = (struct bpf_d *)arg;

	BPFD_LOCK_ASSERT(d);

	if (callout_pending(&d->bd_callout) || !callout_active(&d->bd_callout))
		return;
	if (d->bd_state == BPF_WAITING) {
		d->bd_state = BPF_TIMED_OUT;
		if (d->bd_slen != 0)
			bpf_wakeup(d);
	}
}

static int
bpf_ready(struct bpf_d *d)
{

	BPFD_LOCK_ASSERT(d);

	if (!bpf_canfreebuf(d) && d->bd_hlen != 0)
		return (1);
	if ((d->bd_immediate || d->bd_state == BPF_TIMED_OUT) &&
	    d->bd_slen != 0)
		return (1);
	return (0);
}

static int
bpfwrite(struct cdev *dev, struct uio *uio, int ioflag)
{
	struct bpf_d *d;
	struct ifnet *ifp;
	struct mbuf *m, *mc;
	struct sockaddr dst;
	int error, hlen;

	error = devfs_get_cdevpriv((void **)&d);
	if (error != 0)
		return (error);

	BPF_PID_REFRESH_CUR(d);
	d->bd_wcount++;
	/* XXX: locking required */
	if (d->bd_bif == NULL) {
		d->bd_wdcount++;
		return (ENXIO);
	}

	ifp = d->bd_bif->bif_ifp;

	if ((ifp->if_flags & IFF_UP) == 0) {
		d->bd_wdcount++;
		return (ENETDOWN);
	}

	if (uio->uio_resid == 0) {
		d->bd_wdcount++;
		return (0);
	}

	bzero(&dst, sizeof(dst));
	m = NULL;
	hlen = 0;
	/* XXX: bpf_movein() can sleep */
	error = bpf_movein(uio, (int)d->bd_bif->bif_dlt, ifp,
	    &m, &dst, &hlen, d->bd_wfilter);
	if (error) {
		d->bd_wdcount++;
		return (error);
	}
	d->bd_wfcount++;
	if (d->bd_hdrcmplt)
		dst.sa_family = pseudo_AF_HDRCMPLT;

	if (d->bd_feedback) {
		mc = m_dup(m, M_NOWAIT);
		if (mc != NULL)
			mc->m_pkthdr.rcvif = ifp;
		/* Set M_PROMISC for outgoing packets to be discarded. */
		if (d->bd_direction == BPF_D_INOUT)
			m->m_flags |= M_PROMISC;
	} else
		mc = NULL;

	m->m_pkthdr.len -= hlen;
	m->m_len -= hlen;
	m->m_data += hlen;	/* XXX */

	CURVNET_SET(ifp->if_vnet);
#ifdef MAC
	BPFD_LOCK(d);
	mac_bpfdesc_create_mbuf(d, m);
	if (mc != NULL)
		mac_bpfdesc_create_mbuf(d, mc);
	BPFD_UNLOCK(d);
#endif

	error = if_output(ifp, m, &dst, NULL);
	if (error)
		d->bd_wdcount++;

	if (mc != NULL) {
		if (error == 0)
			if_input(ifp, mc);
		else
			m_freem(mc);
	}
	CURVNET_RESTORE();

	return (error);
}

/*
 * Reset a descriptor by flushing its packet buffer and clearing the receive
 * and drop counts.  This is doable for kernel-only buffers, but with
 * zero-copy buffers, we can't write to (or rotate) buffers that are
 * currently owned by userspace.  It would be nice if we could encapsulate
 * this logic in the buffer code rather than here.
 */
static void
reset_d(struct bpf_d *d)
{

	BPFD_LOCK_ASSERT(d);

	while (d->bd_hbuf_in_use)
		mtx_sleep(&d->bd_hbuf_in_use, &d->bd_lock, PRINET,
		    "bd_hbuf", 0);
	if ((d->bd_hbuf != NULL) &&
	    (d->bd_bufmode != BPF_BUFMODE_ZBUF || bpf_canfreebuf(d))) {
		/* Free the hold buffer. */
		d->bd_fbuf = d->bd_hbuf;
		d->bd_hbuf = NULL;
		d->bd_hlen = 0;
		bpf_buf_reclaimed(d);
	}
	if (bpf_canwritebuf(d))
		d->bd_slen = 0;
	d->bd_rcount = 0;
	d->bd_dcount = 0;
	d->bd_fcount = 0;
	d->bd_wcount = 0;
	d->bd_wfcount = 0;
	d->bd_wdcount = 0;
	d->bd_zcopy = 0;
}

/*
 *  FIONREAD		Check for read packet available.
 *  BIOCGBLEN		Get buffer len [for read()].
 *  BIOCSETF		Set read filter.
 *  BIOCSETFNR		Set read filter without resetting descriptor.
 *  BIOCSETWF		Set write filter.
 *  BIOCFLUSH		Flush read packet buffer.
 *  BIOCPROMISC		Put interface into promiscuous mode.
 *  BIOCGDLT		Get link layer type.
 *  BIOCGETIF		Get interface name.
 *  BIOCSETIF		Set interface.
 *  BIOCSRTIMEOUT	Set read timeout.
 *  BIOCGRTIMEOUT	Get read timeout.
 *  BIOCGSTATS		Get packet stats.
 *  BIOCIMMEDIATE	Set immediate mode.
 *  BIOCVERSION		Get filter language version.
 *  BIOCGHDRCMPLT	Get "header already complete" flag
 *  BIOCSHDRCMPLT	Set "header already complete" flag
 *  BIOCGDIRECTION	Get packet direction flag
 *  BIOCSDIRECTION	Set packet direction flag
 *  BIOCGTSTAMP		Get time stamp format and resolution.
 *  BIOCSTSTAMP		Set time stamp format and resolution.
 *  BIOCLOCK		Set "locked" flag
 *  BIOCFEEDBACK	Set packet feedback mode.
 *  BIOCSETZBUF		Set current zero-copy buffer locations.
 *  BIOCGETZMAX		Get maximum zero-copy buffer size.
 *  BIOCROTZBUF		Force rotation of zero-copy buffer
 *  BIOCSETBUFMODE	Set buffer mode.
 *  BIOCGETBUFMODE	Get current buffer mode.
 */
/* ARGSUSED */
static	int
bpfioctl(struct cdev *dev, u_long cmd, caddr_t addr, int flags,
    struct thread *td)
{
	struct bpf_d *d;
	int error;

	error = devfs_get_cdevpriv((void **)&d);
	if (error != 0)
		return (error);

	/*
	 * Refresh PID associated with this descriptor.
	 */
	BPFD_LOCK(d);
	BPF_PID_REFRESH(d, td);
	if (d->bd_state == BPF_WAITING)
		callout_stop(&d->bd_callout);
	d->bd_state = BPF_IDLE;
	BPFD_UNLOCK(d);

	if (d->bd_locked == 1) {
		switch (cmd) {
		case BIOCGBLEN:
		case BIOCFLUSH:
		case BIOCGDLT:
		case BIOCGDLTLIST:
#ifdef COMPAT_FREEBSD32
		case BIOCGDLTLIST32:
#endif
		case BIOCGETIF:
		case BIOCGRTIMEOUT:
#if defined(COMPAT_FREEBSD32) && !defined(__mips__)
		case BIOCGRTIMEOUT32:
#endif
		case BIOCGSTATS:
		case BIOCVERSION:
		case BIOCGRSIG:
		case BIOCGHDRCMPLT:
		case BIOCSTSTAMP:
		case BIOCFEEDBACK:
		case FIONREAD:
		case BIOCLOCK:
		case BIOCSRTIMEOUT:
#if defined(COMPAT_FREEBSD32) && !defined(__mips__)
		case BIOCSRTIMEOUT32:
#endif
		case BIOCIMMEDIATE:
		case TIOCGPGRP:
		case BIOCROTZBUF:
			break;
		default:
			return (EPERM);
		}
	}
#ifdef COMPAT_FREEBSD32
	/*
	 * If we see a 32-bit compat ioctl, mark the stream as 32-bit so
	 * that it will get 32-bit packet headers.
	 */
	switch (cmd) {
	case BIOCSETF32:
	case BIOCSETFNR32:
	case BIOCSETWF32:
	case BIOCGDLTLIST32:
	case BIOCGRTIMEOUT32:
	case BIOCSRTIMEOUT32:
		BPFD_LOCK(d);
		d->bd_compat32 = 1;
		BPFD_UNLOCK(d);
	}
#endif

	CURVNET_SET(TD_TO_VNET(td));
	switch (cmd) {

	default:
		error = EINVAL;
		break;

	/*
	 * Check for read packet available.
	 */
	case FIONREAD:
		{
			int n;

			BPFD_LOCK(d);
			n = d->bd_slen;
			while (d->bd_hbuf_in_use)
				mtx_sleep(&d->bd_hbuf_in_use, &d->bd_lock,
				    PRINET, "bd_hbuf", 0);
			if (d->bd_hbuf)
				n += d->bd_hlen;
			BPFD_UNLOCK(d);

			*(int *)addr = n;
			break;
		}

<<<<<<< HEAD
	case SIOCGIFADDR:
		{
			struct ifnet *ifp;

			if (d->bd_bif == NULL)
				error = EINVAL;
			else {
				ifp = d->bd_bif->bif_ifp;
				error = if_ioctl(ifp, cmd, addr, td);
			}
			break;
		}

=======
>>>>>>> b32ba73d
	/*
	 * Get buffer len [for read()].
	 */
	case BIOCGBLEN:
		BPFD_LOCK(d);
		*(u_int *)addr = d->bd_bufsize;
		BPFD_UNLOCK(d);
		break;

	/*
	 * Set buffer length.
	 */
	case BIOCSBLEN:
		error = bpf_ioctl_sblen(d, (u_int *)addr);
		break;

	/*
	 * Set link layer read filter.
	 */
	case BIOCSETF:
	case BIOCSETFNR:
	case BIOCSETWF:
#ifdef COMPAT_FREEBSD32
	case BIOCSETF32:
	case BIOCSETFNR32:
	case BIOCSETWF32:
#endif
		error = bpf_setf(d, (struct bpf_program *)addr, cmd);
		break;

	/*
	 * Flush read packet buffer.
	 */
	case BIOCFLUSH:
		BPFD_LOCK(d);
		reset_d(d);
		BPFD_UNLOCK(d);
		break;

	/*
	 * Put interface into promiscuous mode.
	 */
	case BIOCPROMISC:
		if (d->bd_bif == NULL) {
			/*
			 * No interface attached yet.
			 */
			error = EINVAL;
			break;
		}
		if (d->bd_promisc == 0) {
			error = ifpromisc(d->bd_bif->bif_ifp, 1);
			if (error == 0)
				d->bd_promisc = 1;
		}
		break;

	/*
	 * Get current data link type.
	 */
	case BIOCGDLT:
		BPF_LOCK();
		if (d->bd_bif == NULL)
			error = EINVAL;
		else
			*(u_int *)addr = d->bd_bif->bif_dlt;
		BPF_UNLOCK();
		break;

	/*
	 * Get a list of supported data link types.
	 */
#ifdef COMPAT_FREEBSD32
	case BIOCGDLTLIST32:
		{
			struct bpf_dltlist32 *list32;
			struct bpf_dltlist dltlist;

			list32 = (struct bpf_dltlist32 *)addr;
			dltlist.bfl_len = list32->bfl_len;
			dltlist.bfl_list = PTRIN(list32->bfl_list);
			BPF_LOCK();
			if (d->bd_bif == NULL)
				error = EINVAL;
			else {
				error = bpf_getdltlist(d, &dltlist);
				if (error == 0)
					list32->bfl_len = dltlist.bfl_len;
			}
			BPF_UNLOCK();
			break;
		}
#endif

	case BIOCGDLTLIST:
		BPF_LOCK();
		if (d->bd_bif == NULL)
			error = EINVAL;
		else
			error = bpf_getdltlist(d, (struct bpf_dltlist *)addr);
		BPF_UNLOCK();
		break;

	/*
	 * Set data link type.
	 */
	case BIOCSDLT:
		BPF_LOCK();
		if (d->bd_bif == NULL)
			error = EINVAL;
		else
			error = bpf_setdlt(d, *(u_int *)addr);
		BPF_UNLOCK();
		break;

	/*
	 * Get interface name.
	 */
	case BIOCGETIF:
		BPF_LOCK();
		if (d->bd_bif == NULL)
			error = EINVAL;
		else {
			struct ifnet *const ifp = d->bd_bif->bif_ifp;
			struct ifreq *const ifr = (struct ifreq *)addr;

			strlcpy(ifr->ifr_name, ifp->if_xname,
			    sizeof(ifr->ifr_name));
		}
		BPF_UNLOCK();
		break;

	/*
	 * Set interface.
	 */
	case BIOCSETIF:
		BPF_LOCK();
		error = bpf_setif(d, (struct ifreq *)addr);
		BPF_UNLOCK();
		break;

	/*
	 * Set read timeout.
	 */
	case BIOCSRTIMEOUT:
#if defined(COMPAT_FREEBSD32) && !defined(__mips__)
	case BIOCSRTIMEOUT32:
#endif
		{
			struct timeval *tv = (struct timeval *)addr;
#if defined(COMPAT_FREEBSD32) && !defined(__mips__)
			struct timeval32 *tv32;
			struct timeval tv64;

			if (cmd == BIOCSRTIMEOUT32) {
				tv32 = (struct timeval32 *)addr;
				tv = &tv64;
				tv->tv_sec = tv32->tv_sec;
				tv->tv_usec = tv32->tv_usec;
			} else
#endif
				tv = (struct timeval *)addr;

			/*
			 * Subtract 1 tick from tvtohz() since this isn't
			 * a one-shot timer.
			 */
			if ((error = itimerfix(tv)) == 0)
				d->bd_rtout = tvtohz(tv) - 1;
			break;
		}

	/*
	 * Get read timeout.
	 */
	case BIOCGRTIMEOUT:
#if defined(COMPAT_FREEBSD32) && !defined(__mips__)
	case BIOCGRTIMEOUT32:
#endif
		{
			struct timeval *tv;
#if defined(COMPAT_FREEBSD32) && !defined(__mips__)
			struct timeval32 *tv32;
			struct timeval tv64;

			if (cmd == BIOCGRTIMEOUT32)
				tv = &tv64;
			else
#endif
				tv = (struct timeval *)addr;

			tv->tv_sec = d->bd_rtout / hz;
			tv->tv_usec = (d->bd_rtout % hz) * tick;
#if defined(COMPAT_FREEBSD32) && !defined(__mips__)
			if (cmd == BIOCGRTIMEOUT32) {
				tv32 = (struct timeval32 *)addr;
				tv32->tv_sec = tv->tv_sec;
				tv32->tv_usec = tv->tv_usec;
			}
#endif

			break;
		}

	/*
	 * Get packet stats.
	 */
	case BIOCGSTATS:
		{
			struct bpf_stat *bs = (struct bpf_stat *)addr;

			/* XXXCSJP overflow */
			bs->bs_recv = d->bd_rcount;
			bs->bs_drop = d->bd_dcount;
			break;
		}

	/*
	 * Set immediate mode.
	 */
	case BIOCIMMEDIATE:
		BPFD_LOCK(d);
		d->bd_immediate = *(u_int *)addr;
		BPFD_UNLOCK(d);
		break;

	case BIOCVERSION:
		{
			struct bpf_version *bv = (struct bpf_version *)addr;

			bv->bv_major = BPF_MAJOR_VERSION;
			bv->bv_minor = BPF_MINOR_VERSION;
			break;
		}

	/*
	 * Get "header already complete" flag
	 */
	case BIOCGHDRCMPLT:
		BPFD_LOCK(d);
		*(u_int *)addr = d->bd_hdrcmplt;
		BPFD_UNLOCK(d);
		break;

	/*
	 * Set "header already complete" flag
	 */
	case BIOCSHDRCMPLT:
		BPFD_LOCK(d);
		d->bd_hdrcmplt = *(u_int *)addr ? 1 : 0;
		BPFD_UNLOCK(d);
		break;

	/*
	 * Get packet direction flag
	 */
	case BIOCGDIRECTION:
		BPFD_LOCK(d);
		*(u_int *)addr = d->bd_direction;
		BPFD_UNLOCK(d);
		break;

	/*
	 * Set packet direction flag
	 */
	case BIOCSDIRECTION:
		{
			u_int	direction;

			direction = *(u_int *)addr;
			switch (direction) {
			case BPF_D_IN:
			case BPF_D_INOUT:
			case BPF_D_OUT:
				BPFD_LOCK(d);
				d->bd_direction = direction;
				BPFD_UNLOCK(d);
				break;
			default:
				error = EINVAL;
			}
		}
		break;

	/*
	 * Get packet timestamp format and resolution.
	 */
	case BIOCGTSTAMP:
		BPFD_LOCK(d);
		*(u_int *)addr = d->bd_tstamp;
		BPFD_UNLOCK(d);
		break;

	/*
	 * Set packet timestamp format and resolution.
	 */
	case BIOCSTSTAMP:
		{
			u_int	func;

			func = *(u_int *)addr;
			if (BPF_T_VALID(func))
				d->bd_tstamp = func;
			else
				error = EINVAL;
		}
		break;

	case BIOCFEEDBACK:
		BPFD_LOCK(d);
		d->bd_feedback = *(u_int *)addr;
		BPFD_UNLOCK(d);
		break;

	case BIOCLOCK:
		BPFD_LOCK(d);
		d->bd_locked = 1;
		BPFD_UNLOCK(d);
		break;

	case FIONBIO:		/* Non-blocking I/O */
		break;

	case FIOASYNC:		/* Send signal on receive packets */
		BPFD_LOCK(d);
		d->bd_async = *(int *)addr;
		BPFD_UNLOCK(d);
		break;

	case FIOSETOWN:
		/*
		 * XXX: Add some sort of locking here?
		 * fsetown() can sleep.
		 */
		error = fsetown(*(int *)addr, &d->bd_sigio);
		break;

	case FIOGETOWN:
		BPFD_LOCK(d);
		*(int *)addr = fgetown(&d->bd_sigio);
		BPFD_UNLOCK(d);
		break;

	/* This is deprecated, FIOSETOWN should be used instead. */
	case TIOCSPGRP:
		error = fsetown(-(*(int *)addr), &d->bd_sigio);
		break;

	/* This is deprecated, FIOGETOWN should be used instead. */
	case TIOCGPGRP:
		*(int *)addr = -fgetown(&d->bd_sigio);
		break;

	case BIOCSRSIG:		/* Set receive signal */
		{
			u_int sig;

			sig = *(u_int *)addr;

			if (sig >= NSIG)
				error = EINVAL;
			else {
				BPFD_LOCK(d);
				d->bd_sig = sig;
				BPFD_UNLOCK(d);
			}
			break;
		}
	case BIOCGRSIG:
		BPFD_LOCK(d);
		*(u_int *)addr = d->bd_sig;
		BPFD_UNLOCK(d);
		break;

	case BIOCGETBUFMODE:
		BPFD_LOCK(d);
		*(u_int *)addr = d->bd_bufmode;
		BPFD_UNLOCK(d);
		break;

	case BIOCSETBUFMODE:
		/*
		 * Allow the buffering mode to be changed as long as we
		 * haven't yet committed to a particular mode.  Our
		 * definition of commitment, for now, is whether or not a
		 * buffer has been allocated or an interface attached, since
		 * that's the point where things get tricky.
		 */
		switch (*(u_int *)addr) {
		case BPF_BUFMODE_BUFFER:
			break;

		case BPF_BUFMODE_ZBUF:
			if (bpf_zerocopy_enable)
				break;
			/* FALLSTHROUGH */

		default:
			CURVNET_RESTORE();
			return (EINVAL);
		}

		BPFD_LOCK(d);
		if (d->bd_sbuf != NULL || d->bd_hbuf != NULL ||
		    d->bd_fbuf != NULL || d->bd_bif != NULL) {
			BPFD_UNLOCK(d);
			CURVNET_RESTORE();
			return (EBUSY);
		}
		d->bd_bufmode = *(u_int *)addr;
		BPFD_UNLOCK(d);
		break;

	case BIOCGETZMAX:
		error = bpf_ioctl_getzmax(td, d, (size_t *)addr);
		break;

	case BIOCSETZBUF:
		error = bpf_ioctl_setzbuf(td, d, (struct bpf_zbuf *)addr);
		break;

	case BIOCROTZBUF:
		error = bpf_ioctl_rotzbuf(td, d, (struct bpf_zbuf *)addr);
		break;
	}
	CURVNET_RESTORE();
	return (error);
}

/*
 * Set d's packet filter program to fp.  If this file already has a filter,
 * free it and replace it.  Returns EINVAL for bogus requests.
 *
 * Note we need global lock here to serialize bpf_setf() and bpf_setif() calls
 * since reading d->bd_bif can't be protected by d or interface lock due to
 * lock order.
 *
 * Additionally, we have to acquire interface write lock due to bpf_mtap() uses
 * interface read lock to read all filers.
 *
 */
static int
bpf_setf(struct bpf_d *d, struct bpf_program *fp, u_long cmd)
{
#ifdef COMPAT_FREEBSD32
	struct bpf_program fp_swab;
	struct bpf_program32 *fp32;
#endif
	struct bpf_insn *fcode, *old;
#ifdef BPF_JITTER
	bpf_jit_filter *jfunc, *ofunc;
#endif
	size_t size;
	u_int flen;
	int need_upgrade;

#ifdef COMPAT_FREEBSD32
	switch (cmd) {
	case BIOCSETF32:
	case BIOCSETWF32:
	case BIOCSETFNR32:
		fp32 = (struct bpf_program32 *)fp;
		fp_swab.bf_len = fp32->bf_len;
		fp_swab.bf_insns = (struct bpf_insn *)(uintptr_t)fp32->bf_insns;
		fp = &fp_swab;
		switch (cmd) {
		case BIOCSETF32:
			cmd = BIOCSETF;
			break;
		case BIOCSETWF32:
			cmd = BIOCSETWF;
			break;
		}
		break;
	}
#endif

	fcode = NULL;
#ifdef BPF_JITTER
	jfunc = ofunc = NULL;
#endif
	need_upgrade = 0;

	/*
	 * Check new filter validness before acquiring any locks.
	 * Allocate memory for new filter, if needed.
	 */
	flen = fp->bf_len;
	if (flen > bpf_maxinsns || (fp->bf_insns == NULL && flen != 0))
		return (EINVAL);
	size = flen * sizeof(*fp->bf_insns);
	if (size > 0) {
		/* We're setting up new filter.  Copy and check actual data. */
		fcode = malloc(size, M_BPF, M_WAITOK);
		if (copyin(fp->bf_insns, fcode, size) != 0 ||
		    !bpf_validate(fcode, flen)) {
			free(fcode, M_BPF);
			return (EINVAL);
		}
#ifdef BPF_JITTER
		/* Filter is copied inside fcode and is perfectly valid. */
		jfunc = bpf_jitter(fcode, flen);
#endif
	}

	BPF_LOCK();

	/*
	 * Set up new filter.
	 * Protect filter change by interface lock.
	 * Additionally, we are protected by global lock here.
	 */
	if (d->bd_bif != NULL)
		BPFIF_WLOCK(d->bd_bif);
	BPFD_LOCK(d);
	if (cmd == BIOCSETWF) {
		old = d->bd_wfilter;
		d->bd_wfilter = fcode;
	} else {
		old = d->bd_rfilter;
		d->bd_rfilter = fcode;
#ifdef BPF_JITTER
		ofunc = d->bd_bfilter;
		d->bd_bfilter = jfunc;
#endif
		if (cmd == BIOCSETF)
			reset_d(d);

		need_upgrade = bpf_check_upgrade(cmd, d, fcode, flen);
	}
	BPFD_UNLOCK(d);
	if (d->bd_bif != NULL)
		BPFIF_WUNLOCK(d->bd_bif);
	if (old != NULL)
		free(old, M_BPF);
#ifdef BPF_JITTER
	if (ofunc != NULL)
		bpf_destroy_jit_filter(ofunc);
#endif

	/* Move d to active readers list. */
	if (need_upgrade != 0)
		bpf_upgraded(d);

	BPF_UNLOCK();
	return (0);
}

/*
 * Detach a file from its current interface (if attached at all) and attach
 * to the interface indicated by the name stored in ifr.
 * Return an errno or 0.
 */
static int
bpf_setif(struct bpf_d *d, struct ifreq *ifr)
{
	struct bpf_if *bp;
	struct ifnet *theywant;

	BPF_LOCK_ASSERT();

	theywant = ifunit(ifr->ifr_name);
	if (theywant == NULL || theywant->if_bpf == NULL)
		return (ENXIO);

	bp = theywant->if_bpf;

	/* Check if interface is not being detached from BPF */
	BPFIF_RLOCK(bp);
	if (bp->flags & BPFIF_FLAG_DYING) {
		BPFIF_RUNLOCK(bp);
		return (ENXIO);
	}
	BPFIF_RUNLOCK(bp);

	/*
	 * Behavior here depends on the buffering model.  If we're using
	 * kernel memory buffers, then we can allocate them here.  If we're
	 * using zero-copy, then the user process must have registered
	 * buffers by the time we get here.  If not, return an error.
	 */
	switch (d->bd_bufmode) {
	case BPF_BUFMODE_BUFFER:
	case BPF_BUFMODE_ZBUF:
		if (d->bd_sbuf == NULL)
			return (EINVAL);
		break;

	default:
		panic("bpf_setif: bufmode %d", d->bd_bufmode);
	}
	if (bp != d->bd_bif)
		bpf_attachd(d, bp);
	BPFD_LOCK(d);
	reset_d(d);
	BPFD_UNLOCK(d);
	return (0);
}

/*
 * Support for select() and poll() system calls
 *
 * Return true iff the specific operation will not block indefinitely.
 * Otherwise, return false but make a note that a selwakeup() must be done.
 */
static int
bpfpoll(struct cdev *dev, int events, struct thread *td)
{
	struct bpf_d *d;
	int revents;

	if (devfs_get_cdevpriv((void **)&d) != 0 || d->bd_bif == NULL)
		return (events &
		    (POLLHUP|POLLIN|POLLRDNORM|POLLOUT|POLLWRNORM));

	/*
	 * Refresh PID associated with this descriptor.
	 */
	revents = events & (POLLOUT | POLLWRNORM);
	BPFD_LOCK(d);
	BPF_PID_REFRESH(d, td);
	if (events & (POLLIN | POLLRDNORM)) {
		if (bpf_ready(d))
			revents |= events & (POLLIN | POLLRDNORM);
		else {
			selrecord(td, &d->bd_sel);
			/* Start the read timeout if necessary. */
			if (d->bd_rtout > 0 && d->bd_state == BPF_IDLE) {
				callout_reset(&d->bd_callout, d->bd_rtout,
				    bpf_timed_out, d);
				d->bd_state = BPF_WAITING;
			}
		}
	}
	BPFD_UNLOCK(d);
	return (revents);
}

/*
 * Support for kevent() system call.  Register EVFILT_READ filters and
 * reject all others.
 */
int
bpfkqfilter(struct cdev *dev, struct knote *kn)
{
	struct bpf_d *d;

	if (devfs_get_cdevpriv((void **)&d) != 0 ||
	    kn->kn_filter != EVFILT_READ)
		return (1);

	/*
	 * Refresh PID associated with this descriptor.
	 */
	BPFD_LOCK(d);
	BPF_PID_REFRESH_CUR(d);
	kn->kn_fop = &bpfread_filtops;
	kn->kn_hook = d;
	knlist_add(&d->bd_sel.si_note, kn, 1);
	BPFD_UNLOCK(d);

	return (0);
}

static void
filt_bpfdetach(struct knote *kn)
{
	struct bpf_d *d = (struct bpf_d *)kn->kn_hook;

	knlist_remove(&d->bd_sel.si_note, kn, 0);
}

static int
filt_bpfread(struct knote *kn, long hint)
{
	struct bpf_d *d = (struct bpf_d *)kn->kn_hook;
	int ready;

	BPFD_LOCK_ASSERT(d);
	ready = bpf_ready(d);
	if (ready) {
		kn->kn_data = d->bd_slen;
		while (d->bd_hbuf_in_use)
			mtx_sleep(&d->bd_hbuf_in_use, &d->bd_lock,
			    PRINET, "bd_hbuf", 0);
		if (d->bd_hbuf)
			kn->kn_data += d->bd_hlen;
	} else if (d->bd_rtout > 0 && d->bd_state == BPF_IDLE) {
		callout_reset(&d->bd_callout, d->bd_rtout,
		    bpf_timed_out, d);
		d->bd_state = BPF_WAITING;
	}

	return (ready);
}

#define	BPF_TSTAMP_NONE		0
#define	BPF_TSTAMP_FAST		1
#define	BPF_TSTAMP_NORMAL	2
#define	BPF_TSTAMP_EXTERN	3

static int
bpf_ts_quality(int tstype)
{

	if (tstype == BPF_T_NONE)
		return (BPF_TSTAMP_NONE);
	if ((tstype & BPF_T_FAST) != 0)
		return (BPF_TSTAMP_FAST);

	return (BPF_TSTAMP_NORMAL);
}

static int
bpf_gettime(struct bintime *bt, int tstype, struct mbuf *m)
{
	struct m_tag *tag;
	int quality;

	quality = bpf_ts_quality(tstype);
	if (quality == BPF_TSTAMP_NONE)
		return (quality);

	if (m != NULL) {
		tag = m_tag_locate(m, MTAG_BPF, MTAG_BPF_TIMESTAMP, NULL);
		if (tag != NULL) {
			*bt = *(struct bintime *)(tag + 1);
			return (BPF_TSTAMP_EXTERN);
		}
	}
	if (quality == BPF_TSTAMP_NORMAL)
		binuptime(bt);
	else
		getbinuptime(bt);

	return (quality);
}

/*
 * Incoming linkage from device drivers.  Process the packet pkt, of length
 * pktlen, which is stored in a contiguous buffer.  The packet is parsed
 * by each process' filter, and if accepted, stashed into the corresponding
 * buffer.
 */
void
bpf_tap(struct bpf_if *bp, u_char *pkt, u_int pktlen)
{
	struct bintime bt;
	struct bpf_d *d;
#ifdef BPF_JITTER
	bpf_jit_filter *bf;
#endif
	u_int slen;
	int gottime;

	gottime = BPF_TSTAMP_NONE;

	BPFIF_RLOCK(bp);

	LIST_FOREACH(d, &bp->bif_dlist, bd_next) {
		/*
		 * We are not using any locks for d here because:
		 * 1) any filter change is protected by interface
		 * write lock
		 * 2) destroying/detaching d is protected by interface
		 * write lock, too
		 */

		/* XXX: Do not protect counter for the sake of performance. */
		++d->bd_rcount;
		/*
		 * NB: We dont call BPF_CHECK_DIRECTION() here since there is no
		 * way for the caller to indiciate to us whether this packet
		 * is inbound or outbound.  In the bpf_mtap() routines, we use
		 * the interface pointers on the mbuf to figure it out.
		 */
#ifdef BPF_JITTER
		bf = bpf_jitter_enable != 0 ? d->bd_bfilter : NULL;
		if (bf != NULL)
			slen = (*(bf->func))(pkt, pktlen, pktlen);
		else
#endif
		slen = bpf_filter(d->bd_rfilter, pkt, pktlen, pktlen);
		if (slen != 0) {
			/*
			 * Filter matches. Let's to acquire write lock.
			 */
			BPFD_LOCK(d);

			d->bd_fcount++;
			if (gottime < bpf_ts_quality(d->bd_tstamp))
				gottime = bpf_gettime(&bt, d->bd_tstamp, NULL);
#ifdef MAC
			if (mac_bpfdesc_check_receive(d, bp->bif_ifp) == 0)
#endif
				catchpacket(d, pkt, pktlen, slen,
				    bpf_append_bytes, &bt);
			BPFD_UNLOCK(d);
		}
	}
	BPFIF_RUNLOCK(bp);
}

#define	BPF_CHECK_DIRECTION(d, r, i)				\
	    (((d)->bd_direction == BPF_D_IN && (r) != (i)) ||	\
	    ((d)->bd_direction == BPF_D_OUT && (r) == (i)))

/*
 * Incoming linkage from device drivers, when packet is in an mbuf chain.
 * Locking model is explained in bpf_tap().
 */
void
bpf_mtap(struct bpf_if *bp, struct mbuf *m)
{
	struct bintime bt;
	struct bpf_d *d;
#ifdef BPF_JITTER
	bpf_jit_filter *bf;
#endif
	u_int pktlen, slen;
	int gottime;

	/* Skip outgoing duplicate packets. */
	if ((m->m_flags & M_PROMISC) != 0 && m->m_pkthdr.rcvif == NULL) {
		m->m_flags &= ~M_PROMISC;
		return;
	}

	pktlen = m_length(m, NULL);
	gottime = BPF_TSTAMP_NONE;

	BPFIF_RLOCK(bp);

	LIST_FOREACH(d, &bp->bif_dlist, bd_next) {
		if (BPF_CHECK_DIRECTION(d, m->m_pkthdr.rcvif, bp->bif_ifp))
			continue;
		++d->bd_rcount;
#ifdef BPF_JITTER
		bf = bpf_jitter_enable != 0 ? d->bd_bfilter : NULL;
		/* XXX We cannot handle multiple mbufs. */
		if (bf != NULL && m->m_next == NULL)
			slen = (*(bf->func))(mtod(m, u_char *), pktlen, pktlen);
		else
#endif
		slen = bpf_filter(d->bd_rfilter, (u_char *)m, pktlen, 0);
		if (slen != 0) {
			BPFD_LOCK(d);

			d->bd_fcount++;
			if (gottime < bpf_ts_quality(d->bd_tstamp))
				gottime = bpf_gettime(&bt, d->bd_tstamp, m);
#ifdef MAC
			if (mac_bpfdesc_check_receive(d, bp->bif_ifp) == 0)
#endif
				catchpacket(d, (u_char *)m, pktlen, slen,
				    bpf_append_mbuf, &bt);
			BPFD_UNLOCK(d);
		}
	}
	BPFIF_RUNLOCK(bp);
}

/*
 * Incoming linkage from device drivers, when packet is in
 * an mbuf chain and to be prepended by a contiguous header.
 */
void
bpf_mtap2(struct bpf_if *bp, void *data, u_int dlen, struct mbuf *m)
{
	struct bintime bt;
	struct mbuf mb;
	struct bpf_d *d;
	u_int pktlen, slen;
	int gottime;

	/* Skip outgoing duplicate packets. */
	if ((m->m_flags & M_PROMISC) != 0 && m->m_pkthdr.rcvif == NULL) {
		m->m_flags &= ~M_PROMISC;
		return;
	}

	pktlen = m_length(m, NULL);
	/*
	 * Craft on-stack mbuf suitable for passing to bpf_filter.
	 * Note that we cut corners here; we only setup what's
	 * absolutely needed--this mbuf should never go anywhere else.
	 */
	mb.m_next = m;
	mb.m_data = data;
	mb.m_len = dlen;
	pktlen += dlen;

	gottime = BPF_TSTAMP_NONE;

	BPFIF_RLOCK(bp);

	LIST_FOREACH(d, &bp->bif_dlist, bd_next) {
		if (BPF_CHECK_DIRECTION(d, m->m_pkthdr.rcvif, bp->bif_ifp))
			continue;
		++d->bd_rcount;
		slen = bpf_filter(d->bd_rfilter, (u_char *)&mb, pktlen, 0);
		if (slen != 0) {
			BPFD_LOCK(d);

			d->bd_fcount++;
			if (gottime < bpf_ts_quality(d->bd_tstamp))
				gottime = bpf_gettime(&bt, d->bd_tstamp, m);
#ifdef MAC
			if (mac_bpfdesc_check_receive(d, bp->bif_ifp) == 0)
#endif
				catchpacket(d, (u_char *)&mb, pktlen, slen,
				    bpf_append_mbuf, &bt);
			BPFD_UNLOCK(d);
		}
	}
	BPFIF_RUNLOCK(bp);
}

#undef	BPF_CHECK_DIRECTION

#undef	BPF_TSTAMP_NONE
#undef	BPF_TSTAMP_FAST
#undef	BPF_TSTAMP_NORMAL
#undef	BPF_TSTAMP_EXTERN

static int
bpf_hdrlen(struct bpf_d *d)
{
	int hdrlen;

	hdrlen = d->bd_bif->bif_hdrlen;
#ifndef BURN_BRIDGES
	if (d->bd_tstamp == BPF_T_NONE ||
	    BPF_T_FORMAT(d->bd_tstamp) == BPF_T_MICROTIME)
#ifdef COMPAT_FREEBSD32
		if (d->bd_compat32)
			hdrlen += SIZEOF_BPF_HDR(struct bpf_hdr32);
		else
#endif
			hdrlen += SIZEOF_BPF_HDR(struct bpf_hdr);
	else
#endif
		hdrlen += SIZEOF_BPF_HDR(struct bpf_xhdr);
#ifdef COMPAT_FREEBSD32
	if (d->bd_compat32)
		hdrlen = BPF_WORDALIGN32(hdrlen);
	else
#endif
		hdrlen = BPF_WORDALIGN(hdrlen);

	return (hdrlen - d->bd_bif->bif_hdrlen);
}

static void
bpf_bintime2ts(struct bintime *bt, struct bpf_ts *ts, int tstype)
{
	struct bintime bt2;
	struct timeval tsm;
	struct timespec tsn;

	if ((tstype & BPF_T_MONOTONIC) == 0) {
		bt2 = *bt;
		bintime_add(&bt2, &boottimebin);
		bt = &bt2;
	}
	switch (BPF_T_FORMAT(tstype)) {
	case BPF_T_MICROTIME:
		bintime2timeval(bt, &tsm);
		ts->bt_sec = tsm.tv_sec;
		ts->bt_frac = tsm.tv_usec;
		break;
	case BPF_T_NANOTIME:
		bintime2timespec(bt, &tsn);
		ts->bt_sec = tsn.tv_sec;
		ts->bt_frac = tsn.tv_nsec;
		break;
	case BPF_T_BINTIME:
		ts->bt_sec = bt->sec;
		ts->bt_frac = bt->frac;
		break;
	}
}

/*
 * Move the packet data from interface memory (pkt) into the
 * store buffer.  "cpfn" is the routine called to do the actual data
 * transfer.  bcopy is passed in to copy contiguous chunks, while
 * bpf_append_mbuf is passed in to copy mbuf chains.  In the latter case,
 * pkt is really an mbuf.
 */
static void
catchpacket(struct bpf_d *d, u_char *pkt, u_int pktlen, u_int snaplen,
    void (*cpfn)(struct bpf_d *, caddr_t, u_int, void *, u_int),
    struct bintime *bt)
{
	struct bpf_xhdr hdr;
#ifndef BURN_BRIDGES
	struct bpf_hdr hdr_old;
#ifdef COMPAT_FREEBSD32
	struct bpf_hdr32 hdr32_old;
#endif
#endif
	int caplen, curlen, hdrlen, totlen;
	int do_wakeup = 0;
	int do_timestamp;
	int tstype;

	BPFD_LOCK_ASSERT(d);

	/*
	 * Detect whether user space has released a buffer back to us, and if
	 * so, move it from being a hold buffer to a free buffer.  This may
	 * not be the best place to do it (for example, we might only want to
	 * run this check if we need the space), but for now it's a reliable
	 * spot to do it.
	 */
	if (d->bd_fbuf == NULL && bpf_canfreebuf(d)) {
		while (d->bd_hbuf_in_use)
			mtx_sleep(&d->bd_hbuf_in_use, &d->bd_lock,
			    PRINET, "bd_hbuf", 0);
		d->bd_fbuf = d->bd_hbuf;
		d->bd_hbuf = NULL;
		d->bd_hlen = 0;
		bpf_buf_reclaimed(d);
	}

	/*
	 * Figure out how many bytes to move.  If the packet is
	 * greater or equal to the snapshot length, transfer that
	 * much.  Otherwise, transfer the whole packet (unless
	 * we hit the buffer size limit).
	 */
	hdrlen = bpf_hdrlen(d);
	totlen = hdrlen + min(snaplen, pktlen);
	if (totlen > d->bd_bufsize)
		totlen = d->bd_bufsize;

	/*
	 * Round up the end of the previous packet to the next longword.
	 *
	 * Drop the packet if there's no room and no hope of room
	 * If the packet would overflow the storage buffer or the storage
	 * buffer is considered immutable by the buffer model, try to rotate
	 * the buffer and wakeup pending processes.
	 */
#ifdef COMPAT_FREEBSD32
	if (d->bd_compat32)
		curlen = BPF_WORDALIGN32(d->bd_slen);
	else
#endif
		curlen = BPF_WORDALIGN(d->bd_slen);
	if (curlen + totlen > d->bd_bufsize || !bpf_canwritebuf(d)) {
		if (d->bd_fbuf == NULL) {
			/*
			 * There's no room in the store buffer, and no
			 * prospect of room, so drop the packet.  Notify the
			 * buffer model.
			 */
			bpf_buffull(d);
			++d->bd_dcount;
			return;
		}
		while (d->bd_hbuf_in_use)
			mtx_sleep(&d->bd_hbuf_in_use, &d->bd_lock,
			    PRINET, "bd_hbuf", 0);
		ROTATE_BUFFERS(d);
		do_wakeup = 1;
		curlen = 0;
	} else if (d->bd_immediate || d->bd_state == BPF_TIMED_OUT)
		/*
		 * Immediate mode is set, or the read timeout has already
		 * expired during a select call.  A packet arrived, so the
		 * reader should be woken up.
		 */
		do_wakeup = 1;
	caplen = totlen - hdrlen;
	tstype = d->bd_tstamp;
	do_timestamp = tstype != BPF_T_NONE;
#ifndef BURN_BRIDGES
	if (tstype == BPF_T_NONE || BPF_T_FORMAT(tstype) == BPF_T_MICROTIME) {
		struct bpf_ts ts;
		if (do_timestamp)
			bpf_bintime2ts(bt, &ts, tstype);
#ifdef COMPAT_FREEBSD32
		if (d->bd_compat32) {
			bzero(&hdr32_old, sizeof(hdr32_old));
			if (do_timestamp) {
				hdr32_old.bh_tstamp.tv_sec = ts.bt_sec;
				hdr32_old.bh_tstamp.tv_usec = ts.bt_frac;
			}
			hdr32_old.bh_datalen = pktlen;
			hdr32_old.bh_hdrlen = hdrlen;
			hdr32_old.bh_caplen = caplen;
			bpf_append_bytes(d, d->bd_sbuf, curlen, &hdr32_old,
			    sizeof(hdr32_old));
			goto copy;
		}
#endif
		bzero(&hdr_old, sizeof(hdr_old));
		if (do_timestamp) {
			hdr_old.bh_tstamp.tv_sec = ts.bt_sec;
			hdr_old.bh_tstamp.tv_usec = ts.bt_frac;
		}
		hdr_old.bh_datalen = pktlen;
		hdr_old.bh_hdrlen = hdrlen;
		hdr_old.bh_caplen = caplen;
		bpf_append_bytes(d, d->bd_sbuf, curlen, &hdr_old,
		    sizeof(hdr_old));
		goto copy;
	}
#endif

	/*
	 * Append the bpf header.  Note we append the actual header size, but
	 * move forward the length of the header plus padding.
	 */
	bzero(&hdr, sizeof(hdr));
	if (do_timestamp)
		bpf_bintime2ts(bt, &hdr.bh_tstamp, tstype);
	hdr.bh_datalen = pktlen;
	hdr.bh_hdrlen = hdrlen;
	hdr.bh_caplen = caplen;
	bpf_append_bytes(d, d->bd_sbuf, curlen, &hdr, sizeof(hdr));

	/*
	 * Copy the packet data into the store buffer and update its length.
	 */
#ifndef BURN_BRIDGES
copy:
#endif
	(*cpfn)(d, d->bd_sbuf, curlen + hdrlen, pkt, caplen);
	d->bd_slen = curlen + totlen;

	if (do_wakeup)
		bpf_wakeup(d);
}

/*
 * Free buffers currently in use by a descriptor.
 * Called on close.
 */
static void
bpf_freed(struct bpf_d *d)
{

	/*
	 * We don't need to lock out interrupts since this descriptor has
	 * been detached from its interface and it yet hasn't been marked
	 * free.
	 */
	bpf_free(d);
	if (d->bd_rfilter != NULL) {
		free((caddr_t)d->bd_rfilter, M_BPF);
#ifdef BPF_JITTER
		if (d->bd_bfilter != NULL)
			bpf_destroy_jit_filter(d->bd_bfilter);
#endif
	}
	if (d->bd_wfilter != NULL)
		free((caddr_t)d->bd_wfilter, M_BPF);
	mtx_destroy(&d->bd_lock);
}

/*
 * Attach an interface to bpf.  dlt is the link layer type; hdrlen is the
 * fixed size of the link header (variable length headers not yet supported).
 */
void
bpfattach(struct ifnet *ifp, u_int dlt, u_int hdrlen)
{

	bpfattach2(ifp, dlt, hdrlen, &ifp->if_bpf);
}

/*
 * Attach an interface to bpf.  ifp is a pointer to the structure
 * defining the interface to be attached, dlt is the link layer type,
 * and hdrlen is the fixed size of the link header (variable length
 * headers are not yet supporrted).
 */
void
bpfattach2(struct ifnet *ifp, u_int dlt, u_int hdrlen, struct bpf_if **driverp)
{
	struct bpf_if *bp;

	bp = malloc(sizeof(*bp), M_BPF, M_WAITOK | M_ZERO);
	LIST_INIT(&bp->bif_dlist);
	LIST_INIT(&bp->bif_wlist);
	bp->bif_ifp = ifp;
	bp->bif_dlt = dlt;
	rw_init(&bp->bif_lock, "bpf interface lock");
	KASSERT(*driverp == NULL, ("bpfattach2: driverp already initialized"));
	*driverp = bp;

	BPF_LOCK();
	LIST_INSERT_HEAD(&bpf_iflist, bp, bif_next);
	BPF_UNLOCK();

	bp->bif_hdrlen = hdrlen;

	if (bootverbose)
		if_printf(ifp, "bpf attached\n");
}

/*
 * Detach bpf from an interface. This involves detaching each descriptor
 * associated with the interface. Notify each descriptor as it's detached
 * so that any sleepers wake up and get ENXIO.
 */
void
bpfdetach(struct ifnet *ifp)
{
	struct bpf_if	*bp, *bp_temp;
	struct bpf_d	*d;
	int ndetached;

	ndetached = 0;

	BPF_LOCK();
	/* Find all bpf_if struct's which reference ifp and detach them. */
	LIST_FOREACH_SAFE(bp, &bpf_iflist, bif_next, bp_temp) {
		if (ifp != bp->bif_ifp)
			continue;

		LIST_REMOVE(bp, bif_next);
		/* Add to to-be-freed list */
		LIST_INSERT_HEAD(&bpf_freelist, bp, bif_next);

		ndetached++;
		/*
		 * Delay freeing bp till interface is detached
		 * and all routes through this interface are removed.
		 * Mark bp as detached to restrict new consumers.
		 */
		BPFIF_WLOCK(bp);
		bp->flags |= BPFIF_FLAG_DYING;
		BPFIF_WUNLOCK(bp);

		CTR4(KTR_NET, "%s: sheduling free for encap %d (%p) for if %p",
		    __func__, bp->bif_dlt, bp, ifp);

		/* Free common descriptors */
		while ((d = LIST_FIRST(&bp->bif_dlist)) != NULL) {
			bpf_detachd_locked(d);
			BPFD_LOCK(d);
			bpf_wakeup(d);
			BPFD_UNLOCK(d);
		}

		/* Free writer-only descriptors */
		while ((d = LIST_FIRST(&bp->bif_wlist)) != NULL) {
			bpf_detachd_locked(d);
			BPFD_LOCK(d);
			bpf_wakeup(d);
			BPFD_UNLOCK(d);
		}
	}
	BPF_UNLOCK();

#ifdef INVARIANTS
	if (ndetached == 0)
		printf("bpfdetach: %s was not attached\n", ifp->if_xname);
#endif
}

/*
 * Interface departure handler.
 * Note departure event does not guarantee interface is going down.
 * Interface renaming is currently done via departure/arrival event set.
 *
 * Departure handled is called after all routes pointing to
 * given interface are removed and interface is in down state
 * restricting any packets to be sent/received. We assume it is now safe
 * to free data allocated by BPF.
 */
static void
bpf_ifdetach(void *arg __unused, struct ifnet *ifp)
{
	struct bpf_if *bp, *bp_temp;
	int nmatched = 0;

	BPF_LOCK();
	/*
	 * Find matching entries in free list.
	 * Nothing should be found if bpfdetach() was not called.
	 */
	LIST_FOREACH_SAFE(bp, &bpf_freelist, bif_next, bp_temp) {
		if (ifp != bp->bif_ifp)
			continue;

		CTR3(KTR_NET, "%s: freeing BPF instance %p for interface %p",
		    __func__, bp, ifp);

		LIST_REMOVE(bp, bif_next);

		rw_destroy(&bp->bif_lock);
		free(bp, M_BPF);

		nmatched++;
	}
	BPF_UNLOCK();

	/*
	 * Note that we cannot zero other pointers to
	 * custom DLTs possibly used by given interface.
	 */
	if (nmatched != 0)
		ifp->if_bpf = NULL;
}

/*
 * Get a list of available data link type of the interface.
 */
static int
bpf_getdltlist(struct bpf_d *d, struct bpf_dltlist *bfl)
{
	int n, error;
	struct ifnet *ifp;
	struct bpf_if *bp;

	BPF_LOCK_ASSERT();

	ifp = d->bd_bif->bif_ifp;
	n = 0;
	error = 0;
	LIST_FOREACH(bp, &bpf_iflist, bif_next) {
		if (bp->bif_ifp != ifp)
			continue;
		if (bfl->bfl_list != NULL) {
			if (n >= bfl->bfl_len)
				return (ENOMEM);
			error = copyout(&bp->bif_dlt,
			    bfl->bfl_list + n, sizeof(u_int));
		}
		n++;
	}
	bfl->bfl_len = n;
	return (error);
}

/*
 * Set the data link type of a BPF instance.
 */
static int
bpf_setdlt(struct bpf_d *d, u_int dlt)
{
	int error, opromisc;
	struct ifnet *ifp;
	struct bpf_if *bp;

	BPF_LOCK_ASSERT();

	if (d->bd_bif->bif_dlt == dlt)
		return (0);
	ifp = d->bd_bif->bif_ifp;

	LIST_FOREACH(bp, &bpf_iflist, bif_next) {
		if (bp->bif_ifp == ifp && bp->bif_dlt == dlt)
			break;
	}

	if (bp != NULL) {
		opromisc = d->bd_promisc;
		bpf_attachd(d, bp);
		BPFD_LOCK(d);
		reset_d(d);
		BPFD_UNLOCK(d);
		if (opromisc) {
			error = ifpromisc(bp->bif_ifp, 1);
			if (error)
				if_printf(bp->bif_ifp,
					"bpf_setdlt: ifpromisc failed (%d)\n",
					error);
			else
				d->bd_promisc = 1;
		}
	}
	return (bp == NULL ? EINVAL : 0);
}

static void
bpf_drvinit(void *unused)
{
	struct cdev *dev;

	mtx_init(&bpf_mtx, "bpf global lock", NULL, MTX_DEF);
	LIST_INIT(&bpf_iflist);
	LIST_INIT(&bpf_freelist);

	dev = make_dev(&bpf_cdevsw, 0, UID_ROOT, GID_WHEEL, 0600, "bpf");
	/* For compatibility */
	make_dev_alias(dev, "bpf0");

	/* Register interface departure handler */
	bpf_ifdetach_cookie = EVENTHANDLER_REGISTER(
		    ifnet_departure_event, bpf_ifdetach, NULL,
		    EVENTHANDLER_PRI_ANY);
}

/*
 * Zero out the various packet counters associated with all of the bpf
 * descriptors.  At some point, we will probably want to get a bit more
 * granular and allow the user to specify descriptors to be zeroed.
 */
static void
bpf_zero_counters(void)
{
	struct bpf_if *bp;
	struct bpf_d *bd;

	BPF_LOCK();
	LIST_FOREACH(bp, &bpf_iflist, bif_next) {
		BPFIF_RLOCK(bp);
		LIST_FOREACH(bd, &bp->bif_dlist, bd_next) {
			BPFD_LOCK(bd);
			bd->bd_rcount = 0;
			bd->bd_dcount = 0;
			bd->bd_fcount = 0;
			bd->bd_wcount = 0;
			bd->bd_wfcount = 0;
			bd->bd_zcopy = 0;
			BPFD_UNLOCK(bd);
		}
		BPFIF_RUNLOCK(bp);
	}
	BPF_UNLOCK();
}

/*
 * Fill filter statistics
 */
static void
bpfstats_fill_xbpf(struct xbpf_d *d, struct bpf_d *bd)
{

	bzero(d, sizeof(*d));
	BPFD_LOCK_ASSERT(bd);
	d->bd_structsize = sizeof(*d);
	/* XXX: reading should be protected by global lock */
	d->bd_immediate = bd->bd_immediate;
	d->bd_promisc = bd->bd_promisc;
	d->bd_hdrcmplt = bd->bd_hdrcmplt;
	d->bd_direction = bd->bd_direction;
	d->bd_feedback = bd->bd_feedback;
	d->bd_async = bd->bd_async;
	d->bd_rcount = bd->bd_rcount;
	d->bd_dcount = bd->bd_dcount;
	d->bd_fcount = bd->bd_fcount;
	d->bd_sig = bd->bd_sig;
	d->bd_slen = bd->bd_slen;
	d->bd_hlen = bd->bd_hlen;
	d->bd_bufsize = bd->bd_bufsize;
	d->bd_pid = bd->bd_pid;
	strlcpy(d->bd_ifname,
	    bd->bd_bif->bif_ifp->if_xname, IFNAMSIZ);
	d->bd_locked = bd->bd_locked;
	d->bd_wcount = bd->bd_wcount;
	d->bd_wdcount = bd->bd_wdcount;
	d->bd_wfcount = bd->bd_wfcount;
	d->bd_zcopy = bd->bd_zcopy;
	d->bd_bufmode = bd->bd_bufmode;
}

/*
 * Handle `netstat -B' stats request
 */
static int
bpf_stats_sysctl(SYSCTL_HANDLER_ARGS)
{
	static const struct xbpf_d zerostats;
	struct xbpf_d *xbdbuf, *xbd, tempstats;
	int index, error;
	struct bpf_if *bp;
	struct bpf_d *bd;

	/*
	 * XXX This is not technically correct. It is possible for non
	 * privileged users to open bpf devices. It would make sense
	 * if the users who opened the devices were able to retrieve
	 * the statistics for them, too.
	 */
	error = priv_check(req->td, PRIV_NET_BPF);
	if (error)
		return (error);
	/*
	 * Check to see if the user is requesting that the counters be
	 * zeroed out.  Explicitly check that the supplied data is zeroed,
	 * as we aren't allowing the user to set the counters currently.
	 */
	if (req->newptr != NULL) {
		if (req->newlen != sizeof(tempstats))
			return (EINVAL);
		memset(&tempstats, 0, sizeof(tempstats));
		error = SYSCTL_IN(req, &tempstats, sizeof(tempstats));
		if (error)
			return (error);
		if (bcmp(&tempstats, &zerostats, sizeof(tempstats)) != 0)
			return (EINVAL);
		bpf_zero_counters();
		return (0);
	}
	if (req->oldptr == NULL)
		return (SYSCTL_OUT(req, 0, bpf_bpfd_cnt * sizeof(*xbd)));
	if (bpf_bpfd_cnt == 0)
		return (SYSCTL_OUT(req, 0, 0));
	xbdbuf = malloc(req->oldlen, M_BPF, M_WAITOK);
	BPF_LOCK();
	if (req->oldlen < (bpf_bpfd_cnt * sizeof(*xbd))) {
		BPF_UNLOCK();
		free(xbdbuf, M_BPF);
		return (ENOMEM);
	}
	index = 0;
	LIST_FOREACH(bp, &bpf_iflist, bif_next) {
		BPFIF_RLOCK(bp);
		/* Send writers-only first */
		LIST_FOREACH(bd, &bp->bif_wlist, bd_next) {
			xbd = &xbdbuf[index++];
			BPFD_LOCK(bd);
			bpfstats_fill_xbpf(xbd, bd);
			BPFD_UNLOCK(bd);
		}
		LIST_FOREACH(bd, &bp->bif_dlist, bd_next) {
			xbd = &xbdbuf[index++];
			BPFD_LOCK(bd);
			bpfstats_fill_xbpf(xbd, bd);
			BPFD_UNLOCK(bd);
		}
		BPFIF_RUNLOCK(bp);
	}
	BPF_UNLOCK();
	error = SYSCTL_OUT(req, xbdbuf, index * sizeof(*xbd));
	free(xbdbuf, M_BPF);
	return (error);
}

SYSINIT(bpfdev,SI_SUB_DRIVERS,SI_ORDER_MIDDLE,bpf_drvinit,NULL);

#else /* !DEV_BPF && !NETGRAPH_BPF */
/*
 * NOP stubs to allow bpf-using drivers to load and function.
 *
 * A 'better' implementation would allow the core bpf functionality
 * to be loaded at runtime.
 */
static struct bpf_if bp_null;

void
bpf_tap(struct bpf_if *bp, u_char *pkt, u_int pktlen)
{
}

void
bpf_mtap(struct bpf_if *bp, struct mbuf *m)
{
}

void
bpf_mtap2(struct bpf_if *bp, void *d, u_int l, struct mbuf *m)
{
}

void
bpfattach(struct ifnet *ifp, u_int dlt, u_int hdrlen)
{

	bpfattach2(ifp, dlt, hdrlen, &ifp->if_bpf);
}

void
bpfattach2(struct ifnet *ifp, u_int dlt, u_int hdrlen, struct bpf_if **driverp)
{

	*driverp = &bp_null;
}

void
bpfdetach(struct ifnet *ifp)
{
}

u_int
bpf_filter(const struct bpf_insn *pc, u_char *p, u_int wirelen, u_int buflen)
{
	return -1;	/* "no filter" behaviour */
}

int
bpf_validate(const struct bpf_insn *f, int len)
{
	return 0;		/* false */
}

#endif /* !DEV_BPF && !NETGRAPH_BPF */<|MERGE_RESOLUTION|>--- conflicted
+++ resolved
@@ -1321,22 +1321,6 @@
 			break;
 		}
 
-<<<<<<< HEAD
-	case SIOCGIFADDR:
-		{
-			struct ifnet *ifp;
-
-			if (d->bd_bif == NULL)
-				error = EINVAL;
-			else {
-				ifp = d->bd_bif->bif_ifp;
-				error = if_ioctl(ifp, cmd, addr, td);
-			}
-			break;
-		}
-
-=======
->>>>>>> b32ba73d
 	/*
 	 * Get buffer len [for read()].
 	 */
