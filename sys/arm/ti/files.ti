#$FreeBSD$

kern/kern_clocksource.c				standard

arm/arm/bus_space-v6.c				standard
arm/arm/bus_space_generic.c			standard
arm/arm/bus_space_asm_generic.S			standard
arm/arm/cpufunc_asm_armv5.S			standard
arm/arm/cpufunc_asm_arm10.S			standard
arm/arm/cpufunc_asm_arm11.S			standard
arm/arm/cpufunc_asm_armv7.S			standard

<<<<<<< HEAD
=======
arm/ti/ti_common.c				standard
>>>>>>> 72e3ed2c
arm/ti/ti_cpuid.c				standard
arm/ti/ti_machdep.c				standard
arm/ti/ti_prcm.c				standard
arm/ti/ti_scm.c					standard
dev/mbox/mbox_if.m				standard
arm/ti/ti_mbox.c				standard
arm/ti/ti_pruss.c				standard

arm/ti/ti_gpio.c				optional	gpio
arm/ti/ti_i2c.c					optional	ti_i2c

dev/uart/uart_dev_ti8250.c			optional	uart
dev/uart/uart_dev_ns8250.c			optional	uart
<|MERGE_RESOLUTION|>--- conflicted
+++ resolved
@@ -10,10 +10,7 @@
 arm/arm/cpufunc_asm_arm11.S			standard
 arm/arm/cpufunc_asm_armv7.S			standard
 
-<<<<<<< HEAD
-=======
 arm/ti/ti_common.c				standard
->>>>>>> 72e3ed2c
 arm/ti/ti_cpuid.c				standard
 arm/ti/ti_machdep.c				standard
 arm/ti/ti_prcm.c				standard
