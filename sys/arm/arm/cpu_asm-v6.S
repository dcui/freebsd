--- conflicted
+++ resolved
@@ -45,14 +45,11 @@
 
 /* Invalidate D cache to PoC. (aka all cache levels)*/
 ASENTRY_NP(dcache_inv_poc_all)
-<<<<<<< HEAD
-=======
 #if __ARM_ARCH == 6
 	mcr	CP15_DCIALL
 	DSB
 	bx	lr
 #else
->>>>>>> 82d90d48
 	mrc	CP15_CLIDR(r0)
 	ands	r0, r0, #0x07000000
 	mov	r0, r0, lsr #23		/* Get LoC 'naturally' aligned for */
@@ -103,14 +100,11 @@
 
 /* Invalidate D cache to PoU. (aka L1 cache only)*/
 ASENTRY_NP(dcache_inv_pou_all)
-<<<<<<< HEAD
-=======
 #if __ARM_ARCH == 6
 	mcr	CP15_DCIALL
 	DSB
 	bx	lr
 #else
->>>>>>> 82d90d48
 	mrc	CP15_CLIDR(r0)
 	ands	r0, r0, #0x07000000
 	mov	r0, r0, lsr #26		/* Get LoUU (naturally aligned) */
@@ -160,14 +154,11 @@
 
 /* Write back and Invalidate D cache to PoC. */
 ASENTRY_NP(dcache_wbinv_poc_all)
-<<<<<<< HEAD
-=======
 #if __ARM_ARCH == 6
 	mcr	CP15_DCCIALL
 	DSB
 	bx	lr
 #else
->>>>>>> 82d90d48
 	mrc	CP15_CLIDR(r0)
 	ands	r0, r0, #0x07000000
 	beq	4f
