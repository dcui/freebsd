--- conflicted
+++ resolved
@@ -64,16 +64,10 @@
 options 	_KPOSIX_PRIORITY_SCHEDULING # POSIX P1003_1B real-time extensions
 options 	KBD_INSTALL_CDEV	# install a CDEV entry in /dev
 options 	PLATFORM
-<<<<<<< HEAD
-options 	FREEBSD_BOOT_LOADER
-options 	VFP			# vfp/neon
-options  	SMP			# Enable multiple cores
-options		ARM_INTRNG
-=======
 options 	FREEBSD_BOOT_LOADER	# Process metadata passed from loader(8)
 options 	VFP			# Enable floating point hardware support
 options 	SMP			# Enable multiple cores
->>>>>>> 03ee3bf2
+options		ARM_INTRNG
 
 # Debugging for use in -current
 makeoptions	DEBUG=-g		# Build kernel with gdb(1) debug symbols
