/*-
 * Copyright (c) 1982, 1986, 1988, 1990, 1993, 1995
 *	The Regents of the University of California.  All rights reserved.
 *
 * Redistribution and use in source and binary forms, with or without
 * modification, are permitted provided that the following conditions
 * are met:
 * 1. Redistributions of source code must retain the above copyright
 *    notice, this list of conditions and the following disclaimer.
 * 2. Redistributions in binary form must reproduce the above copyright
 *    notice, this list of conditions and the following disclaimer in the
 *    documentation and/or other materials provided with the distribution.
 * 4. Neither the name of the University nor the names of its contributors
 *    may be used to endorse or promote products derived from this software
 *    without specific prior written permission.
 *
 * THIS SOFTWARE IS PROVIDED BY THE REGENTS AND CONTRIBUTORS ``AS IS'' AND
 * ANY EXPRESS OR IMPLIED WARRANTIES, INCLUDING, BUT NOT LIMITED TO, THE
 * IMPLIED WARRANTIES OF MERCHANTABILITY AND FITNESS FOR A PARTICULAR PURPOSE
 * ARE DISCLAIMED.  IN NO EVENT SHALL THE REGENTS OR CONTRIBUTORS BE LIABLE
 * FOR ANY DIRECT, INDIRECT, INCIDENTAL, SPECIAL, EXEMPLARY, OR CONSEQUENTIAL
 * DAMAGES (INCLUDING, BUT NOT LIMITED TO, PROCUREMENT OF SUBSTITUTE GOODS
 * OR SERVICES; LOSS OF USE, DATA, OR PROFITS; OR BUSINESS INTERRUPTION)
 * HOWEVER CAUSED AND ON ANY THEORY OF LIABILITY, WHETHER IN CONTRACT, STRICT
 * LIABILITY, OR TORT (INCLUDING NEGLIGENCE OR OTHERWISE) ARISING IN ANY WAY
 * OUT OF THE USE OF THIS SOFTWARE, EVEN IF ADVISED OF THE POSSIBILITY OF
 * SUCH DAMAGE.
 *
 *	@(#)tcp_timer.c	8.2 (Berkeley) 5/24/95
 */

#include <sys/cdefs.h>
__FBSDID("$FreeBSD$");

#include "opt_inet6.h"
#include "opt_tcpdebug.h"

#include <sys/param.h>
#include <sys/kernel.h>
#include <sys/lock.h>
#include <sys/mbuf.h>
#include <sys/mutex.h>
#include <sys/protosw.h>
#include <sys/socket.h>
#include <sys/socketvar.h>
#include <sys/sysctl.h>
#include <sys/systm.h>
#include <sys/vimage.h>

#include <net/if.h>
#include <net/route.h>

#include <netinet/cc.h>
#include <netinet/in.h>
#include <netinet/in_pcb.h>
#include <netinet/in_systm.h>
#ifdef INET6
#include <netinet6/in6_pcb.h>
#endif
#include <netinet/ip_var.h>
#include <netinet/tcp_fsm.h>
#include <netinet/tcp_timer.h>
#include <netinet/tcp_var.h>
#include <netinet/tcpip.h>
#ifdef TCPDEBUG
#include <netinet/tcp_debug.h>
#endif
#include <netinet/vinet.h>

int	tcp_keepinit;
SYSCTL_PROC(_net_inet_tcp, TCPCTL_KEEPINIT, keepinit, CTLTYPE_INT|CTLFLAG_RW,
    &tcp_keepinit, 0, sysctl_msec_to_ticks, "I", "time to establish connection");

int	tcp_keepidle;
SYSCTL_PROC(_net_inet_tcp, TCPCTL_KEEPIDLE, keepidle, CTLTYPE_INT|CTLFLAG_RW,
    &tcp_keepidle, 0, sysctl_msec_to_ticks, "I", "time before keepalive probes begin");

int	tcp_keepintvl;
SYSCTL_PROC(_net_inet_tcp, TCPCTL_KEEPINTVL, keepintvl, CTLTYPE_INT|CTLFLAG_RW,
    &tcp_keepintvl, 0, sysctl_msec_to_ticks, "I", "time between keepalive probes");

int	tcp_delacktime;
SYSCTL_PROC(_net_inet_tcp, TCPCTL_DELACKTIME, delacktime, CTLTYPE_INT|CTLFLAG_RW,
    &tcp_delacktime, 0, sysctl_msec_to_ticks, "I",
    "Time before a delayed ACK is sent");

int	tcp_msl;
SYSCTL_PROC(_net_inet_tcp, OID_AUTO, msl, CTLTYPE_INT|CTLFLAG_RW,
    &tcp_msl, 0, sysctl_msec_to_ticks, "I", "Maximum segment lifetime");

int	tcp_rexmit_min;
SYSCTL_PROC(_net_inet_tcp, OID_AUTO, rexmit_min, CTLTYPE_INT|CTLFLAG_RW,
    &tcp_rexmit_min, 0, sysctl_msec_to_ticks, "I",
    "Minimum Retransmission Timeout");

int	tcp_rexmit_slop;
SYSCTL_PROC(_net_inet_tcp, OID_AUTO, rexmit_slop, CTLTYPE_INT|CTLFLAG_RW,
    &tcp_rexmit_slop, 0, sysctl_msec_to_ticks, "I",
    "Retransmission Timer Slop");

static int	always_keepalive = 1;
SYSCTL_INT(_net_inet_tcp, OID_AUTO, always_keepalive, CTLFLAG_RW,
    &always_keepalive , 0, "Assume SO_KEEPALIVE on all TCP connections");

int    tcp_fast_finwait2_recycle = 0;
SYSCTL_INT(_net_inet_tcp, OID_AUTO, fast_finwait2_recycle, CTLFLAG_RW, 
    &tcp_fast_finwait2_recycle, 0,
    "Recycle closed FIN_WAIT_2 connections faster");

int    tcp_finwait2_timeout;
SYSCTL_PROC(_net_inet_tcp, OID_AUTO, finwait2_timeout, CTLTYPE_INT|CTLFLAG_RW,
    &tcp_finwait2_timeout, 0, sysctl_msec_to_ticks, "I", "FIN-WAIT2 timeout");


static int	tcp_keepcnt = TCPTV_KEEPCNT;
	/* max idle probes */
int	tcp_maxpersistidle;
	/* max idle time in persist */
int	tcp_maxidle;

/*
 * Tcp protocol timeout routine called every 500 ms.
 * Updates timestamps used for TCP
 * causes finite state machine actions if timers expire.
 */
void
tcp_slowtimo(void)
{
	VNET_ITERATOR_DECL(vnet_iter);

	VNET_LIST_RLOCK();
	VNET_FOREACH(vnet_iter) {
		CURVNET_SET(vnet_iter);
		INIT_VNET_INET(vnet_iter);
		tcp_maxidle = tcp_keepcnt * tcp_keepintvl;
		INP_INFO_WLOCK(&V_tcbinfo);
		(void) tcp_tw_2msl_scan(0);
		INP_INFO_WUNLOCK(&V_tcbinfo);
		CURVNET_RESTORE();
	}
	VNET_LIST_RUNLOCK();
}

int	tcp_syn_backoff[TCP_MAXRXTSHIFT + 1] =
    { 1, 1, 1, 1, 1, 2, 4, 8, 16, 32, 64, 64, 64 };

int	tcp_backoff[TCP_MAXRXTSHIFT + 1] =
    { 1, 2, 4, 8, 16, 32, 64, 128, 256, 512, 512, 512, 512 };

static int tcp_totbackoff = 2559;	/* sum of tcp_backoff[] */

static int tcp_timer_race;
SYSCTL_INT(_net_inet_tcp, OID_AUTO, timer_race, CTLFLAG_RD, &tcp_timer_race,
    0, "Count of t_inpcb races on tcp_discardcb");

/*
 * TCP timer processing.
 */

void
tcp_timer_delack(void *xtp)
{
	struct tcpcb *tp = xtp;
	struct inpcb *inp;
	CURVNET_SET(tp->t_vnet);
	INIT_VNET_INET(tp->t_vnet);

	INP_INFO_RLOCK(&V_tcbinfo);
	inp = tp->t_inpcb;
	/*
	 * XXXRW: While this assert is in fact correct, bugs in the tcpcb
	 * tear-down mean we need it as a work-around for races between
	 * timers and tcp_discardcb().
	 *
	 * KASSERT(inp != NULL, ("tcp_timer_delack: inp == NULL"));
	 */
	if (inp == NULL) {
		tcp_timer_race++;
		INP_INFO_RUNLOCK(&V_tcbinfo);
		CURVNET_RESTORE();
		return;
	}
	INP_WLOCK(inp);
	INP_INFO_RUNLOCK(&V_tcbinfo);
	if ((inp->inp_flags & INP_DROPPED) || callout_pending(&tp->t_timers->tt_delack)
	    || !callout_active(&tp->t_timers->tt_delack)) {
		INP_WUNLOCK(inp);
		CURVNET_RESTORE();
		return;
	}
	callout_deactivate(&tp->t_timers->tt_delack);

	tp->t_flags |= TF_ACKNOW;
	TCPSTAT_INC(tcps_delack);
	(void) tcp_output(tp);
	INP_WUNLOCK(inp);
	CURVNET_RESTORE();
}

void
tcp_timer_2msl(void *xtp)
{
	struct tcpcb *tp = xtp;
	struct inpcb *inp;
	CURVNET_SET(tp->t_vnet);
	INIT_VNET_INET(tp->t_vnet);
#ifdef TCPDEBUG
	int ostate;

	ostate = tp->t_state;
#endif
	/*
	 * XXXRW: Does this actually happen?
	 */
	INP_INFO_WLOCK(&V_tcbinfo);
	inp = tp->t_inpcb;
	/*
	 * XXXRW: While this assert is in fact correct, bugs in the tcpcb
	 * tear-down mean we need it as a work-around for races between
	 * timers and tcp_discardcb().
	 *
	 * KASSERT(inp != NULL, ("tcp_timer_2msl: inp == NULL"));
	 */
	if (inp == NULL) {
		tcp_timer_race++;
		INP_INFO_WUNLOCK(&V_tcbinfo);
		CURVNET_RESTORE();
		return;
	}
	INP_WLOCK(inp);
	tcp_free_sackholes(tp);
	if ((inp->inp_flags & INP_DROPPED) || callout_pending(&tp->t_timers->tt_2msl) ||
	    !callout_active(&tp->t_timers->tt_2msl)) {
		INP_WUNLOCK(tp->t_inpcb);
		INP_INFO_WUNLOCK(&V_tcbinfo);
		CURVNET_RESTORE();
		return;
	}
	callout_deactivate(&tp->t_timers->tt_2msl);
	/*
	 * 2 MSL timeout in shutdown went off.  If we're closed but
	 * still waiting for peer to close and connection has been idle
	 * too long, or if 2MSL time is up from TIME_WAIT, delete connection
	 * control block.  Otherwise, check again in a bit.
	 *
	 * If fastrecycle of FIN_WAIT_2, in FIN_WAIT_2 and receiver has closed, 
	 * there's no point in hanging onto FIN_WAIT_2 socket. Just close it. 
	 * Ignore fact that there were recent incoming segments.
	 */
	if (tcp_fast_finwait2_recycle && tp->t_state == TCPS_FIN_WAIT_2 &&
	    tp->t_inpcb && tp->t_inpcb->inp_socket && 
	    (tp->t_inpcb->inp_socket->so_rcv.sb_state & SBS_CANTRCVMORE)) {
		TCPSTAT_INC(tcps_finwait2_drops);
		tp = tcp_close(tp);             
	} else {
		if (tp->t_state != TCPS_TIME_WAIT &&
		   ticks - tp->t_rcvtime <= tcp_maxidle)
		       callout_reset(&tp->t_timers->tt_2msl, tcp_keepintvl,
				     tcp_timer_2msl, tp);
	       else
		       tp = tcp_close(tp);
       }

#ifdef TCPDEBUG
	if (tp != NULL && (tp->t_inpcb->inp_socket->so_options & SO_DEBUG))
		tcp_trace(TA_USER, ostate, tp, (void *)0, (struct tcphdr *)0,
			  PRU_SLOWTIMO);
#endif
	if (tp != NULL)
		INP_WUNLOCK(inp);
	INP_INFO_WUNLOCK(&V_tcbinfo);
	CURVNET_RESTORE();
}

void
tcp_timer_keep(void *xtp)
{
	struct tcpcb *tp = xtp;
	struct tcptemp *t_template;
	struct inpcb *inp;
	CURVNET_SET(tp->t_vnet);
	INIT_VNET_INET(tp->t_vnet);
#ifdef TCPDEBUG
	int ostate;

	ostate = tp->t_state;
#endif
	INP_INFO_WLOCK(&V_tcbinfo);
	inp = tp->t_inpcb;
	/*
	 * XXXRW: While this assert is in fact correct, bugs in the tcpcb
	 * tear-down mean we need it as a work-around for races between
	 * timers and tcp_discardcb().
	 *
	 * KASSERT(inp != NULL, ("tcp_timer_keep: inp == NULL"));
	 */
	if (inp == NULL) {
		tcp_timer_race++;
		INP_INFO_WUNLOCK(&V_tcbinfo);
		CURVNET_RESTORE();
		return;
	}
	INP_WLOCK(inp);
	if ((inp->inp_flags & INP_DROPPED) || callout_pending(&tp->t_timers->tt_keep)
	    || !callout_active(&tp->t_timers->tt_keep)) {
		INP_WUNLOCK(inp);
		INP_INFO_WUNLOCK(&V_tcbinfo);
		CURVNET_RESTORE();
		return;
	}
	callout_deactivate(&tp->t_timers->tt_keep);
	/*
	 * Keep-alive timer went off; send something
	 * or drop connection if idle for too long.
	 */
	TCPSTAT_INC(tcps_keeptimeo);
	if (tp->t_state < TCPS_ESTABLISHED)
		goto dropit;
	if ((always_keepalive || inp->inp_socket->so_options & SO_KEEPALIVE) &&
	    tp->t_state <= TCPS_CLOSING) {
		if (ticks - tp->t_rcvtime >= tcp_keepidle + tcp_maxidle)
			goto dropit;
		/*
		 * Send a packet designed to force a response
		 * if the peer is up and reachable:
		 * either an ACK if the connection is still alive,
		 * or an RST if the peer has closed the connection
		 * due to timeout or reboot.
		 * Using sequence number tp->snd_una-1
		 * causes the transmitted zero-length segment
		 * to lie outside the receive window;
		 * by the protocol spec, this requires the
		 * correspondent TCP to respond.
		 */
		TCPSTAT_INC(tcps_keepprobe);
		t_template = tcpip_maketemplate(inp);
		if (t_template) {
			tcp_respond(tp, t_template->tt_ipgen,
				    &t_template->tt_t, (struct mbuf *)NULL,
				    tp->rcv_nxt, tp->snd_una - 1, 0);
			free(t_template, M_TEMP);
		}
		callout_reset(&tp->t_timers->tt_keep, tcp_keepintvl, tcp_timer_keep, tp);
	} else
		callout_reset(&tp->t_timers->tt_keep, tcp_keepidle, tcp_timer_keep, tp);

#ifdef TCPDEBUG
	if (inp->inp_socket->so_options & SO_DEBUG)
		tcp_trace(TA_USER, ostate, tp, (void *)0, (struct tcphdr *)0,
			  PRU_SLOWTIMO);
#endif
	INP_WUNLOCK(inp);
	INP_INFO_WUNLOCK(&V_tcbinfo);
	CURVNET_RESTORE();
	return;

dropit:
	TCPSTAT_INC(tcps_keepdrops);
	tp = tcp_drop(tp, ETIMEDOUT);

#ifdef TCPDEBUG
	if (tp != NULL && (tp->t_inpcb->inp_socket->so_options & SO_DEBUG))
		tcp_trace(TA_USER, ostate, tp, (void *)0, (struct tcphdr *)0,
			  PRU_SLOWTIMO);
#endif
	if (tp != NULL)
		INP_WUNLOCK(tp->t_inpcb);
	INP_INFO_WUNLOCK(&V_tcbinfo);
	CURVNET_RESTORE();
}

void
tcp_timer_persist(void *xtp)
{
	struct tcpcb *tp = xtp;
	struct inpcb *inp;
	CURVNET_SET(tp->t_vnet);
	INIT_VNET_INET(tp->t_vnet);
#ifdef TCPDEBUG
	int ostate;

	ostate = tp->t_state;
#endif
	INP_INFO_WLOCK(&V_tcbinfo);
	inp = tp->t_inpcb;
	/*
	 * XXXRW: While this assert is in fact correct, bugs in the tcpcb
	 * tear-down mean we need it as a work-around for races between
	 * timers and tcp_discardcb().
	 *
	 * KASSERT(inp != NULL, ("tcp_timer_persist: inp == NULL"));
	 */
	if (inp == NULL) {
		tcp_timer_race++;
		INP_INFO_WUNLOCK(&V_tcbinfo);
		CURVNET_RESTORE();
		return;
	}
	INP_WLOCK(inp);
	if ((inp->inp_flags & INP_DROPPED) || callout_pending(&tp->t_timers->tt_persist)
	    || !callout_active(&tp->t_timers->tt_persist)) {
		INP_WUNLOCK(inp);
		INP_INFO_WUNLOCK(&V_tcbinfo);
		CURVNET_RESTORE();
		return;
	}
	callout_deactivate(&tp->t_timers->tt_persist);
	/*
	 * Persistance timer into zero window.
	 * Force a byte to be output, if possible.
	 */
	TCPSTAT_INC(tcps_persisttimeo);
	/*
	 * Hack: if the peer is dead/unreachable, we do not
	 * time out if the window is closed.  After a full
	 * backoff, drop the connection if the idle time
	 * (no responses to probes) reaches the maximum
	 * backoff that we would use if retransmitting.
	 */
	if (tp->t_rxtshift == TCP_MAXRXTSHIFT &&
<<<<<<< HEAD
	    ((ticks - tp->t_rcvtime) >= tcp_maxpersistidle ||
	     (ticks - tp->t_rcvtime) >= TCP_REXMTVAL(tp) * tcp_totbackoff)) {
=======
	    (ticks - tp->t_rcvtime >= tcp_maxpersistidle ||
	     ticks - tp->t_rcvtime >= TCP_REXMTVAL(tp) * tcp_totbackoff)) {
>>>>>>> e93642ed
		TCPSTAT_INC(tcps_persistdrop);
		tp = tcp_drop(tp, ETIMEDOUT);
		goto out;
	}
	tcp_setpersist(tp);
	tp->t_flags |= TF_FORCEDATA;
	(void) tcp_output(tp);
	tp->t_flags &= ~TF_FORCEDATA;

out:
#ifdef TCPDEBUG
	if (tp != NULL && tp->t_inpcb->inp_socket->so_options & SO_DEBUG)
		tcp_trace(TA_USER, ostate, tp, NULL, NULL, PRU_SLOWTIMO);
#endif
	if (tp != NULL)
		INP_WUNLOCK(inp);
	INP_INFO_WUNLOCK(&V_tcbinfo);
	CURVNET_RESTORE();
}

void
tcp_timer_rexmt(void * xtp)
{
	struct tcpcb *tp = xtp;
	CURVNET_SET(tp->t_vnet);
	INIT_VNET_INET(tp->t_vnet);
	int rexmt;
	int headlocked;
	struct inpcb *inp;
#ifdef TCPDEBUG
	int ostate;

	ostate = tp->t_state;
#endif
	INP_INFO_WLOCK(&V_tcbinfo);
	headlocked = 1;
	inp = tp->t_inpcb;
	/*
	 * XXXRW: While this assert is in fact correct, bugs in the tcpcb
	 * tear-down mean we need it as a work-around for races between
	 * timers and tcp_discardcb().
	 *
	 * KASSERT(inp != NULL, ("tcp_timer_rexmt: inp == NULL"));
	 */
	if (inp == NULL) {
		tcp_timer_race++;
		INP_INFO_WUNLOCK(&V_tcbinfo);
		CURVNET_RESTORE();
		return;
	}
	INP_WLOCK(inp);
	if ((inp->inp_flags & INP_DROPPED) || callout_pending(&tp->t_timers->tt_rexmt)
	    || !callout_active(&tp->t_timers->tt_rexmt)) {
		INP_WUNLOCK(inp);
		INP_INFO_WUNLOCK(&V_tcbinfo);
		CURVNET_RESTORE();
		return;
	}
	callout_deactivate(&tp->t_timers->tt_rexmt);
	tcp_free_sackholes(tp);
	/*
	 * Retransmission timer went off.  Message has not
	 * been acked within retransmit interval.  Back off
	 * to a longer retransmit interval and retransmit one segment.
	 */
	if (++tp->t_rxtshift > TCP_MAXRXTSHIFT) {
		tp->t_rxtshift = TCP_MAXRXTSHIFT;
		TCPSTAT_INC(tcps_timeoutdrop);
		tp = tcp_drop(tp, tp->t_softerror ?
			      tp->t_softerror : ETIMEDOUT);
		goto out;
	}
	INP_INFO_WUNLOCK(&V_tcbinfo);
	headlocked = 0;
	if (tp->t_rxtshift == 1) {
		/*
		 * first retransmit; record ssthresh and cwnd so they can
		 * be recovered if this turns out to be a "bad" retransmit.
		 * A retransmit is considered "bad" if an ACK for this
		 * segment is received within RTT/2 interval; the assumption
		 * here is that the ACK was already in flight.  See
		 * "On Estimating End-to-End Network Path Properties" by
		 * Allman and Paxson for more details.
		 */
		tp->snd_cwnd_prev = tp->snd_cwnd;
		tp->snd_ssthresh_prev = tp->snd_ssthresh;
		tp->snd_recover_prev = tp->snd_recover;
		if (IN_FASTRECOVERY(tp))
		  tp->t_flags |= TF_WASFRECOVERY;
		else
		  tp->t_flags &= ~TF_WASFRECOVERY;
		tp->t_badrxtwin = ticks + (tp->t_srtt >> (TCP_RTT_SHIFT + 1));
	}
	TCPSTAT_INC(tcps_rexmttimeo);
	if (tp->t_state == TCPS_SYN_SENT)
		rexmt = TCP_REXMTVAL(tp) * tcp_syn_backoff[tp->t_rxtshift];
	else
		rexmt = TCP_REXMTVAL(tp) * tcp_backoff[tp->t_rxtshift];
	TCPT_RANGESET(tp->t_rxtcur, rexmt,
		      tp->t_rttmin, TCPTV_REXMTMAX);
	/*
	 * Disable rfc1323 if we havn't got any response to
	 * our third SYN to work-around some broken terminal servers
	 * (most of which have hopefully been retired) that have bad VJ
	 * header compression code which trashes TCP segments containing
	 * unknown-to-them TCP options.
	 */
	if ((tp->t_state == TCPS_SYN_SENT) && (tp->t_rxtshift == 3))
		tp->t_flags &= ~(TF_REQ_SCALE|TF_REQ_TSTMP);
	/*
	 * If we backed off this far, our srtt estimate is probably bogus.
	 * Clobber it so we'll take the next rtt measurement as our srtt;
	 * move the current srtt into rttvar to keep the current
	 * retransmit times until then.
	 */
	if (tp->t_rxtshift > TCP_MAXRXTSHIFT / 4) {
#ifdef INET6
		if ((tp->t_inpcb->inp_vflag & INP_IPV6) != 0)
			in6_losing(tp->t_inpcb);
		else
#endif
		tp->t_rttvar += (tp->t_srtt >> TCP_RTT_SHIFT);
		tp->t_srtt = 0;
	}
	tp->snd_nxt = tp->snd_una;
	tp->snd_recover = tp->snd_max;
	/*
	 * Force a segment to be sent.
	 */
	tp->t_flags |= TF_ACKNOW;
	/*
	 * If timing a segment in this window, stop the timer.
	 */
	tp->t_rtttime = 0;

	if (CC_ALGO(tp)->after_timeout != NULL)
		CC_ALGO(tp)->after_timeout(tp);

	tp->t_dupacks = 0;
	EXIT_FASTRECOVERY(tp);
	tp->t_bytes_acked = 0;
	(void) tcp_output(tp);

out:
#ifdef TCPDEBUG
	if (tp != NULL && (tp->t_inpcb->inp_socket->so_options & SO_DEBUG))
		tcp_trace(TA_USER, ostate, tp, (void *)0, (struct tcphdr *)0,
			  PRU_SLOWTIMO);
#endif
	if (tp != NULL)
		INP_WUNLOCK(inp);
	if (headlocked)
		INP_INFO_WUNLOCK(&V_tcbinfo);
	CURVNET_RESTORE();
}

void
tcp_timer_activate(struct tcpcb *tp, int timer_type, u_int delta)
{
	struct callout *t_callout;
	void *f_callout;

	switch (timer_type) {
		case TT_DELACK:
			t_callout = &tp->t_timers->tt_delack;
			f_callout = tcp_timer_delack;
			break;
		case TT_REXMT:
			t_callout = &tp->t_timers->tt_rexmt;
			f_callout = tcp_timer_rexmt;
			break;
		case TT_PERSIST:
			t_callout = &tp->t_timers->tt_persist;
			f_callout = tcp_timer_persist;
			break;
		case TT_KEEP:
			t_callout = &tp->t_timers->tt_keep;
			f_callout = tcp_timer_keep;
			break;
		case TT_2MSL:
			t_callout = &tp->t_timers->tt_2msl;
			f_callout = tcp_timer_2msl;
			break;
		default:
			panic("bad timer_type");
		}
	if (delta == 0) {
		callout_stop(t_callout);
	} else {
		callout_reset(t_callout, delta, f_callout, tp);
	}
}

int
tcp_timer_active(struct tcpcb *tp, int timer_type)
{
	struct callout *t_callout;

	switch (timer_type) {
		case TT_DELACK:
			t_callout = &tp->t_timers->tt_delack;
			break;
		case TT_REXMT:
			t_callout = &tp->t_timers->tt_rexmt;
			break;
		case TT_PERSIST:
			t_callout = &tp->t_timers->tt_persist;
			break;
		case TT_KEEP:
			t_callout = &tp->t_timers->tt_keep;
			break;
		case TT_2MSL:
			t_callout = &tp->t_timers->tt_2msl;
			break;
		default:
			panic("bad timer_type");
		}
	return callout_active(t_callout);
}<|MERGE_RESOLUTION|>--- conflicted
+++ resolved
@@ -418,13 +418,8 @@
 	 * backoff that we would use if retransmitting.
 	 */
 	if (tp->t_rxtshift == TCP_MAXRXTSHIFT &&
-<<<<<<< HEAD
-	    ((ticks - tp->t_rcvtime) >= tcp_maxpersistidle ||
-	     (ticks - tp->t_rcvtime) >= TCP_REXMTVAL(tp) * tcp_totbackoff)) {
-=======
 	    (ticks - tp->t_rcvtime >= tcp_maxpersistidle ||
 	     ticks - tp->t_rcvtime >= TCP_REXMTVAL(tp) * tcp_totbackoff)) {
->>>>>>> e93642ed
 		TCPSTAT_INC(tcps_persistdrop);
 		tp = tcp_drop(tp, ETIMEDOUT);
 		goto out;
