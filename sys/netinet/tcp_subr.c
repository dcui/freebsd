--- conflicted
+++ resolved
@@ -1410,21 +1410,10 @@
 					     */
 					    if (mtu <= tcp_maxmtu(&inc, NULL))
 						tcp_hc_updatemtu(&inc, mtu);
-<<<<<<< HEAD
-					    /*
-					     * Communicated the new MTU
-					     * directly to tcp_mtudisc().
-					     */
-					    inp = (*notify)(inp, mtu);
-					} else
-					    inp = (*notify)(inp,
-							inetctlerrmap[cmd]);
-=======
 					    tcp_mtudisc(inp, mtu);
 					} else
 						inp = (*notify)(inp,
 						    inetctlerrmap[cmd]);
->>>>>>> d166ef6f
 				}
 			}
 			if (inp != NULL)
@@ -1693,16 +1682,7 @@
 	tp = intotcpcb(inp);
 	KASSERT(tp != NULL, ("tcp_mtudisc: tp == NULL"));
 
-<<<<<<< HEAD
-	/* Extract the MTU from errno for IPv4. */
-	if (errno > PRC_NCMDS)
-		mtu = errno;
-	else
-		mtu = -1;
-	tcp_mss_update(tp, mtu, NULL, NULL);
-=======
 	tcp_mss_update(tp, -1, mtuoffer, NULL, NULL);
->>>>>>> d166ef6f
   
 	so = inp->inp_socket;
 	SOCKBUF_LOCK(&so->so_snd);
