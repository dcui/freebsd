--- conflicted
+++ resolved
@@ -783,19 +783,6 @@
 	 * Place it in the queue of disk activities for this disk
 	 */
 	if (bp->bio_cmd == BIO_DELETE) {
-<<<<<<< HEAD
-		KASSERT((softc->flags & ADA_FLAG_CAN_TRIM) ||
-			((softc->flags & ADA_FLAG_CAN_CFA) &&
-			 !(softc->flags & ADA_FLAG_CAN_48BIT)),
-			("BIO_DELETE but no supported TRIM method."));
-=======
-		bioq_disksort(&softc->trim_queue, bp);
-	} else {
-		if (ADA_SIO)
-		    bioq_disksort(&softc->bio_queue, bp);
-		else
-		    bioq_insert_tail(&softc->bio_queue, bp);
->>>>>>> 3808f1f5
 	}
 	cam_iosched_queue_work(softc->cam_iosched, bp);
 
@@ -1681,33 +1668,7 @@
 		struct bio *bp;
 		u_int8_t tag_code;
 
-<<<<<<< HEAD
 		bp = cam_iosched_next_bio(softc->cam_iosched);
-=======
-		/* Run TRIM if not running yet. */
-		if (!softc->trim_running &&
-		    (bp = bioq_first(&softc->trim_queue)) != 0) {
-			if (softc->flags & ADA_FLAG_CAN_TRIM) {
-				ada_dsmtrim(softc, bp, ataio);
-			} else if ((softc->flags & ADA_FLAG_CAN_CFA) &&
-			    !(softc->flags & ADA_FLAG_CAN_48BIT)) {
-				ada_cfaerase(softc, bp, ataio);
-			} else {
-				/* This can happen if DMA was disabled. */
-				bioq_remove(&softc->trim_queue, bp);
-				biofinish(bp, NULL, EOPNOTSUPP);
-				xpt_release_ccb(start_ccb);
-				adaschedule(periph);
-				return;
-			}
-			softc->trim_running = 1;
-			start_ccb->ccb_h.ccb_state = ADA_CCB_TRIM;
-			start_ccb->ccb_h.flags |= CAM_UNLOCKED;
-			goto out;
-		}
-		/* Run regular command. */
-		bp = bioq_first(&softc->bio_queue);
->>>>>>> 3808f1f5
 		if (bp == NULL) {
 			xpt_release_ccb(start_ccb);
 			break;
