--- conflicted
+++ resolved
@@ -126,12 +126,8 @@
 	@echo linking ${.TARGET}
 	${SYSTEM_LD}
 .if ${MK_CTF} != "no"
-<<<<<<< HEAD
-	#${CTFMERGE} ${CTFFLAGS} -o ${.TARGET} ${SYSTEM_OBJS} vers.o
-=======
 	@echo ${CTFMERGE} ${CTFFLAGS} -o ${.TARGET} ...
-	@${CTFMERGE} ${CTFFLAGS} -o ${.TARGET} ${SYSTEM_OBJS} vers.o
->>>>>>> 1574b139
+	#@${CTFMERGE} ${CTFFLAGS} -o ${.TARGET} ${SYSTEM_OBJS} vers.o
 .endif
 .if !defined(DEBUG)
 	${OBJCOPY} --strip-debug ${.TARGET}
