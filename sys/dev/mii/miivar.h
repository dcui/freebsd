/*	$NetBSD: miivar.h,v 1.8 1999/04/23 04:24:32 thorpej Exp $	*/

/*-
 * Copyright (c) 1998, 1999 The NetBSD Foundation, Inc.
 * All rights reserved.
 *
 * This code is derived from software contributed to The NetBSD Foundation
 * by Jason R. Thorpe of the Numerical Aerospace Simulation Facility,
 * NASA Ames Research Center.
 *
 * Redistribution and use in source and binary forms, with or without
 * modification, are permitted provided that the following conditions
 * are met:
 * 1. Redistributions of source code must retain the above copyright
 *    notice, this list of conditions and the following disclaimer.
 * 2. Redistributions in binary form must reproduce the above copyright
 *    notice, this list of conditions and the following disclaimer in the
 *    documentation and/or other materials provided with the distribution.
 *
 * THIS SOFTWARE IS PROVIDED BY THE NETBSD FOUNDATION, INC. AND CONTRIBUTORS
 * ``AS IS'' AND ANY EXPRESS OR IMPLIED WARRANTIES, INCLUDING, BUT NOT LIMITED
 * TO, THE IMPLIED WARRANTIES OF MERCHANTABILITY AND FITNESS FOR A PARTICULAR
 * PURPOSE ARE DISCLAIMED.  IN NO EVENT SHALL THE FOUNDATION OR CONTRIBUTORS
 * BE LIABLE FOR ANY DIRECT, INDIRECT, INCIDENTAL, SPECIAL, EXEMPLARY, OR
 * CONSEQUENTIAL DAMAGES (INCLUDING, BUT NOT LIMITED TO, PROCUREMENT OF
 * SUBSTITUTE GOODS OR SERVICES; LOSS OF USE, DATA, OR PROFITS; OR BUSINESS
 * INTERRUPTION) HOWEVER CAUSED AND ON ANY THEORY OF LIABILITY, WHETHER IN
 * CONTRACT, STRICT LIABILITY, OR TORT (INCLUDING NEGLIGENCE OR OTHERWISE)
 * ARISING IN ANY WAY OUT OF THE USE OF THIS SOFTWARE, EVEN IF ADVISED OF THE
 * POSSIBILITY OF SUCH DAMAGE.
 *
 * $FreeBSD$
 */

#ifndef _DEV_MII_MIIVAR_H_
#define	_DEV_MII_MIIVAR_H_

#include <sys/queue.h>

/*
 * Media Independent Interface data structure defintions
 */

struct mii_softc;

/*
 * A network interface driver has one of these structures in its softc.
 * It is the interface from the network interface driver to the MII
 * layer.
 */
struct mii_data {
	struct ifmedia mii_media;	/* media information */

	/*
	 * For network interfaces with multiple PHYs, a list of all
	 * PHYs is required so they can all be notified when a media
	 * request is made.
	 */
	LIST_HEAD(mii_listhead, mii_softc) mii_phys;
	u_int mii_instance;

	/*
	 * PHY driver fills this in with active media status.
	 */
	u_int mii_media_status;
	u_int mii_media_active;
};
typedef struct mii_data mii_data_t;

/*
 * Functions provided by the PHY to perform various functions.
 */
struct mii_phy_funcs {
	int (*pf_service)(struct mii_softc *, struct mii_data *, int);
	void (*pf_status)(struct mii_softc *);
	void (*pf_reset)(struct mii_softc *);
};

/*
 * Requests that can be made to the downcall.
 */
#define	MII_TICK	1	/* once-per-second tick */
#define	MII_MEDIACHG	2	/* user changed media; perform the switch */
#define	MII_POLLSTAT	3	/* user requested media status; fill it in */

/*
 * Each PHY driver's softc has one of these as the first member.
 * XXX This would be better named "phy_softc", but this is the name
 * XXX BSDI used, and we would like to have the same interface.
 */
struct mii_softc {
	device_t mii_dev;		/* generic device glue */

	LIST_ENTRY(mii_softc) mii_list;	/* entry on parent's PHY list */

	uint32_t mii_mpd_oui;		/* the PHY's OUI (MII_OUI())*/
	uint32_t mii_mpd_model;		/* the PHY's model (MII_MODEL())*/
	uint32_t mii_mpd_rev;		/* the PHY's revision (MII_REV())*/
	u_int mii_capmask;		/* capability mask for BMSR */
	u_int mii_phy;			/* our MII address */
	u_int mii_offset;		/* first PHY, second PHY, etc. */
	u_int mii_inst;			/* instance for ifmedia */

	/* Our PHY functions. */
	const struct mii_phy_funcs *mii_funcs;

	struct mii_data *mii_pdata;	/* pointer to parent's mii_data */

	u_int mii_flags;		/* misc. flags; see below */
	u_int mii_capabilities;		/* capabilities from BMSR */
	u_int mii_extcapabilities;	/* extended capabilities */
	u_int mii_ticks;		/* MII_TICK counter */
	u_int mii_anegticks;		/* ticks before retrying aneg */
	u_int mii_media_active;		/* last active media */
	u_int mii_media_status;		/* last active status */
};
typedef struct mii_softc mii_softc_t;

/* mii_flags */
#define	MIIF_INITDONE	0x00000001	/* has been initialized (mii_data) */
#define	MIIF_NOISOLATE	0x00000002	/* do not isolate the PHY */
#if 0
#define	MIIF_NOLOOP	0x00000004	/* no loopback capability */
#endif
#define	MIIF_DOINGAUTO	0x00000008	/* doing autonegotiation (mii_softc) */
#define	MIIF_AUTOTSLEEP	0x00000010	/* use tsleep(), not callout() */
#define	MIIF_HAVEFIBER	0x00000020	/* from parent: has fiber interface */
#define	MIIF_HAVE_GTCR	0x00000040	/* has 100base-T2/1000base-T CR */
#define	MIIF_IS_1000X	0x00000080	/* is a 1000BASE-X device */
#define	MIIF_DOPAUSE	0x00000100	/* advertise PAUSE capability */
#define	MIIF_IS_HPNA	0x00000200	/* is a HomePNA device */
#define	MIIF_FORCEANEG	0x00000400	/* force auto-negotiation */
#define	MIIF_NOMANPAUSE	0x00100000	/* no manual PAUSE selection */
#define	MIIF_FORCEPAUSE	0x00200000	/* force PAUSE advertisement */
#define	MIIF_MACPRIV0	0x01000000	/* private to the MAC driver */
#define	MIIF_MACPRIV1	0x02000000	/* private to the MAC driver */
#define	MIIF_MACPRIV2	0x04000000	/* private to the MAC driver */
#define	MIIF_PHYPRIV0	0x10000000	/* private to the PHY driver */
#define	MIIF_PHYPRIV1	0x20000000	/* private to the PHY driver */
#define	MIIF_PHYPRIV2	0x40000000	/* private to the PHY driver */

/* Default mii_anegticks values */
#define	MII_ANEGTICKS		5
#define	MII_ANEGTICKS_GIGE	17

#define	MIIF_INHERIT_MASK	(MIIF_NOISOLATE|MIIF_NOLOOP|MIIF_AUTOTSLEEP)

/*
 * Special `locators' passed to mii_attach().  If one of these is not
 * an `any' value, we look for *that* PHY and configure it.  If both
 * are not `any', that is an error, and mii_attach() will fail.
 */
#define	MII_OFFSET_ANY		-1
#define	MII_PHY_ANY		-1

/*
 * Used to attach a PHY to a parent.
 */
struct mii_attach_args {
	struct mii_data *mii_data;	/* pointer to parent data */
	u_int mii_phyno;		/* MII address */
	u_int mii_offset;		/* first PHY, second PHY, etc. */
	uint32_t mii_id1;		/* PHY ID register 1 */
	uint32_t mii_id2;		/* PHY ID register 2 */
	u_int mii_capmask;		/* capability mask for BMSR */
};
typedef struct mii_attach_args mii_attach_args_t;

/*
 * Used to match a PHY.
 */
struct mii_phydesc {
	uint32_t mpd_oui;		/* the PHY's OUI */
	uint32_t mpd_model;		/* the PHY's model */
	const char *mpd_name;		/* the PHY's name */
};
#define MII_PHY_DESC(a, b) { MII_OUI_ ## a, MII_MODEL_ ## a ## _ ## b, \
	MII_STR_ ## a ## _ ## b }
#define MII_PHY_END	{ 0, 0, NULL }

/*
 * An array of these structures map MII media types to BMCR/ANAR settings.
 */
struct mii_media {
	u_int	mm_bmcr;		/* BMCR settings for this media */
	u_int	mm_anar;		/* ANAR settings for this media */
	u_int	mm_gtcr;		/* 100base-T2 or 1000base-T CR */
};

#define	MII_MEDIA_NONE		0
#define	MII_MEDIA_10_T		1
#define	MII_MEDIA_10_T_FDX	2
#define	MII_MEDIA_100_T4	3
#define	MII_MEDIA_100_TX	4
#define	MII_MEDIA_100_TX_FDX	5
#define	MII_MEDIA_1000_X	6
#define	MII_MEDIA_1000_X_FDX	7
#define	MII_MEDIA_1000_T	8
#define	MII_MEDIA_1000_T_FDX	9
#define	MII_NMEDIA		10

#ifdef _KERNEL

#define PHY_READ(p, r) \
	MIIBUS_READREG((p)->mii_dev, (p)->mii_phy, (r))

#define PHY_WRITE(p, r, v) \
	MIIBUS_WRITEREG((p)->mii_dev, (p)->mii_phy, (r), (v))

#define	PHY_SERVICE(p, d, o) \
	(*(p)->mii_funcs->pf_service)((p), (d), (o))

#define	PHY_STATUS(p) \
	(*(p)->mii_funcs->pf_status)(p)

#define	PHY_RESET(p) \
	(*(p)->mii_funcs->pf_reset)(p)

enum miibus_device_ivars {
	MIIBUS_IVAR_FLAGS
};

/*
 * Simplified accessors for miibus
 */
#define	MIIBUS_ACCESSOR(var, ivar, type)				\
	__BUS_ACCESSOR(miibus, var, MIIBUS, ivar, type)

MIIBUS_ACCESSOR(flags,		FLAGS,		u_int)

extern devclass_t	miibus_devclass;
extern driver_t		miibus_driver;

<<<<<<< HEAD
int	mii_attach(device_t, device_t *, ifm_change_cb_t, ifm_stat_cb_t,
	    int, int, int, int);
void	mii_down(struct mii_data *);
=======
int	mii_attach(device_t, device_t *, if_t, ifm_change_cb_t,
	    ifm_stat_cb_t, int, int, int, int);
>>>>>>> 99b91105
int	mii_mediachg(struct mii_data *);
void	mii_tick(struct mii_data *);
void	mii_pollstat(struct mii_data *);
void	mii_phy_add_media(struct mii_softc *);

int	mii_phy_auto(struct mii_softc *);
int	mii_phy_detach(device_t dev);
u_int	mii_phy_flowstatus(struct mii_softc *);
void	mii_phy_reset(struct mii_softc *);
void	mii_phy_setmedia(struct mii_softc *sc);
void	mii_phy_update(struct mii_softc *, int);
int	mii_phy_tick(struct mii_softc *);
int	mii_phy_mac_match(struct mii_softc *, const char *);
int	mii_dev_mac_match(device_t, const char *);
void	*mii_phy_mac_softc(struct mii_softc *);
void	*mii_dev_mac_softc(device_t);

const struct mii_phydesc * mii_phy_match(const struct mii_attach_args *ma,
    const struct mii_phydesc *mpd);
const struct mii_phydesc * mii_phy_match_gen(const struct mii_attach_args *ma,
    const struct mii_phydesc *mpd, size_t endlen);
int mii_phy_dev_probe(device_t dev, const struct mii_phydesc *mpd, int mrv);
void mii_phy_dev_attach(device_t dev, u_int flags,
    const struct mii_phy_funcs *mpf, int add_media);

void	ukphy_status(struct mii_softc *);

u_int	mii_oui(u_int, u_int);
#define	MII_OUI(id1, id2)	mii_oui(id1, id2)
#define	MII_MODEL(id2)		(((id2) & IDR2_MODEL) >> 4)
#define	MII_REV(id2)		((id2) & IDR2_REV)

#endif /* _KERNEL */

#endif /* _DEV_MII_MIIVAR_H_ */<|MERGE_RESOLUTION|>--- conflicted
+++ resolved
@@ -231,14 +231,8 @@
 extern devclass_t	miibus_devclass;
 extern driver_t		miibus_driver;
 
-<<<<<<< HEAD
 int	mii_attach(device_t, device_t *, ifm_change_cb_t, ifm_stat_cb_t,
 	    int, int, int, int);
-void	mii_down(struct mii_data *);
-=======
-int	mii_attach(device_t, device_t *, if_t, ifm_change_cb_t,
-	    ifm_stat_cb_t, int, int, int, int);
->>>>>>> 99b91105
 int	mii_mediachg(struct mii_data *);
 void	mii_tick(struct mii_data *);
 void	mii_pollstat(struct mii_data *);
