--- conflicted
+++ resolved
@@ -1219,10 +1219,6 @@
 			sbuf_printf(&sb, " (selected)");
 		sbuf_printf(&sb, "\n");
 	}
-<<<<<<< HEAD
-	sbuf_trim(&sb);
-=======
->>>>>>> 97d8ae38
 	error = sbuf_finish(&sb);
 	sbuf_delete(&sb);
 	return (error);
