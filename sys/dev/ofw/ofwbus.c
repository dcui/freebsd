/*-
 * Copyright 1998 Massachusetts Institute of Technology
 * Copyright 2001 by Thomas Moestl <tmm@FreeBSD.org>.
 * Copyright 2006 by Marius Strobl <marius@FreeBSD.org>.
 * All rights reserved.
 *
 * Permission to use, copy, modify, and distribute this software and
 * its documentation for any purpose and without fee is hereby
 * granted, provided that both the above copyright notice and this
 * permission notice appear in all copies, that both the above
 * copyright notice and this permission notice appear in all
 * supporting documentation, and that the name of M.I.T. not be used
 * in advertising or publicity pertaining to distribution of the
 * software without specific, written prior permission.  M.I.T. makes
 * no representations about the suitability of this software for any
 * purpose.  It is provided "as is" without express or implied
 * warranty.
 *
 * THIS SOFTWARE IS PROVIDED BY M.I.T. ``AS IS''.  M.I.T. DISCLAIMS
 * ALL EXPRESS OR IMPLIED WARRANTIES WITH REGARD TO THIS SOFTWARE,
 * INCLUDING, BUT NOT LIMITED TO, THE IMPLIED WARRANTIES OF
 * MERCHANTABILITY AND FITNESS FOR A PARTICULAR PURPOSE. IN NO EVENT
 * SHALL M.I.T. BE LIABLE FOR ANY DIRECT, INDIRECT, INCIDENTAL,
 * SPECIAL, EXEMPLARY, OR CONSEQUENTIAL DAMAGES (INCLUDING, BUT NOT
 * LIMITED TO, PROCUREMENT OF SUBSTITUTE GOODS OR SERVICES; LOSS OF
 * USE, DATA, OR PROFITS; OR BUSINESS INTERRUPTION) HOWEVER CAUSED AND
 * ON ANY THEORY OF LIABILITY, WHETHER IN CONTRACT, STRICT LIABILITY,
 * OR TORT (INCLUDING NEGLIGENCE OR OTHERWISE) ARISING IN ANY WAY OUT
 * OF THE USE OF THIS SOFTWARE, EVEN IF ADVISED OF THE POSSIBILITY OF
 * SUCH DAMAGE.
 *
 * 	from: FreeBSD: src/sys/i386/i386/nexus.c,v 1.43 2001/02/09
 */

#include <sys/cdefs.h>
__FBSDID("$FreeBSD$");

#include <sys/param.h>
#include <sys/systm.h>
#include <sys/bus.h>
#include <sys/kernel.h>
#include <sys/malloc.h>
#include <sys/module.h>
#include <sys/pcpu.h>
#include <sys/rman.h>

#include <vm/vm.h>
#include <vm/pmap.h>

#include <dev/ofw/ofw_bus.h>
#include <dev/ofw/ofw_bus_subr.h>
#include <dev/ofw/openfirm.h>

#include <machine/bus.h>
#include <machine/resource.h>

/*
 * The ofwbus (which is a pseudo-bus actually) iterates over the nodes that
 * hang from the Open Firmware root node and adds them as devices to this bus
 * (except some special nodes which are excluded) so that drivers can be
 * attached to them.
 *
 */

struct ofwbus_devinfo {
	struct ofw_bus_devinfo	ndi_obdinfo;
	struct resource_list	ndi_rl;
};

struct ofwbus_softc {
	uint32_t	acells, scells;
	struct rman	sc_intr_rman;
	struct rman	sc_mem_rman;
};

static device_identify_t ofwbus_identify;
static device_probe_t ofwbus_probe;
static device_attach_t ofwbus_attach;
static bus_print_child_t ofwbus_print_child;
static bus_add_child_t ofwbus_add_child;
static bus_probe_nomatch_t ofwbus_probe_nomatch;
static bus_alloc_resource_t ofwbus_alloc_resource;
static bus_adjust_resource_t ofwbus_adjust_resource;
static bus_release_resource_t ofwbus_release_resource;
static bus_get_resource_list_t ofwbus_get_resource_list;
static ofw_bus_get_devinfo_t ofwbus_get_devinfo;

static int ofwbus_inlist(const char *, const char *const *);
static struct ofwbus_devinfo * ofwbus_setup_dinfo(device_t, phandle_t);
static void ofwbus_destroy_dinfo(struct ofwbus_devinfo *);
static int ofwbus_print_res(struct ofwbus_devinfo *);

static device_method_t ofwbus_methods[] = {
	/* Device interface */
	DEVMETHOD(device_identify,	ofwbus_identify),
	DEVMETHOD(device_probe,		ofwbus_probe),
	DEVMETHOD(device_attach,	ofwbus_attach),
	DEVMETHOD(device_detach,	bus_generic_detach),
	DEVMETHOD(device_shutdown,	bus_generic_shutdown),
	DEVMETHOD(device_suspend,	bus_generic_suspend),
	DEVMETHOD(device_resume,	bus_generic_resume),

	/* Bus interface */
	DEVMETHOD(bus_print_child,	ofwbus_print_child),
	DEVMETHOD(bus_probe_nomatch,	ofwbus_probe_nomatch),
	DEVMETHOD(bus_read_ivar,	bus_generic_read_ivar),
	DEVMETHOD(bus_write_ivar,	bus_generic_write_ivar),
	DEVMETHOD(bus_add_child,	ofwbus_add_child),
	DEVMETHOD(bus_child_pnpinfo_str, ofw_bus_gen_child_pnpinfo_str),
	DEVMETHOD(bus_alloc_resource,	ofwbus_alloc_resource),
	DEVMETHOD(bus_adjust_resource,	ofwbus_adjust_resource),
	DEVMETHOD(bus_release_resource,	ofwbus_release_resource),
	DEVMETHOD(bus_set_resource,	bus_generic_rl_set_resource),
	DEVMETHOD(bus_get_resource,	bus_generic_rl_get_resource),
	DEVMETHOD(bus_get_resource_list, ofwbus_get_resource_list),
	DEVMETHOD(bus_activate_resource, bus_generic_activate_resource),
	DEVMETHOD(bus_deactivate_resource, bus_generic_deactivate_resource),
	DEVMETHOD(bus_config_intr,	bus_generic_config_intr),
	DEVMETHOD(bus_setup_intr,	bus_generic_setup_intr),
	DEVMETHOD(bus_teardown_intr,	bus_generic_teardown_intr),

	/* ofw_bus interface */
	DEVMETHOD(ofw_bus_get_devinfo,	ofwbus_get_devinfo),
	DEVMETHOD(ofw_bus_get_compat,	ofw_bus_gen_get_compat),
	DEVMETHOD(ofw_bus_get_model,	ofw_bus_gen_get_model),
	DEVMETHOD(ofw_bus_get_name,	ofw_bus_gen_get_name),
	DEVMETHOD(ofw_bus_get_node,	ofw_bus_gen_get_node),
	DEVMETHOD(ofw_bus_get_type,	ofw_bus_gen_get_type),

	DEVMETHOD_END
};

static driver_t ofwbus_driver = {
	"ofwbus",
	ofwbus_methods,
	sizeof(struct ofwbus_softc)
};
static devclass_t ofwbus_devclass;
<<<<<<< HEAD
EARLY_DRIVER_MODULE(ofwbus, nexus, ofwbus_driver, ofwbus_devclass, 0, 0, BUS_PASS_BUS);
=======
EARLY_DRIVER_MODULE(ofwbus, nexus, ofwbus_driver, ofwbus_devclass, 0, 0,
    BUS_PASS_BUS + BUS_PASS_ORDER_MIDDLE);
>>>>>>> 191df998
MODULE_VERSION(ofwbus, 1);

static const char *const ofwbus_excl_name[] = {
	"FJSV,system",
	"aliases",
	"associations",
	"chosen",
	"cmp",
	"counter-timer",	/* No separate device; handled by psycho/sbus */
	"failsafe",
	"memory",
	"openprom",
	"options",
	"packages",
	"physical-memory",
	"rsc",
	"sgcn",
	"todsg",
	"virtual-memory",
	NULL
};

static const char *const ofwbus_excl_type[] = {
	"core",
	"cpu",
	NULL
};

static int
ofwbus_inlist(const char *name, const char *const *list)
{
	int i;

	if (name == NULL)
		return (0);
	for (i = 0; list[i] != NULL; i++)
		if (strcmp(name, list[i]) == 0)
			return (1);
	return (0);
}

#define	OFWBUS_EXCLUDED(name, type)					\
	(ofwbus_inlist((name), ofwbus_excl_name) ||			\
	((type) != NULL && ofwbus_inlist((type), ofwbus_excl_type)))

static void
ofwbus_identify(driver_t *driver, device_t parent)
{

	/* Check if Open Firmware has been instantiated */
	if (OF_peer(0) == 0)
		return;
        
	if (device_find_child(parent, "ofwbus", -1) == NULL)
		BUS_ADD_CHILD(parent, 0, "ofwbus", -1);
}

static int
ofwbus_probe(device_t dev)
{

	device_set_desc(dev, "Open Firmware Device Tree");
	return (BUS_PROBE_NOWILDCARD);
}

static int
ofwbus_attach(device_t dev)
{
	struct ofwbus_devinfo *ndi;
	struct ofwbus_softc *sc;
	device_t cdev;
	phandle_t node;

	sc = device_get_softc(dev);

	node = OF_peer(0);

	/*
	 * If no Open Firmware, bail early
	 */
	if (node == -1)
		return (ENXIO);

	sc->sc_intr_rman.rm_type = RMAN_ARRAY;
	sc->sc_intr_rman.rm_descr = "Interrupts";
	sc->sc_mem_rman.rm_type = RMAN_ARRAY;
	sc->sc_mem_rman.rm_descr = "Device Memory";
	if (rman_init(&sc->sc_intr_rman) != 0 ||
	    rman_init(&sc->sc_mem_rman) != 0 ||
	    rman_manage_region(&sc->sc_intr_rman, 0, ~0) != 0 ||
	    rman_manage_region(&sc->sc_mem_rman, 0, BUS_SPACE_MAXADDR) != 0)
		panic("%s: failed to set up rmans.", __func__);

	/*
	 * Allow devices to identify.
	 */
	bus_generic_probe(dev);

	/*
	 * Some important numbers
	 */
	sc->acells = 2;
	OF_getencprop(node, "#address-cells", &sc->acells, sizeof(sc->acells));
	sc->scells = 1;
	OF_getencprop(node, "#size-cells", &sc->scells, sizeof(sc->scells));

	/*
	 * Now walk the OFW tree and attach top-level devices.
	 */
	for (node = OF_child(node); node > 0; node = OF_peer(node)) {
		if ((ndi = ofwbus_setup_dinfo(dev, node)) == NULL)
			continue;
		cdev = device_add_child(dev, NULL, -1);
		if (cdev == NULL) {
			device_printf(dev, "<%s>: device_add_child failed\n",
			    ndi->ndi_obdinfo.obd_name);
			ofwbus_destroy_dinfo(ndi);
			continue;
		}
		device_set_ivars(cdev, ndi);
	}
	return (bus_generic_attach(dev));
}

static device_t
ofwbus_add_child(device_t dev, u_int order, const char *name, int unit)
{
	device_t cdev;
	struct ofwbus_devinfo *ndi;

	cdev = device_add_child_ordered(dev, order, name, unit);
	if (cdev == NULL)
		return (NULL);

	ndi = malloc(sizeof(*ndi), M_DEVBUF, M_WAITOK | M_ZERO);
	ndi->ndi_obdinfo.obd_node = -1;
	resource_list_init(&ndi->ndi_rl);
	device_set_ivars(cdev, ndi);

	return (cdev);
}

static int
ofwbus_print_child(device_t bus, device_t child)
{
	int rv;

	rv = bus_print_child_header(bus, child);
	rv += ofwbus_print_res(device_get_ivars(child));
	rv += bus_print_child_footer(bus, child);
	return (rv);
}

static void
ofwbus_probe_nomatch(device_t bus, device_t child)
{
	const char *name, *type;

	if (!bootverbose)
		return;

	name = ofw_bus_get_name(child);
	type = ofw_bus_get_type(child);

	device_printf(bus, "<%s>",
	    name != NULL ? name : "unknown");
	ofwbus_print_res(device_get_ivars(child));
	printf(" type %s (no driver attached)\n",
	    type != NULL ? type : "unknown");
}

static struct resource *
ofwbus_alloc_resource(device_t bus, device_t child, int type, int *rid,
    u_long start, u_long end, u_long count, u_int flags)
{
	struct ofwbus_softc *sc;
	struct rman *rm;
	struct resource *rv;
	struct resource_list_entry *rle;
	int isdefault, passthrough;

	isdefault = (start == 0UL && end == ~0UL);
	passthrough = (device_get_parent(child) != bus);
	sc = device_get_softc(bus);
	rle = NULL;

	if (!passthrough && isdefault) {
		rle = resource_list_find(BUS_GET_RESOURCE_LIST(bus, child),
		    type, *rid);
		if (rle == NULL)
			return (NULL);
		if (rle->res != NULL)
			panic("%s: resource entry is busy", __func__);
		start = rle->start;
		count = ulmax(count, rle->count);
		end = ulmax(rle->end, start + count - 1);
	}

	switch (type) {
	case SYS_RES_IRQ:
		rm = &sc->sc_intr_rman;
		break;
	case SYS_RES_MEMORY:
		rm = &sc->sc_mem_rman;
		break;
	default:
		return (NULL);
	}

	rv = rman_reserve_resource(rm, start, end, count, flags & ~RF_ACTIVE,
	    child);
	if (rv == NULL)
		return (NULL);
	rman_set_rid(rv, *rid);

	if ((flags & RF_ACTIVE) != 0 && bus_activate_resource(child, type,
	    *rid, rv) != 0) {
		rman_release_resource(rv);
		return (NULL);
	}

	if (!passthrough && rle != NULL) {
		rle->res = rv;
		rle->start = rman_get_start(rv);
		rle->end = rman_get_end(rv);
		rle->count = rle->end - rle->start + 1;
	}

	return (rv);
}

static int
ofwbus_adjust_resource(device_t bus, device_t child __unused, int type,
    struct resource *r, u_long start, u_long end)
{
	struct ofwbus_softc *sc;
	struct rman *rm;
	device_t ofwbus;

	ofwbus = bus;
	while (strcmp(device_get_name(device_get_parent(ofwbus)), "root") != 0)
		ofwbus = device_get_parent(ofwbus);
	sc = device_get_softc(ofwbus);
	switch (type) {
	case SYS_RES_IRQ:
		rm = &sc->sc_intr_rman;
		break;
	case SYS_RES_MEMORY:
		rm = &sc->sc_mem_rman;
		break;
	default:
		return (EINVAL);
	}
	if (rm == NULL)
		return (ENXIO);
	if (rman_is_region_manager(r, rm) == 0)
		return (EINVAL);
	return (rman_adjust_resource(r, start, end));
}

static int
ofwbus_release_resource(device_t bus, device_t child, int type,
    int rid, struct resource *r)
{
	struct resource_list_entry *rle;
	int error;

	/* Clean resource list entry */
	rle = resource_list_find(BUS_GET_RESOURCE_LIST(bus, child), type, rid);
	if (rle != NULL)
		rle->res = NULL;

	if ((rman_get_flags(r) & RF_ACTIVE) != 0) {
		error = bus_deactivate_resource(child, type, rid, r);
		if (error)
			return (error);
	}
	return (rman_release_resource(r));
}

static struct resource_list *
ofwbus_get_resource_list(device_t bus __unused, device_t child)
{
	struct ofwbus_devinfo *ndi;

	ndi = device_get_ivars(child);
	return (&ndi->ndi_rl);
}

static const struct ofw_bus_devinfo *
ofwbus_get_devinfo(device_t bus __unused, device_t child)
{
	struct ofwbus_devinfo *ndi;

	ndi = device_get_ivars(child);
	return (&ndi->ndi_obdinfo);
}

static struct ofwbus_devinfo *
ofwbus_setup_dinfo(device_t dev, phandle_t node)
{
	struct ofwbus_softc *sc;
	struct ofwbus_devinfo *ndi;
	const char *nodename;

	sc = device_get_softc(dev);

	ndi = malloc(sizeof(*ndi), M_DEVBUF, M_WAITOK | M_ZERO);
	if (ofw_bus_gen_setup_devinfo(&ndi->ndi_obdinfo, node) != 0) {
		free(ndi, M_DEVBUF);
		return (NULL);
	}
	nodename = ndi->ndi_obdinfo.obd_name;
	if (OFWBUS_EXCLUDED(nodename, ndi->ndi_obdinfo.obd_type)) {
		ofw_bus_gen_destroy_devinfo(&ndi->ndi_obdinfo);
		free(ndi, M_DEVBUF);
		return (NULL);
	}

	resource_list_init(&ndi->ndi_rl);
	ofw_bus_reg_to_rl(dev, node, sc->acells, sc->scells, &ndi->ndi_rl);
	ofw_bus_intr_to_rl(dev, node, &ndi->ndi_rl);

	return (ndi);
}

static void
ofwbus_destroy_dinfo(struct ofwbus_devinfo *ndi)
{

	resource_list_free(&ndi->ndi_rl);
	ofw_bus_gen_destroy_devinfo(&ndi->ndi_obdinfo);
	free(ndi, M_DEVBUF);
}

static int
ofwbus_print_res(struct ofwbus_devinfo *ndi)
{
	int rv;

	rv = 0;
	rv += resource_list_print_type(&ndi->ndi_rl, "mem", SYS_RES_MEMORY,
	    "%#lx");
	rv += resource_list_print_type(&ndi->ndi_rl, "irq", SYS_RES_IRQ,
	    "%ld");
	return (rv);
}
<|MERGE_RESOLUTION|>--- conflicted
+++ resolved
@@ -136,12 +136,8 @@
 	sizeof(struct ofwbus_softc)
 };
 static devclass_t ofwbus_devclass;
-<<<<<<< HEAD
-EARLY_DRIVER_MODULE(ofwbus, nexus, ofwbus_driver, ofwbus_devclass, 0, 0, BUS_PASS_BUS);
-=======
 EARLY_DRIVER_MODULE(ofwbus, nexus, ofwbus_driver, ofwbus_devclass, 0, 0,
     BUS_PASS_BUS + BUS_PASS_ORDER_MIDDLE);
->>>>>>> 191df998
 MODULE_VERSION(ofwbus, 1);
 
 static const char *const ofwbus_excl_name[] = {
