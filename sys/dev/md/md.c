/*-
 * ----------------------------------------------------------------------------
 * "THE BEER-WARE LICENSE" (Revision 42):
 * <phk@FreeBSD.ORG> wrote this file.  As long as you retain this notice you
 * can do whatever you want with this stuff. If we meet some day, and you think
 * this stuff is worth it, you can buy me a beer in return.   Poul-Henning Kamp
 * ----------------------------------------------------------------------------
 *
 * $FreeBSD$
 *
 */

/*-
 * The following functions are based in the vn(4) driver: mdstart_swap(),
 * mdstart_vnode(), mdcreate_swap(), mdcreate_vnode() and mddestroy(),
 * and as such under the following copyright:
 *
 * Copyright (c) 1988 University of Utah.
 * Copyright (c) 1990, 1993
 *	The Regents of the University of California.  All rights reserved.
 *
 * This code is derived from software contributed to Berkeley by
 * the Systems Programming Group of the University of Utah Computer
 * Science Department.
 *
 * Redistribution and use in source and binary forms, with or without
 * modification, are permitted provided that the following conditions
 * are met:
 * 1. Redistributions of source code must retain the above copyright
 *    notice, this list of conditions and the following disclaimer.
 * 2. Redistributions in binary form must reproduce the above copyright
 *    notice, this list of conditions and the following disclaimer in the
 *    documentation and/or other materials provided with the distribution.
 * 4. Neither the name of the University nor the names of its contributors
 *    may be used to endorse or promote products derived from this software
 *    without specific prior written permission.
 *
 * THIS SOFTWARE IS PROVIDED BY THE REGENTS AND CONTRIBUTORS ``AS IS'' AND
 * ANY EXPRESS OR IMPLIED WARRANTIES, INCLUDING, BUT NOT LIMITED TO, THE
 * IMPLIED WARRANTIES OF MERCHANTABILITY AND FITNESS FOR A PARTICULAR PURPOSE
 * ARE DISCLAIMED.  IN NO EVENT SHALL THE REGENTS OR CONTRIBUTORS BE LIABLE
 * FOR ANY DIRECT, INDIRECT, INCIDENTAL, SPECIAL, EXEMPLARY, OR CONSEQUENTIAL
 * DAMAGES (INCLUDING, BUT NOT LIMITED TO, PROCUREMENT OF SUBSTITUTE GOODS
 * OR SERVICES; LOSS OF USE, DATA, OR PROFITS; OR BUSINESS INTERRUPTION)
 * HOWEVER CAUSED AND ON ANY THEORY OF LIABILITY, WHETHER IN CONTRACT, STRICT
 * LIABILITY, OR TORT (INCLUDING NEGLIGENCE OR OTHERWISE) ARISING IN ANY WAY
 * OUT OF THE USE OF THIS SOFTWARE, EVEN IF ADVISED OF THE POSSIBILITY OF
 * SUCH DAMAGE.
 *
 * from: Utah Hdr: vn.c 1.13 94/04/02
 *
 *	from: @(#)vn.c	8.6 (Berkeley) 4/1/94
 * From: src/sys/dev/vn/vn.c,v 1.122 2000/12/16 16:06:03
 */

#include "opt_geom.h"
#include "opt_md.h"

#include <sys/param.h>
#include <sys/systm.h>
#include <sys/bio.h>
#include <sys/conf.h>
#include <sys/devicestat.h>
#include <sys/fcntl.h>
#include <sys/kernel.h>
#include <sys/kthread.h>
#include <sys/limits.h>
#include <sys/linker.h>
#include <sys/lock.h>
#include <sys/malloc.h>
#include <sys/mdioctl.h>
#include <sys/mount.h>
#include <sys/mutex.h>
#include <sys/sx.h>
#include <sys/namei.h>
#include <sys/proc.h>
#include <sys/queue.h>
#include <sys/sbuf.h>
#include <sys/sched.h>
#include <sys/sf_buf.h>
#include <sys/sysctl.h>
#include <sys/vnode.h>

#include <geom/geom.h>

#include <vm/vm.h>
#include <vm/vm_object.h>
#include <vm/vm_page.h>
#include <vm/vm_pager.h>
#include <vm/swap_pager.h>
#include <vm/uma.h>

#include <machine/vmparam.h>

#define MD_MODVER 1

#define MD_SHUTDOWN	0x10000		/* Tell worker thread to terminate. */
#define	MD_EXITING	0x20000		/* Worker thread is exiting. */

#ifndef MD_NSECT
#define MD_NSECT (10000 * 2)
#endif

static MALLOC_DEFINE(M_MD, "md_disk", "Memory Disk");
static MALLOC_DEFINE(M_MDSECT, "md_sectors", "Memory Disk Sectors");

static int md_debug;
SYSCTL_INT(_debug, OID_AUTO, mddebug, CTLFLAG_RW, &md_debug, 0, "");
static int md_malloc_wait;
SYSCTL_INT(_vm, OID_AUTO, md_malloc_wait, CTLFLAG_RW, &md_malloc_wait, 0, "");

#if defined(MD_ROOT) && defined(MD_ROOT_SIZE)
/*
 * Preloaded image gets put here.
 * Applications that patch the object with the image can determine
 * the size looking at the start and end markers (strings),
 * so we want them contiguous.
 */
static struct {
	u_char start[MD_ROOT_SIZE*1024];
	u_char end[128];
} mfs_root = {
	.start = "MFS Filesystem goes here",
	.end = "MFS Filesystem had better STOP here",
};
#endif

static g_init_t g_md_init;
static g_fini_t g_md_fini;
static g_start_t g_md_start;
static g_access_t g_md_access;
static void g_md_dumpconf(struct sbuf *sb, const char *indent,
    struct g_geom *gp, struct g_consumer *cp __unused, struct g_provider *pp);

static int mdunits;
static struct cdev *status_dev = 0;
static struct sx md_sx;
static struct unrhdr *md_uh;

static d_ioctl_t mdctlioctl;

static struct cdevsw mdctl_cdevsw = {
	.d_version =	D_VERSION,
	.d_ioctl =	mdctlioctl,
	.d_name =	MD_NAME,
};

struct g_class g_md_class = {
	.name = "MD",
	.version = G_VERSION,
	.init = g_md_init,
	.fini = g_md_fini,
	.start = g_md_start,
	.access = g_md_access,
	.dumpconf = g_md_dumpconf,
};

DECLARE_GEOM_CLASS(g_md_class, g_md);


static LIST_HEAD(, md_s) md_softc_list = LIST_HEAD_INITIALIZER(md_softc_list);

#define NINDIR	(PAGE_SIZE / sizeof(uintptr_t))
#define NMASK	(NINDIR-1)
static int nshift;

struct indir {
	uintptr_t	*array;
	u_int		total;
	u_int		used;
	u_int		shift;
};

struct md_s {
	int unit;
	LIST_ENTRY(md_s) list;
	struct bio_queue_head bio_queue;
	struct mtx queue_mtx;
	struct cdev *dev;
	enum md_types type;
	off_t mediasize;
	unsigned sectorsize;
	unsigned opencount;
	unsigned fwheads;
	unsigned fwsectors;
	unsigned flags;
	char name[20];
	struct proc *procp;
	struct g_geom *gp;
	struct g_provider *pp;
	int (*start)(struct md_s *sc, struct bio *bp);
	struct devstat *devstat;

	/* MD_MALLOC related fields */
	struct indir *indir;
	uma_zone_t uma;

	/* MD_PRELOAD related fields */
	u_char *pl_ptr;
	size_t pl_len;

	/* MD_VNODE related fields */
	struct vnode *vnode;
	char file[PATH_MAX];
	struct ucred *cred;

	/* MD_SWAP related fields */
	vm_object_t object;
};

static struct indir *
new_indir(u_int shift)
{
	struct indir *ip;

	ip = malloc(sizeof *ip, M_MD, (md_malloc_wait ? M_WAITOK : M_NOWAIT)
	    | M_ZERO);
	if (ip == NULL)
		return (NULL);
	ip->array = malloc(sizeof(uintptr_t) * NINDIR,
	    M_MDSECT, (md_malloc_wait ? M_WAITOK : M_NOWAIT) | M_ZERO);
	if (ip->array == NULL) {
		free(ip, M_MD);
		return (NULL);
	}
	ip->total = NINDIR;
	ip->shift = shift;
	return (ip);
}

static void
del_indir(struct indir *ip)
{

	free(ip->array, M_MDSECT);
	free(ip, M_MD);
}

static void
destroy_indir(struct md_s *sc, struct indir *ip)
{
	int i;

	for (i = 0; i < NINDIR; i++) {
		if (!ip->array[i])
			continue;
		if (ip->shift)
			destroy_indir(sc, (struct indir*)(ip->array[i]));
		else if (ip->array[i] > 255)
			uma_zfree(sc->uma, (void *)(ip->array[i]));
	}
	del_indir(ip);
}

/*
 * This function does the math and allocates the top level "indir" structure
 * for a device of "size" sectors.
 */

static struct indir *
dimension(off_t size)
{
	off_t rcnt;
	struct indir *ip;
	int layer;

	rcnt = size;
	layer = 0;
	while (rcnt > NINDIR) {
		rcnt /= NINDIR;
		layer++;
	}

	/*
	 * XXX: the top layer is probably not fully populated, so we allocate
	 * too much space for ip->array in here.
	 */
	ip = malloc(sizeof *ip, M_MD, M_WAITOK | M_ZERO);
	ip->array = malloc(sizeof(uintptr_t) * NINDIR,
	    M_MDSECT, M_WAITOK | M_ZERO);
	ip->total = NINDIR;
	ip->shift = layer * nshift;
	return (ip);
}

/*
 * Read a given sector
 */

static uintptr_t
s_read(struct indir *ip, off_t offset)
{
	struct indir *cip;
	int idx;
	uintptr_t up;

	if (md_debug > 1)
		printf("s_read(%jd)\n", (intmax_t)offset);
	up = 0;
	for (cip = ip; cip != NULL;) {
		if (cip->shift) {
			idx = (offset >> cip->shift) & NMASK;
			up = cip->array[idx];
			cip = (struct indir *)up;
			continue;
		}
		idx = offset & NMASK;
		return (cip->array[idx]);
	}
	return (0);
}

/*
 * Write a given sector, prune the tree if the value is 0
 */

static int
s_write(struct indir *ip, off_t offset, uintptr_t ptr)
{
	struct indir *cip, *lip[10];
	int idx, li;
	uintptr_t up;

	if (md_debug > 1)
		printf("s_write(%jd, %p)\n", (intmax_t)offset, (void *)ptr);
	up = 0;
	li = 0;
	cip = ip;
	for (;;) {
		lip[li++] = cip;
		if (cip->shift) {
			idx = (offset >> cip->shift) & NMASK;
			up = cip->array[idx];
			if (up != 0) {
				cip = (struct indir *)up;
				continue;
			}
			/* Allocate branch */
			cip->array[idx] =
			    (uintptr_t)new_indir(cip->shift - nshift);
			if (cip->array[idx] == 0)
				return (ENOSPC);
			cip->used++;
			up = cip->array[idx];
			cip = (struct indir *)up;
			continue;
		}
		/* leafnode */
		idx = offset & NMASK;
		up = cip->array[idx];
		if (up != 0)
			cip->used--;
		cip->array[idx] = ptr;
		if (ptr != 0)
			cip->used++;
		break;
	}
	if (cip->used != 0 || li == 1)
		return (0);
	li--;
	while (cip->used == 0 && cip != ip) {
		li--;
		idx = (offset >> lip[li]->shift) & NMASK;
		up = lip[li]->array[idx];
		KASSERT(up == (uintptr_t)cip, ("md screwed up"));
		del_indir(cip);
		lip[li]->array[idx] = 0;
		lip[li]->used--;
		cip = lip[li];
	}
	return (0);
}


static int
g_md_access(struct g_provider *pp, int r, int w, int e)
{
	struct md_s *sc;

	sc = pp->geom->softc;
	if (sc == NULL) {
		if (r <= 0 && w <= 0 && e <= 0)
			return (0);
		return (ENXIO);
	}
	r += pp->acr;
	w += pp->acw;
	e += pp->ace;
	if ((sc->flags & MD_READONLY) != 0 && w > 0)
		return (EROFS);
	if ((pp->acr + pp->acw + pp->ace) == 0 && (r + w + e) > 0) {
		sc->opencount = 1;
	} else if ((pp->acr + pp->acw + pp->ace) > 0 && (r + w + e) == 0) {
		sc->opencount = 0;
	}
	return (0);
}

static void
g_md_start(struct bio *bp)
{
	struct md_s *sc;

	sc = bp->bio_to->geom->softc;
	if ((bp->bio_cmd == BIO_READ) || (bp->bio_cmd == BIO_WRITE))
		devstat_start_transaction_bio(sc->devstat, bp);
	mtx_lock(&sc->queue_mtx);
	bioq_disksort(&sc->bio_queue, bp);
	mtx_unlock(&sc->queue_mtx);
	wakeup(sc);
}

static int
mdstart_malloc(struct md_s *sc, struct bio *bp)
{
	int i, error;
	u_char *dst;
	off_t secno, nsec, uc;
	uintptr_t sp, osp;

	switch (bp->bio_cmd) {
	case BIO_READ:
	case BIO_WRITE:
	case BIO_DELETE:
		break;
	default:
		return (EOPNOTSUPP);
	}

	nsec = bp->bio_length / sc->sectorsize;
	secno = bp->bio_offset / sc->sectorsize;
	dst = bp->bio_data;
	error = 0;
	while (nsec--) {
		osp = s_read(sc->indir, secno);
		if (bp->bio_cmd == BIO_DELETE) {
			if (osp != 0)
				error = s_write(sc->indir, secno, 0);
		} else if (bp->bio_cmd == BIO_READ) {
			if (osp == 0)
				bzero(dst, sc->sectorsize);
			else if (osp <= 255)
				memset(dst, osp, sc->sectorsize);
			else {
				bcopy((void *)osp, dst, sc->sectorsize);
				cpu_flush_dcache(dst, sc->sectorsize);
			}
			osp = 0;
		} else if (bp->bio_cmd == BIO_WRITE) {
			if (sc->flags & MD_COMPRESS) {
				uc = dst[0];
				for (i = 1; i < sc->sectorsize; i++)
					if (dst[i] != uc)
						break;
			} else {
				i = 0;
				uc = 0;
			}
			if (i == sc->sectorsize) {
				if (osp != uc)
					error = s_write(sc->indir, secno, uc);
			} else {
				if (osp <= 255) {
					sp = (uintptr_t)uma_zalloc(sc->uma,
					    md_malloc_wait ? M_WAITOK :
					    M_NOWAIT);
					if (sp == 0) {
						error = ENOSPC;
						break;
					}
					bcopy(dst, (void *)sp, sc->sectorsize);
					error = s_write(sc->indir, secno, sp);
				} else {
					bcopy(dst, (void *)osp, sc->sectorsize);
					osp = 0;
				}
			}
		} else {
			error = EOPNOTSUPP;
		}
		if (osp > 255)
			uma_zfree(sc->uma, (void*)osp);
		if (error != 0)
			break;
		secno++;
		dst += sc->sectorsize;
	}
	bp->bio_resid = 0;
	return (error);
}

static int
mdstart_preload(struct md_s *sc, struct bio *bp)
{

	switch (bp->bio_cmd) {
	case BIO_READ:
		bcopy(sc->pl_ptr + bp->bio_offset, bp->bio_data,
		    bp->bio_length);
		cpu_flush_dcache(bp->bio_data, bp->bio_length);
		break;
	case BIO_WRITE:
		bcopy(bp->bio_data, sc->pl_ptr + bp->bio_offset,
		    bp->bio_length);
		break;
	}
	bp->bio_resid = 0;
	return (0);
}

static int
mdstart_vnode(struct md_s *sc, struct bio *bp)
{
	int error, vfslocked;
	struct uio auio;
	struct iovec aiov;
	struct mount *mp;
	struct vnode *vp;
	struct thread *td;
	off_t end, zerosize;

	switch (bp->bio_cmd) {
	case BIO_READ:
	case BIO_WRITE:
	case BIO_DELETE:
	case BIO_FLUSH:
		break;
	default:
		return (EOPNOTSUPP);
	}

	td = curthread;
	vp = sc->vnode;

	/*
	 * VNODE I/O
	 *
	 * If an error occurs, we set BIO_ERROR but we do not set
	 * B_INVAL because (for a write anyway), the buffer is
	 * still valid.
	 */

	if (bp->bio_cmd == BIO_FLUSH) {
		vfslocked = VFS_LOCK_GIANT(vp->v_mount);
		(void) vn_start_write(vp, &mp, V_WAIT);
		vn_lock(vp, LK_EXCLUSIVE | LK_RETRY);
		error = VOP_FSYNC(vp, MNT_WAIT, td);
		VOP_UNLOCK(vp, 0);
		vn_finished_write(mp);
		VFS_UNLOCK_GIANT(vfslocked);
		return (error);
	}

	bzero(&auio, sizeof(auio));

	/*
	 * Special case for BIO_DELETE.  On the surface, this is very
	 * similar to BIO_WRITE, except that we write from our own
	 * fixed-length buffer, so we have to loop.  The net result is
	 * that the two cases end up having very little in common.
	 */
	if (bp->bio_cmd == BIO_DELETE) {
		zerosize = ZERO_REGION_SIZE -
		    (ZERO_REGION_SIZE % sc->sectorsize);
		auio.uio_iov = &aiov;
		auio.uio_iovcnt = 1;
		auio.uio_offset = (vm_ooffset_t)bp->bio_offset;
		auio.uio_segflg = UIO_SYSSPACE;
		auio.uio_rw = UIO_WRITE;
		auio.uio_td = td;
		end = bp->bio_offset + bp->bio_length;
		vfslocked = VFS_LOCK_GIANT(vp->v_mount);
		(void) vn_start_write(vp, &mp, V_WAIT);
		vn_lock(vp, LK_EXCLUSIVE | LK_RETRY);
		error = 0;
		while (auio.uio_offset < end) {
			aiov.iov_base = __DECONST(void *, zero_region);
			aiov.iov_len = end - auio.uio_offset;
			if (aiov.iov_len > zerosize)
				aiov.iov_len = zerosize;
			auio.uio_resid = aiov.iov_len;
			error = VOP_WRITE(vp, &auio,
			    sc->flags & MD_ASYNC ? 0 : IO_SYNC, sc->cred);
			if (error != 0)
				break;
		}
		VOP_UNLOCK(vp, 0);
		vn_finished_write(mp);
		bp->bio_resid = end - auio.uio_offset;
		VFS_UNLOCK_GIANT(vfslocked);
		return (error);
	}

	aiov.iov_base = bp->bio_data;
	aiov.iov_len = bp->bio_length;
	auio.uio_iov = &aiov;
	auio.uio_iovcnt = 1;
	auio.uio_offset = (vm_ooffset_t)bp->bio_offset;
	auio.uio_segflg = UIO_SYSSPACE;
	if (bp->bio_cmd == BIO_READ)
		auio.uio_rw = UIO_READ;
	else if (bp->bio_cmd == BIO_WRITE)
		auio.uio_rw = UIO_WRITE;
	else
		panic("wrong BIO_OP in mdstart_vnode");
	auio.uio_resid = bp->bio_length;
	auio.uio_td = td;
	/*
	 * When reading set IO_DIRECT to try to avoid double-caching
	 * the data.  When writing IO_DIRECT is not optimal.
	 */
	vfslocked = VFS_LOCK_GIANT(vp->v_mount);
	if (bp->bio_cmd == BIO_READ) {
		vn_lock(vp, LK_EXCLUSIVE | LK_RETRY);
		error = VOP_READ(vp, &auio, IO_DIRECT, sc->cred);
		VOP_UNLOCK(vp, 0);
	} else {
		(void) vn_start_write(vp, &mp, V_WAIT);
		vn_lock(vp, LK_EXCLUSIVE | LK_RETRY);
		error = VOP_WRITE(vp, &auio, sc->flags & MD_ASYNC ? 0 : IO_SYNC,
		    sc->cred);
		VOP_UNLOCK(vp, 0);
		vn_finished_write(mp);
	}
	VFS_UNLOCK_GIANT(vfslocked);
	bp->bio_resid = auio.uio_resid;
	return (error);
}

static int
mdstart_swap(struct md_s *sc, struct bio *bp)
{
	struct sf_buf *sf;
	int rv, offs, len, lastend;
	vm_pindex_t i, lastp;
	vm_page_t m;
	u_char *p;

	switch (bp->bio_cmd) {
	case BIO_READ:
	case BIO_WRITE:
	case BIO_DELETE:
		break;
	default:
		return (EOPNOTSUPP);
	}

	p = bp->bio_data;

	/*
	 * offs is the offset at which to start operating on the
	 * next (ie, first) page.  lastp is the last page on
	 * which we're going to operate.  lastend is the ending
	 * position within that last page (ie, PAGE_SIZE if
	 * we're operating on complete aligned pages).
	 */
	offs = bp->bio_offset % PAGE_SIZE;
	lastp = (bp->bio_offset + bp->bio_length - 1) / PAGE_SIZE;
	lastend = (bp->bio_offset + bp->bio_length - 1) % PAGE_SIZE + 1;

	rv = VM_PAGER_OK;
	VM_OBJECT_LOCK(sc->object);
	vm_object_pip_add(sc->object, 1);
	for (i = bp->bio_offset / PAGE_SIZE; i <= lastp; i++) {
		len = ((i == lastp) ? lastend : PAGE_SIZE) - offs;

		m = vm_page_grab(sc->object, i,
		    VM_ALLOC_NORMAL|VM_ALLOC_RETRY);
		VM_OBJECT_UNLOCK(sc->object);
		sched_pin();
		sf = sf_buf_alloc(m, SFB_CPUPRIVATE);
		VM_OBJECT_LOCK(sc->object);
		if (bp->bio_cmd == BIO_READ) {
			if (m->valid != VM_PAGE_BITS_ALL)
				rv = vm_pager_get_pages(sc->object, &m, 1, 0);
			if (rv == VM_PAGER_ERROR) {
				sf_buf_free(sf);
				sched_unpin();
				vm_page_wakeup(m);
				break;
			}
			bcopy((void *)(sf_buf_kva(sf) + offs), p, len);
			cpu_flush_dcache(p, len);
		} else if (bp->bio_cmd == BIO_WRITE) {
			if (len != PAGE_SIZE && m->valid != VM_PAGE_BITS_ALL)
				rv = vm_pager_get_pages(sc->object, &m, 1, 0);
			if (rv == VM_PAGER_ERROR) {
				sf_buf_free(sf);
				sched_unpin();
				vm_page_wakeup(m);
				break;
			}
			bcopy(p, (void *)(sf_buf_kva(sf) + offs), len);
			m->valid = VM_PAGE_BITS_ALL;
		} else if (bp->bio_cmd == BIO_DELETE) {
			if (len != PAGE_SIZE && m->valid != VM_PAGE_BITS_ALL)
				rv = vm_pager_get_pages(sc->object, &m, 1, 0);
			if (rv == VM_PAGER_ERROR) {
				sf_buf_free(sf);
				sched_unpin();
				vm_page_wakeup(m);
				break;
			}
			if (len != PAGE_SIZE) {
				bzero((void *)(sf_buf_kva(sf) + offs), len);
				vm_page_clear_dirty(m, offs, len);
				m->valid = VM_PAGE_BITS_ALL;
			} else
				vm_pager_page_unswapped(m);
		}
		sf_buf_free(sf);
		sched_unpin();
		vm_page_wakeup(m);
		vm_page_lock(m);
<<<<<<< HEAD
		vm_page_lock_queues();
		vm_page_activate(m);
		if (bp->bio_cmd == BIO_WRITE)
			vm_page_dirty(m);
		vm_page_unlock_queues();
		vm_page_unlock(m);
=======
		if (bp->bio_cmd == BIO_DELETE && len == PAGE_SIZE)
			vm_page_free(m);
		else
			vm_page_activate(m);
		vm_page_unlock(m);
		if (bp->bio_cmd == BIO_WRITE)
			vm_page_dirty(m);
>>>>>>> 567164fb

		/* Actions on further pages start at offset 0 */
		p += PAGE_SIZE - offs;
		offs = 0;
#if 0
if (bootverbose || bp->bio_offset / PAGE_SIZE < 17)
printf("wire_count %d busy %d flags %x hold_count %d act_count %d queue %d valid %d dirty %d @ %d\n",
    m->wire_count, m->busy,
    m->flags, m->hold_count, m->act_count, m->queue, m->valid, m->dirty, i);
#endif
	}
	vm_object_pip_subtract(sc->object, 1);
	VM_OBJECT_UNLOCK(sc->object);
	return (rv != VM_PAGER_ERROR ? 0 : ENOSPC);
}

static void
md_kthread(void *arg)
{
	struct md_s *sc;
	struct bio *bp;
	int error;

	sc = arg;
	thread_lock(curthread);
	sched_prio(curthread, PRIBIO);
	thread_unlock(curthread);
	if (sc->type == MD_VNODE)
		curthread->td_pflags |= TDP_NORUNNINGBUF;

	for (;;) {
		mtx_lock(&sc->queue_mtx);
		if (sc->flags & MD_SHUTDOWN) {
			sc->flags |= MD_EXITING;
			mtx_unlock(&sc->queue_mtx);
			kproc_exit(0);
		}
		bp = bioq_takefirst(&sc->bio_queue);
		if (!bp) {
			msleep(sc, &sc->queue_mtx, PRIBIO | PDROP, "mdwait", 0);
			continue;
		}
		mtx_unlock(&sc->queue_mtx);
		if (bp->bio_cmd == BIO_GETATTR) {
			if ((sc->fwsectors && sc->fwheads &&
			    (g_handleattr_int(bp, "GEOM::fwsectors",
			    sc->fwsectors) ||
			    g_handleattr_int(bp, "GEOM::fwheads",
			    sc->fwheads))) ||
			    g_handleattr_int(bp, "GEOM::candelete", 1))
				error = -1;
			else
				error = EOPNOTSUPP;
		} else {
			error = sc->start(sc, bp);
		}

		if (error != -1) {
			bp->bio_completed = bp->bio_length;
			if ((bp->bio_cmd == BIO_READ) || (bp->bio_cmd == BIO_WRITE))
				devstat_end_transaction_bio(sc->devstat, bp);
			g_io_deliver(bp, error);
		}
	}
}

static struct md_s *
mdfind(int unit)
{
	struct md_s *sc;

	LIST_FOREACH(sc, &md_softc_list, list) {
		if (sc->unit == unit)
			break;
	}
	return (sc);
}

static struct md_s *
mdnew(int unit, int *errp, enum md_types type)
{
	struct md_s *sc;
	int error;

	*errp = 0;
	if (unit == -1)
		unit = alloc_unr(md_uh);
	else
		unit = alloc_unr_specific(md_uh, unit);

	if (unit == -1) {
		*errp = EBUSY;
		return (NULL);
	}

	sc = (struct md_s *)malloc(sizeof *sc, M_MD, M_WAITOK | M_ZERO);
	sc->type = type;
	bioq_init(&sc->bio_queue);
	mtx_init(&sc->queue_mtx, "md bio queue", NULL, MTX_DEF);
	sc->unit = unit;
	sprintf(sc->name, "md%d", unit);
	LIST_INSERT_HEAD(&md_softc_list, sc, list);
	error = kproc_create(md_kthread, sc, &sc->procp, 0, 0,"%s", sc->name);
	if (error == 0)
		return (sc);
	LIST_REMOVE(sc, list);
	mtx_destroy(&sc->queue_mtx);
	free_unr(md_uh, sc->unit);
	free(sc, M_MD);
	*errp = error;
	return (NULL);
}

static void
mdinit(struct md_s *sc)
{
	struct g_geom *gp;
	struct g_provider *pp;

	g_topology_lock();
	gp = g_new_geomf(&g_md_class, "md%d", sc->unit);
	gp->softc = sc;
	pp = g_new_providerf(gp, "md%d", sc->unit);
	pp->mediasize = sc->mediasize;
	pp->sectorsize = sc->sectorsize;
	sc->gp = gp;
	sc->pp = pp;
	g_error_provider(pp, 0);
	g_topology_unlock();
	sc->devstat = devstat_new_entry("md", sc->unit, sc->sectorsize,
	    DEVSTAT_ALL_SUPPORTED, DEVSTAT_TYPE_DIRECT, DEVSTAT_PRIORITY_MAX);
}

/*
 * XXX: we should check that the range they feed us is mapped.
 * XXX: we should implement read-only.
 */

static int
mdcreate_preload(struct md_s *sc, struct md_ioctl *mdio)
{

	if (mdio->md_options & ~(MD_AUTOUNIT | MD_FORCE))
		return (EINVAL);
	if (mdio->md_base == 0)
		return (EINVAL);
	sc->flags = mdio->md_options & MD_FORCE;
	/* Cast to pointer size, then to pointer to avoid warning */
	sc->pl_ptr = (u_char *)(uintptr_t)mdio->md_base;
	sc->pl_len = (size_t)sc->mediasize;
	return (0);
}


static int
mdcreate_malloc(struct md_s *sc, struct md_ioctl *mdio)
{
	uintptr_t sp;
	int error;
	off_t u;

	error = 0;
	if (mdio->md_options & ~(MD_AUTOUNIT | MD_COMPRESS | MD_RESERVE))
		return (EINVAL);
	if (mdio->md_sectorsize != 0 && !powerof2(mdio->md_sectorsize))
		return (EINVAL);
	/* Compression doesn't make sense if we have reserved space */
	if (mdio->md_options & MD_RESERVE)
		mdio->md_options &= ~MD_COMPRESS;
	if (mdio->md_fwsectors != 0)
		sc->fwsectors = mdio->md_fwsectors;
	if (mdio->md_fwheads != 0)
		sc->fwheads = mdio->md_fwheads;
	sc->flags = mdio->md_options & (MD_COMPRESS | MD_FORCE);
	sc->indir = dimension(sc->mediasize / sc->sectorsize);
	sc->uma = uma_zcreate(sc->name, sc->sectorsize, NULL, NULL, NULL, NULL,
	    0x1ff, 0);
	if (mdio->md_options & MD_RESERVE) {
		off_t nsectors;

		nsectors = sc->mediasize / sc->sectorsize;
		for (u = 0; u < nsectors; u++) {
			sp = (uintptr_t)uma_zalloc(sc->uma, (md_malloc_wait ?
			    M_WAITOK : M_NOWAIT) | M_ZERO);
			if (sp != 0)
				error = s_write(sc->indir, u, sp);
			else
				error = ENOMEM;
			if (error != 0)
				break;
		}
	}
	return (error);
}


static int
mdsetcred(struct md_s *sc, struct ucred *cred)
{
	char *tmpbuf;
	int error = 0;

	/*
	 * Set credits in our softc
	 */

	if (sc->cred)
		crfree(sc->cred);
	sc->cred = crhold(cred);

	/*
	 * Horrible kludge to establish credentials for NFS  XXX.
	 */

	if (sc->vnode) {
		struct uio auio;
		struct iovec aiov;

		tmpbuf = malloc(sc->sectorsize, M_TEMP, M_WAITOK);
		bzero(&auio, sizeof(auio));

		aiov.iov_base = tmpbuf;
		aiov.iov_len = sc->sectorsize;
		auio.uio_iov = &aiov;
		auio.uio_iovcnt = 1;
		auio.uio_offset = 0;
		auio.uio_rw = UIO_READ;
		auio.uio_segflg = UIO_SYSSPACE;
		auio.uio_resid = aiov.iov_len;
		vn_lock(sc->vnode, LK_EXCLUSIVE | LK_RETRY);
		error = VOP_READ(sc->vnode, &auio, 0, sc->cred);
		VOP_UNLOCK(sc->vnode, 0);
		free(tmpbuf, M_TEMP);
	}
	return (error);
}

static int
mdcreate_vnode(struct md_s *sc, struct md_ioctl *mdio, struct thread *td)
{
	struct vattr vattr;
	struct nameidata nd;
	char *fname;
	int error, flags, vfslocked;

	/*
	 * Kernel-originated requests must have the filename appended
	 * to the mdio structure to protect against malicious software.
	 */
	fname = mdio->md_file;
	if ((void *)fname != (void *)(mdio + 1)) {
		error = copyinstr(fname, sc->file, sizeof(sc->file), NULL);
		if (error != 0)
			return (error);
	} else
		strlcpy(sc->file, fname, sizeof(sc->file));

	/*
	 * If the user specified that this is a read only device, don't
	 * set the FWRITE mask before trying to open the backing store.
	 */
	flags = FREAD | ((mdio->md_options & MD_READONLY) ? 0 : FWRITE);
	NDINIT(&nd, LOOKUP, FOLLOW | MPSAFE, UIO_SYSSPACE, sc->file, td);
	error = vn_open(&nd, &flags, 0, NULL);
	if (error != 0)
		return (error);
	vfslocked = NDHASGIANT(&nd);
	NDFREE(&nd, NDF_ONLY_PNBUF);
	if (nd.ni_vp->v_type != VREG) {
		error = EINVAL;
		goto bad;
	}
	error = VOP_GETATTR(nd.ni_vp, &vattr, td->td_ucred);
	if (error != 0)
		goto bad;
	if (VOP_ISLOCKED(nd.ni_vp) != LK_EXCLUSIVE) {
		vn_lock(nd.ni_vp, LK_UPGRADE | LK_RETRY);
		if (nd.ni_vp->v_iflag & VI_DOOMED) {
			/* Forced unmount. */
			error = EBADF;
			goto bad;
		}
	}
	nd.ni_vp->v_vflag |= VV_MD;
	VOP_UNLOCK(nd.ni_vp, 0);

	if (mdio->md_fwsectors != 0)
		sc->fwsectors = mdio->md_fwsectors;
	if (mdio->md_fwheads != 0)
		sc->fwheads = mdio->md_fwheads;
	sc->flags = mdio->md_options & (MD_FORCE | MD_ASYNC);
	if (!(flags & FWRITE))
		sc->flags |= MD_READONLY;
	sc->vnode = nd.ni_vp;

	error = mdsetcred(sc, td->td_ucred);
	if (error != 0) {
		sc->vnode = NULL;
		vn_lock(nd.ni_vp, LK_EXCLUSIVE | LK_RETRY);
		nd.ni_vp->v_vflag &= ~VV_MD;
		goto bad;
	}
	VFS_UNLOCK_GIANT(vfslocked);
	return (0);
bad:
	VOP_UNLOCK(nd.ni_vp, 0);
	(void)vn_close(nd.ni_vp, flags, td->td_ucred, td);
	VFS_UNLOCK_GIANT(vfslocked);
	return (error);
}

static int
mddestroy(struct md_s *sc, struct thread *td)
{
	int vfslocked;

	if (sc->gp) {
		sc->gp->softc = NULL;
		g_topology_lock();
		g_wither_geom(sc->gp, ENXIO);
		g_topology_unlock();
		sc->gp = NULL;
		sc->pp = NULL;
	}
	if (sc->devstat) {
		devstat_remove_entry(sc->devstat);
		sc->devstat = NULL;
	}
	mtx_lock(&sc->queue_mtx);
	sc->flags |= MD_SHUTDOWN;
	wakeup(sc);
	while (!(sc->flags & MD_EXITING))
		msleep(sc->procp, &sc->queue_mtx, PRIBIO, "mddestroy", hz / 10);
	mtx_unlock(&sc->queue_mtx);
	mtx_destroy(&sc->queue_mtx);
	if (sc->vnode != NULL) {
		vfslocked = VFS_LOCK_GIANT(sc->vnode->v_mount);
		vn_lock(sc->vnode, LK_EXCLUSIVE | LK_RETRY);
		sc->vnode->v_vflag &= ~VV_MD;
		VOP_UNLOCK(sc->vnode, 0);
		(void)vn_close(sc->vnode, sc->flags & MD_READONLY ?
		    FREAD : (FREAD|FWRITE), sc->cred, td);
		VFS_UNLOCK_GIANT(vfslocked);
	}
	if (sc->cred != NULL)
		crfree(sc->cred);
	if (sc->object != NULL)
		vm_object_deallocate(sc->object);
	if (sc->indir)
		destroy_indir(sc, sc->indir);
	if (sc->uma)
		uma_zdestroy(sc->uma);

	LIST_REMOVE(sc, list);
	free_unr(md_uh, sc->unit);
	free(sc, M_MD);
	return (0);
}

static int
mdcreate_swap(struct md_s *sc, struct md_ioctl *mdio, struct thread *td)
{
	vm_ooffset_t npage;
	int error;

	/*
	 * Range check.  Disallow negative sizes or any size less then the
	 * size of a page.  Then round to a page.
	 */
	if (sc->mediasize == 0 || (sc->mediasize % PAGE_SIZE) != 0)
		return (EDOM);

	/*
	 * Allocate an OBJT_SWAP object.
	 *
	 * Note the truncation.
	 */

	npage = mdio->md_mediasize / PAGE_SIZE;
	if (mdio->md_fwsectors != 0)
		sc->fwsectors = mdio->md_fwsectors;
	if (mdio->md_fwheads != 0)
		sc->fwheads = mdio->md_fwheads;
	sc->object = vm_pager_allocate(OBJT_SWAP, NULL, PAGE_SIZE * npage,
	    VM_PROT_DEFAULT, 0, td->td_ucred);
	if (sc->object == NULL)
		return (ENOMEM);
	sc->flags = mdio->md_options & MD_FORCE;
	if (mdio->md_options & MD_RESERVE) {
		if (swap_pager_reserve(sc->object, 0, npage) < 0) {
			error = EDOM;
			goto finish;
		}
	}
	error = mdsetcred(sc, td->td_ucred);
 finish:
	if (error != 0) {
		vm_object_deallocate(sc->object);
		sc->object = NULL;
	}
	return (error);
}


static int
xmdctlioctl(struct cdev *dev, u_long cmd, caddr_t addr, int flags, struct thread *td)
{
	struct md_ioctl *mdio;
	struct md_s *sc;
	int error, i;

	if (md_debug)
		printf("mdctlioctl(%s %lx %p %x %p)\n",
			devtoname(dev), cmd, addr, flags, td);

	mdio = (struct md_ioctl *)addr;
	if (mdio->md_version != MDIOVERSION)
		return (EINVAL);

	/*
	 * We assert the version number in the individual ioctl
	 * handlers instead of out here because (a) it is possible we
	 * may add another ioctl in the future which doesn't read an
	 * mdio, and (b) the correct return value for an unknown ioctl
	 * is ENOIOCTL, not EINVAL.
	 */
	error = 0;
	switch (cmd) {
	case MDIOCATTACH:
		switch (mdio->md_type) {
		case MD_MALLOC:
		case MD_PRELOAD:
		case MD_VNODE:
		case MD_SWAP:
			break;
		default:
			return (EINVAL);
		}
		if (mdio->md_options & MD_AUTOUNIT)
			sc = mdnew(-1, &error, mdio->md_type);
		else {
			if (mdio->md_unit > INT_MAX)
				return (EINVAL);
			sc = mdnew(mdio->md_unit, &error, mdio->md_type);
		}
		if (sc == NULL)
			return (error);
		if (mdio->md_options & MD_AUTOUNIT)
			mdio->md_unit = sc->unit;
		sc->mediasize = mdio->md_mediasize;
		if (mdio->md_sectorsize == 0)
			sc->sectorsize = DEV_BSIZE;
		else
			sc->sectorsize = mdio->md_sectorsize;
		error = EDOOFUS;
		switch (sc->type) {
		case MD_MALLOC:
			sc->start = mdstart_malloc;
			error = mdcreate_malloc(sc, mdio);
			break;
		case MD_PRELOAD:
			sc->start = mdstart_preload;
			error = mdcreate_preload(sc, mdio);
			break;
		case MD_VNODE:
			sc->start = mdstart_vnode;
			error = mdcreate_vnode(sc, mdio, td);
			break;
		case MD_SWAP:
			sc->start = mdstart_swap;
			error = mdcreate_swap(sc, mdio, td);
			break;
		}
		if (error != 0) {
			mddestroy(sc, td);
			return (error);
		}

		/* Prune off any residual fractional sector */
		i = sc->mediasize % sc->sectorsize;
		sc->mediasize -= i;

		mdinit(sc);
		return (0);
	case MDIOCDETACH:
		if (mdio->md_mediasize != 0 ||
		    (mdio->md_options & ~MD_FORCE) != 0)
			return (EINVAL);

		sc = mdfind(mdio->md_unit);
		if (sc == NULL)
			return (ENOENT);
		if (sc->opencount != 0 && !(sc->flags & MD_FORCE) &&
		    !(mdio->md_options & MD_FORCE))
			return (EBUSY);
		return (mddestroy(sc, td));
	case MDIOCQUERY:
		sc = mdfind(mdio->md_unit);
		if (sc == NULL)
			return (ENOENT);
		mdio->md_type = sc->type;
		mdio->md_options = sc->flags;
		mdio->md_mediasize = sc->mediasize;
		mdio->md_sectorsize = sc->sectorsize;
		if (sc->type == MD_VNODE)
			error = copyout(sc->file, mdio->md_file,
			    strlen(sc->file) + 1);
		return (error);
	case MDIOCLIST:
		i = 1;
		LIST_FOREACH(sc, &md_softc_list, list) {
			if (i == MDNPAD - 1)
				mdio->md_pad[i] = -1;
			else
				mdio->md_pad[i++] = sc->unit;
		}
		mdio->md_pad[0] = i - 1;
		return (0);
	default:
		return (ENOIOCTL);
	};
}

static int
mdctlioctl(struct cdev *dev, u_long cmd, caddr_t addr, int flags, struct thread *td)
{
	int error;

	sx_xlock(&md_sx);
	error = xmdctlioctl(dev, cmd, addr, flags, td);
	sx_xunlock(&md_sx);
	return (error);
}

static void
md_preloaded(u_char *image, size_t length)
{
	struct md_s *sc;
	int error;

	sc = mdnew(-1, &error, MD_PRELOAD);
	if (sc == NULL)
		return;
	sc->mediasize = length;
	sc->sectorsize = DEV_BSIZE;
	sc->pl_ptr = image;
	sc->pl_len = length;
	sc->start = mdstart_preload;
#ifdef MD_ROOT
	if (sc->unit == 0)
		rootdevnames[0] = "ufs:/dev/md0";
#endif
	mdinit(sc);
}

static void
g_md_init(struct g_class *mp __unused)
{
	caddr_t mod;
	u_char *ptr, *name, *type;
	unsigned len;
	int i;

	/* figure out log2(NINDIR) */
	for (i = NINDIR, nshift = -1; i; nshift++)
		i >>= 1;

	mod = NULL;
	sx_init(&md_sx, "MD config lock");
	g_topology_unlock();
	md_uh = new_unrhdr(0, INT_MAX, NULL);
#ifdef MD_ROOT_SIZE
	sx_xlock(&md_sx);
	md_preloaded(mfs_root.start, sizeof(mfs_root.start));
	sx_xunlock(&md_sx);
#endif
	/* XXX: are preload_* static or do they need Giant ? */
	while ((mod = preload_search_next_name(mod)) != NULL) {
		name = (char *)preload_search_info(mod, MODINFO_NAME);
		if (name == NULL)
			continue;
		type = (char *)preload_search_info(mod, MODINFO_TYPE);
		if (type == NULL)
			continue;
		if (strcmp(type, "md_image") && strcmp(type, "mfs_root"))
			continue;
		ptr = preload_fetch_addr(mod);
		len = preload_fetch_size(mod);
		if (ptr != NULL && len != 0) {
			printf("%s%d: Preloaded image <%s> %d bytes at %p\n",
			    MD_NAME, mdunits, name, len, ptr);
			sx_xlock(&md_sx);
			md_preloaded(ptr, len);
			sx_xunlock(&md_sx);
		}
	}
	status_dev = make_dev(&mdctl_cdevsw, INT_MAX, UID_ROOT, GID_WHEEL,
	    0600, MDCTL_NAME);
	g_topology_lock();
}

static void
g_md_dumpconf(struct sbuf *sb, const char *indent, struct g_geom *gp,
    struct g_consumer *cp __unused, struct g_provider *pp)
{
	struct md_s *mp;
	char *type;

	mp = gp->softc;
	if (mp == NULL)
		return;

	switch (mp->type) {
	case MD_MALLOC:
		type = "malloc";
		break;
	case MD_PRELOAD:
		type = "preload";
		break;
	case MD_VNODE:
		type = "vnode";
		break;
	case MD_SWAP:
		type = "swap";
		break;
	default:
		type = "unknown";
		break;
	}

	if (pp != NULL) {
		if (indent == NULL) {
			sbuf_printf(sb, " u %d", mp->unit);
			sbuf_printf(sb, " s %ju", (uintmax_t) mp->sectorsize);
			sbuf_printf(sb, " f %ju", (uintmax_t) mp->fwheads);
			sbuf_printf(sb, " fs %ju", (uintmax_t) mp->fwsectors);
			sbuf_printf(sb, " l %ju", (uintmax_t) mp->mediasize);
			sbuf_printf(sb, " t %s", type);
			if (mp->type == MD_VNODE && mp->vnode != NULL)
				sbuf_printf(sb, " file %s", mp->file);
		} else {
			sbuf_printf(sb, "%s<unit>%d</unit>\n", indent,
			    mp->unit);
			sbuf_printf(sb, "%s<sectorsize>%ju</sectorsize>\n",
			    indent, (uintmax_t) mp->sectorsize);
			sbuf_printf(sb, "%s<fwheads>%ju</fwheads>\n",
			    indent, (uintmax_t) mp->fwheads);
			sbuf_printf(sb, "%s<fwsectors>%ju</fwsectors>\n",
			    indent, (uintmax_t) mp->fwsectors);
			sbuf_printf(sb, "%s<length>%ju</length>\n",
			    indent, (uintmax_t) mp->mediasize);
			sbuf_printf(sb, "%s<type>%s</type>\n", indent,
			    type);
			if (mp->type == MD_VNODE && mp->vnode != NULL)
				sbuf_printf(sb, "%s<file>%s</file>\n",
				    indent, mp->file);
		}
	}
}

static void
g_md_fini(struct g_class *mp __unused)
{

	sx_destroy(&md_sx);
	if (status_dev != NULL)
		destroy_dev(status_dev);
	delete_unrhdr(md_uh);
}<|MERGE_RESOLUTION|>--- conflicted
+++ resolved
@@ -712,14 +712,6 @@
 		sched_unpin();
 		vm_page_wakeup(m);
 		vm_page_lock(m);
-<<<<<<< HEAD
-		vm_page_lock_queues();
-		vm_page_activate(m);
-		if (bp->bio_cmd == BIO_WRITE)
-			vm_page_dirty(m);
-		vm_page_unlock_queues();
-		vm_page_unlock(m);
-=======
 		if (bp->bio_cmd == BIO_DELETE && len == PAGE_SIZE)
 			vm_page_free(m);
 		else
@@ -727,7 +719,6 @@
 		vm_page_unlock(m);
 		if (bp->bio_cmd == BIO_WRITE)
 			vm_page_dirty(m);
->>>>>>> 567164fb
 
 		/* Actions on further pages start at offset 0 */
 		p += PAGE_SIZE - offs;
