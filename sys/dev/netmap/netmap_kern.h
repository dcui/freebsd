/*
 * Copyright (C) 2011-2014 Matteo Landi, Luigi Rizzo. All rights reserved.
 * Copyright (C) 2013-2014 Universita` di Pisa. All rights reserved.
 *
 * Redistribution and use in source and binary forms, with or without
 * modification, are permitted provided that the following conditions
 * are met:
 *   1. Redistributions of source code must retain the above copyright
 *      notice, this list of conditions and the following disclaimer.
 *   2. Redistributions in binary form must reproduce the above copyright
 *      notice, this list of conditions and the following disclaimer in the
 *    documentation and/or other materials provided with the distribution.
 *
 * THIS SOFTWARE IS PROVIDED BY THE AUTHOR AND CONTRIBUTORS ``AS IS'' AND
 * ANY EXPRESS OR IMPLIED WARRANTIES, INCLUDING, BUT NOT LIMITED TO, THE
 * IMPLIED WARRANTIES OF MERCHANTABILITY AND FITNESS FOR A PARTICULAR PURPOSE
 * ARE DISCLAIMED.  IN NO EVENT SHALL THE AUTHOR OR CONTRIBUTORS BE LIABLE
 * FOR ANY DIRECT, INDIRECT, INCIDENTAL, SPECIAL, EXEMPLARY, OR CONSEQUENTIAL
 * DAMAGES (INCLUDING, BUT NOT LIMITED TO, PROCUREMENT OF SUBSTITUTE GOODS
 * OR SERVICES; LOSS OF USE, DATA, OR PROFITS; OR BUSINESS INTERRUPTION)
 * HOWEVER CAUSED AND ON ANY THEORY OF LIABILITY, WHETHER IN CONTRACT, STRICT
 * LIABILITY, OR TORT (INCLUDING NEGLIGENCE OR OTHERWISE) ARISING IN ANY WAY
 * OUT OF THE USE OF THIS SOFTWARE, EVEN IF ADVISED OF THE POSSIBILITY OF
 * SUCH DAMAGE.
 */

/*
 * $FreeBSD$
 *
 * The header contains the definitions of constants and function
 * prototypes used only in kernelspace.
 */

#ifndef _NET_NETMAP_KERN_H_
#define _NET_NETMAP_KERN_H_

#define WITH_VALE	// comment out to disable VALE support
#define WITH_PIPES

#if defined(__FreeBSD__)

#define likely(x)	__builtin_expect((long)!!(x), 1L)
#define unlikely(x)	__builtin_expect((long)!!(x), 0L)

#define	NM_LOCK_T	struct mtx
#define	NMG_LOCK_T	struct mtx
#define NMG_LOCK_INIT()	mtx_init(&netmap_global_lock, \
				"netmap global lock", NULL, MTX_DEF)
#define NMG_LOCK_DESTROY()	mtx_destroy(&netmap_global_lock)
#define NMG_LOCK()	mtx_lock(&netmap_global_lock)
#define NMG_UNLOCK()	mtx_unlock(&netmap_global_lock)
#define NMG_LOCK_ASSERT()	mtx_assert(&netmap_global_lock, MA_OWNED)

#define	NM_SELINFO_T	struct selinfo
#define	MBUF_LEN(m)	((m)->m_pkthdr.len)
#define	MBUF_IFP(m)	((m)->m_pkthdr.rcvif)
#define	NM_SEND_UP(ifp, m)	((NA(ifp))->if_input)(ifp, m)

#define NM_ATOMIC_T	volatile int	// XXX ?
/* atomic operations */
#include <machine/atomic.h>
#define NM_ATOMIC_TEST_AND_SET(p)       (!atomic_cmpset_acq_int((p), 0, 1))
#define NM_ATOMIC_CLEAR(p)              atomic_store_rel_int((p), 0)


MALLOC_DECLARE(M_NETMAP);

// XXX linux struct, not used in FreeBSD
struct net_device_ops {
};
struct hrtimer {
};

#elif defined (linux)

#define	NM_LOCK_T	safe_spinlock_t	// see bsd_glue.h
#define	NM_SELINFO_T	wait_queue_head_t
#define	MBUF_LEN(m)	((m)->len)
#define	MBUF_IFP(m)	((m)->dev)
#define	NM_SEND_UP(ifp, m)  \
                        do { \
                            m->priority = NM_MAGIC_PRIORITY; \
                            netif_rx(m); \
                        } while (0)

#define NM_ATOMIC_T	volatile long unsigned int

// XXX a mtx would suffice here too 20130404 gl
#define NMG_LOCK_T		struct semaphore
#define NMG_LOCK_INIT()		sema_init(&netmap_global_lock, 1)
#define NMG_LOCK_DESTROY()
#define NMG_LOCK()		down(&netmap_global_lock)
#define NMG_UNLOCK()		up(&netmap_global_lock)
#define NMG_LOCK_ASSERT()	//	XXX to be completed

#ifndef DEV_NETMAP
#define DEV_NETMAP
#endif /* DEV_NETMAP */

/*
 * IFCAP_NETMAP goes into net_device's priv_flags (if_capenable).
 * This was 16 bits up to linux 2.6.36, so we need a 16 bit value on older
 * platforms and tolerate the clash with IFF_DYNAMIC and IFF_BRIDGE_PORT.
 * For the 32-bit value, 0x100000 has no clashes until at least 3.5.1
 */
#if LINUX_VERSION_CODE < KERNEL_VERSION(2,6,37)
#define IFCAP_NETMAP	0x8000
#else
#define IFCAP_NETMAP	0x200000
#endif

#elif defined (__APPLE__)

#warning apple support is incomplete.
#define likely(x)	__builtin_expect(!!(x), 1)
#define unlikely(x)	__builtin_expect(!!(x), 0)
#define	NM_LOCK_T	IOLock *
#define	NM_SELINFO_T	struct selinfo
#define	MBUF_LEN(m)	((m)->m_pkthdr.len)
#define	NM_SEND_UP(ifp, m)	((ifp)->if_input)(ifp, m)

#else

#error unsupported platform

#endif /* end - platform-specific code */

#define ND(format, ...)
#define D(format, ...)						\
	do {							\
		struct timeval __xxts;				\
		microtime(&__xxts);				\
		printf("%03d.%06d [%4d] %-25s " format "\n",	\
		(int)__xxts.tv_sec % 1000, (int)__xxts.tv_usec,	\
		__LINE__, __FUNCTION__, ##__VA_ARGS__);		\
	} while (0)

/* rate limited, lps indicates how many per second */
#define RD(lps, format, ...)					\
	do {							\
		static int t0, __cnt;				\
		if (t0 != time_second) {			\
			t0 = time_second;			\
			__cnt = 0;				\
		}						\
		if (__cnt++ < lps)				\
			D(format, ##__VA_ARGS__);		\
	} while (0)

struct netmap_adapter;
struct nm_bdg_fwd;
struct nm_bridge;
struct netmap_priv_d;

const char *nm_dump_buf(char *p, int len, int lim, char *dst);

#include "netmap_mbq.h"

extern NMG_LOCK_T	netmap_global_lock;

/*
 * private, kernel view of a ring. Keeps track of the status of
 * a ring across system calls.
 *
 *	nr_hwcur	index of the next buffer to refill.
 *			It corresponds to ring->head
 *			at the time the system call returns.
 *
 *	nr_hwtail	index of the first buffer owned by the kernel.
 *			On RX, hwcur->hwtail are receive buffers
 *			not yet released. hwcur is advanced following
 *			ring->head, hwtail is advanced on incoming packets,
 *			and a wakeup is generated when hwtail passes ring->cur
 *			    On TX, hwcur->rcur have been filled by the sender
 *			but not sent yet to the NIC; rcur->hwtail are available
 *			for new transmissions, and hwtail->hwcur-1 are pending
 *			transmissions not yet acknowledged.
 *
 * The indexes in the NIC and netmap rings are offset by nkr_hwofs slots.
 * This is so that, on a reset, buffers owned by userspace are not
 * modified by the kernel. In particular:
 * RX rings: the next empty buffer (hwtail + hwofs) coincides with
 * 	the next empty buffer as known by the hardware (next_to_check or so).
 * TX rings: hwcur + hwofs coincides with next_to_send
 *
 * Clients cannot issue concurrent syscall on a ring. The system
 * detects this and reports an error using two flags,
 * NKR_WBUSY and NKR_RBUSY
 * For received packets, slot->flags is set to nkr_slot_flags
 * so we can provide a proper initial value (e.g. set NS_FORWARD
 * when operating in 'transparent' mode).
 *
 * The following fields are used to implement lock-free copy of packets
 * from input to output ports in VALE switch:
 *	nkr_hwlease	buffer after the last one being copied.
 *			A writer in nm_bdg_flush reserves N buffers
 *			from nr_hwlease, advances it, then does the
 *			copy outside the lock.
 *			In RX rings (used for VALE ports),
 *			nkr_hwtail <= nkr_hwlease < nkr_hwcur+N-1
 *			In TX rings (used for NIC or host stack ports)
 *			nkr_hwcur <= nkr_hwlease < nkr_hwtail
 *	nkr_leases	array of nkr_num_slots where writers can report
 *			completion of their block. NR_NOSLOT (~0) indicates
 *			that the writer has not finished yet
 *	nkr_lease_idx	index of next free slot in nr_leases, to be assigned
 *
 * The kring is manipulated by txsync/rxsync and generic netmap function.
 *
 * Concurrent rxsync or txsync on the same ring are prevented through
 * by nm_kr_lock() which in turn uses nr_busy. This is all we need
 * for NIC rings, and for TX rings attached to the host stack.
 *
 * RX rings attached to the host stack use an mbq (rx_queue) on both
 * rxsync_from_host() and netmap_transmit(). The mbq is protected
 * by its internal lock.
 *
 * RX rings attached to the VALE switch are accessed by both sender
 * and receiver. They are protected through the q_lock on the RX ring.
 */
struct netmap_kring {
	struct netmap_ring	*ring;

	uint32_t	nr_hwcur;
	uint32_t	nr_hwtail;

	/*
	 * Copies of values in user rings, so we do not need to look
	 * at the ring (which could be modified). These are set in the
	 * *sync_prologue()/finalize() routines.
	 */
	uint32_t	rhead;
	uint32_t	rcur;
	uint32_t	rtail;

	uint32_t	nr_kflags;	/* private driver flags */
#define NKR_PENDINTR	0x1		// Pending interrupt.
	uint32_t	nkr_num_slots;

	/*
	 * On a NIC reset, the NIC ring indexes may be reset but the
	 * indexes in the netmap rings remain the same. nkr_hwofs
	 * keeps track of the offset between the two.
	 */
	int32_t		nkr_hwofs;

	uint16_t	nkr_slot_flags;	/* initial value for flags */

	/* last_reclaim is opaque marker to help reduce the frequency
	 * of operations such as reclaiming tx buffers. A possible use
	 * is set it to ticks and do the reclaim only once per tick.
	 */
	uint64_t	last_reclaim;


	NM_SELINFO_T	si;		/* poll/select wait queue */
	NM_LOCK_T	q_lock;		/* protects kring and ring. */
	NM_ATOMIC_T	nr_busy;	/* prevent concurrent syscalls */

	struct netmap_adapter *na;

	/* The folloiwing fields are for VALE switch support */
	struct nm_bdg_fwd *nkr_ft;
	uint32_t	*nkr_leases;
#define NR_NOSLOT	((uint32_t)~0)	/* used in nkr_*lease* */
	uint32_t	nkr_hwlease;
	uint32_t	nkr_lease_idx;

	volatile int nkr_stopped;	// XXX what for ?

	/* Support for adapters without native netmap support.
	 * On tx rings we preallocate an array of tx buffers
	 * (same size as the netmap ring), on rx rings we
	 * store incoming mbufs in a queue that is drained by
	 * a rxsync.
	 */
	struct mbuf **tx_pool;
	// u_int nr_ntc;		/* Emulation of a next-to-clean RX ring pointer. */
	struct mbq rx_queue;            /* intercepted rx mbufs. */

	uint32_t	ring_id;	/* debugging */
	char name[64];			/* diagnostic */
<<<<<<< HEAD
=======

	int (*nm_sync)(struct netmap_kring *kring, int flags);

#ifdef WITH_PIPES
	struct netmap_kring *pipe;
	struct netmap_ring *save_ring;
#endif /* WITH_PIPES */
>>>>>>> 3c9c635c

} __attribute__((__aligned__(64)));


/* return the next index, with wraparound */
static inline uint32_t
nm_next(uint32_t i, uint32_t lim)
{
	return unlikely (i == lim) ? 0 : i + 1;
}


/* return the previous index, with wraparound */
static inline uint32_t
nm_prev(uint32_t i, uint32_t lim)
{
	return unlikely (i == 0) ? lim : i - 1;
}


/*
 *
 * Here is the layout for the Rx and Tx rings.

       RxRING                            TxRING

      +-----------------+            +-----------------+
      |                 |            |                 |
      |XXX free slot XXX|            |XXX free slot XXX|
      +-----------------+            +-----------------+
head->| owned by user   |<-hwcur     | not sent to nic |<-hwcur
      |                 |            | yet             |
      +-----------------+            |                 |
 cur->| available to    |            |                 |
      | user, not read  |            +-----------------+
      | yet             |       cur->| (being          |
      |                 |            |  prepared)      |
      |                 |            |                 |
      +-----------------+            +     ------      +
tail->|                 |<-hwtail    |                 |<-hwlease
      | (being          | ...        |                 | ...
      |  prepared)      | ...        |                 | ...
      +-----------------+ ...        |                 | ...
      |                 |<-hwlease   +-----------------+
      |                 |      tail->|                 |<-hwtail
      |                 |            |                 |
      |                 |            |                 |
      |                 |            |                 |
      +-----------------+            +-----------------+

 * The cur/tail (user view) and hwcur/hwtail (kernel view)
 * are used in the normal operation of the card.
 *
 * When a ring is the output of a switch port (Rx ring for
 * a VALE port, Tx ring for the host stack or NIC), slots
 * are reserved in blocks through 'hwlease' which points
 * to the next unused slot.
 * On an Rx ring, hwlease is always after hwtail,
 * and completions cause hwtail to advance.
 * On a Tx ring, hwlease is always between cur and hwtail,
 * and completions cause cur to advance.
 *
 * nm_kr_space() returns the maximum number of slots that
 * can be assigned.
 * nm_kr_lease() reserves the required number of buffers,
 *    advances nkr_hwlease and also returns an entry in
 *    a circular array where completions should be reported.
 */



enum txrx { NR_RX = 0, NR_TX = 1 };

/*
 * The "struct netmap_adapter" extends the "struct adapter"
 * (or equivalent) device descriptor.
 * It contains all base fields needed to support netmap operation.
 * There are in fact different types of netmap adapters
 * (native, generic, VALE switch...) so a netmap_adapter is
 * just the first field in the derived type.
 */
struct netmap_adapter {
	/*
	 * On linux we do not have a good way to tell if an interface
	 * is netmap-capable. So we always use the following trick:
	 * NA(ifp) points here, and the first entry (which hopefully
	 * always exists and is at least 32 bits) contains a magic
	 * value which we can use to detect that the interface is good.
	 */
	uint32_t magic;
	uint32_t na_flags;	/* enabled, and other flags */
#define NAF_SKIP_INTR	1	/* use the regular interrupt handler.
				 * useful during initialization
				 */
#define NAF_SW_ONLY	2	/* forward packets only to sw adapter */
#define NAF_BDG_MAYSLEEP 4	/* the bridge is allowed to sleep when
				 * forwarding packets coming from this
				 * interface
				 */
#define NAF_MEM_OWNER	8	/* the adapter is responsible for the
				 * deallocation of the memory allocator
				 */
#define NAF_NATIVE_ON   16      /* the adapter is native and the attached
				 * interface is in netmap mode
				 */
#define	NAF_NETMAP_ON	32	/* netmap is active (either native or
				 * emulated. Where possible (e.g. FreeBSD)
				 * IFCAP_NETMAP also mirrors this flag.
				 */
#define NAF_HOST_RINGS  64	/* the adapter supports the host rings */
	int active_fds; /* number of user-space descriptors using this
			 interface, which is equal to the number of
			 struct netmap_if objs in the mapped region. */

	u_int num_rx_rings; /* number of adapter receive rings */
	u_int num_tx_rings; /* number of adapter transmit rings */

	u_int num_tx_desc; /* number of descriptor in each queue */
	u_int num_rx_desc;

	/* tx_rings and rx_rings are private but allocated
	 * as a contiguous chunk of memory. Each array has
	 * N+1 entries, for the adapter queues and for the host queue.
	 */
	struct netmap_kring *tx_rings; /* array of TX rings. */
	struct netmap_kring *rx_rings; /* array of RX rings. */

	void *tailroom;		       /* space below the rings array */
				       /* (used for leases) */


	NM_SELINFO_T tx_si, rx_si;	/* global wait queues */

	/* count users of the global wait queues */
	int tx_si_users, rx_si_users;

	/* copy of if_qflush and if_transmit pointers, to intercept
	 * packets from the network stack when netmap is active.
	 */
	int     (*if_transmit)(struct ifnet *, struct mbuf *);

	/* copy of if_input for netmap_send_up() */
	void     (*if_input)(struct ifnet *, struct mbuf *);

	/* references to the ifnet and device routines, used by
	 * the generic netmap functions.
	 */
	struct ifnet *ifp; /* adapter is ifp->if_softc */

	/*---- callbacks for this netmap adapter -----*/
	/*
	 * nm_dtor() is the cleanup routine called when destroying
	 *	the adapter.
	 *
	 * nm_register() is called on NIOCREGIF and close() to enter
	 *	or exit netmap mode on the NIC
	 *
	 * nm_txsync() pushes packets to the underlying hw/switch
	 *
	 * nm_rxsync() collects packets from the underlying hw/switch
	 *
	 * nm_config() returns configuration information from the OS
	 *
<<<<<<< HEAD
	 * nm_krings_create() XXX
	 *
	 * nm_krings_delete() XXX
=======
	 * nm_krings_create() create and init the krings array
	 * 	(the array layout must conform to the description
	 * 	found above the definition of netmap_krings_create)
	 *
	 * nm_krings_delete() cleanup and delete the kring array
>>>>>>> 3c9c635c
	 *
	 * nm_notify() is used to act after data have become available.
	 *	For hw devices this is typically a selwakeup(),
	 *	but for NIC/host ports attached to a switch (or vice-versa)
	 *	we also need to invoke the 'txsync' code downstream.
	 */

	/* private cleanup */
	void (*nm_dtor)(struct netmap_adapter *);

	int (*nm_register)(struct netmap_adapter *, int onoff);

	int (*nm_txsync)(struct netmap_adapter *, u_int ring, int flags);
	int (*nm_rxsync)(struct netmap_adapter *, u_int ring, int flags);
#define NAF_FORCE_READ    1
#define NAF_FORCE_RECLAIM 2
	/* return configuration information */
	int (*nm_config)(struct netmap_adapter *,
		u_int *txr, u_int *txd, u_int *rxr, u_int *rxd);
	int (*nm_krings_create)(struct netmap_adapter *);
	void (*nm_krings_delete)(struct netmap_adapter *);
	int (*nm_notify)(struct netmap_adapter *,
		u_int ring, enum txrx, int flags);
#define NAF_DISABLE_NOTIFY 8

	/* standard refcount to control the lifetime of the adapter
	 * (it should be equal to the lifetime of the corresponding ifp)
	 */
	int na_refcount;

	/* memory allocator (opaque)
	 * We also cache a pointer to the lut_entry for translating
	 * buffer addresses, and the total number of buffers.
	 */
 	struct netmap_mem_d *nm_mem;
	struct lut_entry *na_lut;
	uint32_t na_lut_objtotal;	/* max buffer index */

	/* used internally. If non-null, the interface cannot be bound
	 * from userspace
	 */
	void *na_private;

#ifdef WITH_PIPES
	struct netmap_pipe_adapter **na_pipes;
	int na_next_pipe;
	int na_max_pipes;
#endif /* WITH_PIPES */
};


/*
 * If the NIC is owned by the kernel
 * (i.e., bridge), neither another bridge nor user can use it;
 * if the NIC is owned by a user, only users can share it.
 * Evaluation must be done under NMG_LOCK().
 */
#define NETMAP_OWNED_BY_KERN(na)	(na->na_private)
#define NETMAP_OWNED_BY_ANY(na) \
	(NETMAP_OWNED_BY_KERN(na) || (na->active_fds > 0))


/*
 * derived netmap adapters for various types of ports
 */
struct netmap_vp_adapter {	/* VALE software port */
	struct netmap_adapter up;

	/*
	 * Bridge support:
	 *
	 * bdg_port is the port number used in the bridge;
	 * na_bdg points to the bridge this NA is attached to.
	 */
	int bdg_port;
	struct nm_bridge *na_bdg;
	int retry;

	/* Offset of ethernet header for each packet. */
	u_int virt_hdr_len;
	/* Maximum Frame Size, used in bdg_mismatch_datapath() */
	u_int mfs;
};


struct netmap_hw_adapter {	/* physical device */
	struct netmap_adapter up;

	struct net_device_ops nm_ndo;	// XXX linux only
};

<<<<<<< HEAD
=======
/* Mitigation support. */
struct nm_generic_mit {
	struct hrtimer mit_timer;
	int mit_pending;
	struct netmap_adapter *mit_na;  /* backpointer */
};
>>>>>>> 3c9c635c

struct netmap_generic_adapter {	/* emulated device */
	struct netmap_hw_adapter up;

	/* Pointer to a previously used netmap adapter. */
	struct netmap_adapter *prev;

	/* generic netmap adapters support:
	 * a net_device_ops struct overrides ndo_select_queue(),
	 * save_if_input saves the if_input hook (FreeBSD),
	 * mit implements rx interrupt mitigation,
	 */
	struct net_device_ops generic_ndo;
	void (*save_if_input)(struct ifnet *, struct mbuf *);

<<<<<<< HEAD
	struct hrtimer mit_timer;
	int mit_pending;
=======
	struct nm_generic_mit *mit;
>>>>>>> 3c9c635c
#ifdef linux
        netdev_tx_t (*save_start_xmit)(struct mbuf *, struct ifnet *);
#endif
};

static __inline int
netmap_real_tx_rings(struct netmap_adapter *na)
{
	return na->num_tx_rings + !!(na->na_flags & NAF_HOST_RINGS);
}

static __inline int
netmap_real_rx_rings(struct netmap_adapter *na)
{
	return na->num_rx_rings + !!(na->na_flags & NAF_HOST_RINGS);
}

#ifdef WITH_VALE

/*
 * Bridge wrapper for non VALE ports attached to a VALE switch.
 *
 * The real device must already have its own netmap adapter (hwna).
 * The bridge wrapper and the hwna adapter share the same set of
 * netmap rings and buffers, but they have two separate sets of
 * krings descriptors, with tx/rx meanings swapped:
 *
 *                                  netmap
 *           bwrap     krings       rings      krings      hwna
 *         +------+   +------+     +-----+    +------+   +------+
 *         |tx_rings->|      |\   /|     |----|      |<-tx_rings|
 *         |      |   +------+ \ / +-----+    +------+   |      |
 *         |      |             X                        |      |
 *         |      |            / \                       |      |
 *         |      |   +------+/   \+-----+    +------+   |      |
 *         |rx_rings->|      |     |     |----|      |<-rx_rings|
 *         |      |   +------+     +-----+    +------+   |      |
 *         +------+                                      +------+
 *
 * - packets coming from the bridge go to the brwap rx rings,
 *   which are also the hwna tx rings.  The bwrap notify callback
 *   will then complete the hwna tx (see netmap_bwrap_notify).
<<<<<<< HEAD
 *
 * - packets coming from the outside go to the hwna rx rings,
 *   which are also the bwrap tx rings.  The (overwritten) hwna
 *   notify method will then complete the bridge tx
 *   (see netmap_bwrap_intr_notify).
 *
 *   The bridge wrapper may optionally connect the hwna 'host' rings
 *   to the bridge. This is done by using a second port in the
 *   bridge and connecting it to the 'host' netmap_vp_adapter
 *   contained in the netmap_bwrap_adapter. The brwap host adapter
 *   cross-links the hwna host rings in the same way as shown above.
 *
=======
 *
 * - packets coming from the outside go to the hwna rx rings,
 *   which are also the bwrap tx rings.  The (overwritten) hwna
 *   notify method will then complete the bridge tx
 *   (see netmap_bwrap_intr_notify).
 *
 *   The bridge wrapper may optionally connect the hwna 'host' rings
 *   to the bridge. This is done by using a second port in the
 *   bridge and connecting it to the 'host' netmap_vp_adapter
 *   contained in the netmap_bwrap_adapter. The brwap host adapter
 *   cross-links the hwna host rings in the same way as shown above.
 *
>>>>>>> 3c9c635c
 * - packets coming from the bridge and directed to the host stack
 *   are handled by the bwrap host notify callback
 *   (see netmap_bwrap_host_notify)
 *
 * - packets coming from the host stack are still handled by the
 *   overwritten hwna notify callback (netmap_bwrap_intr_notify),
 *   but are diverted to the host adapter depending on the ring number.
 *
 */
struct netmap_bwrap_adapter {
	struct netmap_vp_adapter up;
	struct netmap_vp_adapter host;  /* for host rings */
	struct netmap_adapter *hwna;	/* the underlying device */

	/* backup of the hwna notify callback */
	int (*save_notify)(struct netmap_adapter *,
			u_int ring, enum txrx, int flags);

	/*
	 * When we attach a physical interface to the bridge, we
	 * allow the controlling process to terminate, so we need
	 * a place to store the netmap_priv_d data structure.
	 * This is only done when physical interfaces
	 * are attached to a bridge.
	 */
	struct netmap_priv_d *na_kpriv;
};


#endif /* WITH_VALE */
<<<<<<< HEAD
=======

#ifdef WITH_PIPES

#define NM_MAXPIPES 	64	/* max number of pipes per adapter */
>>>>>>> 3c9c635c

struct netmap_pipe_adapter {
	struct netmap_adapter up;

<<<<<<< HEAD
=======
	u_int id; 	/* pipe identifier */
	int role;	/* either NR_REG_PIPE_MASTER or NR_REG_PIPE_SLAVE */

	struct netmap_adapter *parent; /* adapter that owns the memory */
	struct netmap_pipe_adapter *peer; /* the other end of the pipe */
	int peer_ref;		/* 1 iff we are holding a ref to the peer */

	u_int parent_slot; /* index in the parent pipe array */
};

#endif /* WITH_PIPES */


>>>>>>> 3c9c635c
/* return slots reserved to rx clients; used in drivers */
static inline uint32_t
nm_kr_rxspace(struct netmap_kring *k)
{
	int space = k->nr_hwtail - k->nr_hwcur;
	if (space < 0) 
		space += k->nkr_num_slots;
	ND("preserving %d rx slots %d -> %d", space, k->nr_hwcur, k->nr_hwtail);

	return space;
}


/* True if no space in the tx ring. only valid after txsync_prologue */
static inline int
nm_kr_txempty(struct netmap_kring *kring)
{
	return kring->rcur == kring->nr_hwtail;
}


/*
 * protect against multiple threads using the same ring.
 * also check that the ring has not been stopped.
 * We only care for 0 or !=0 as a return code.
 */
#define NM_KR_BUSY	1
#define NM_KR_STOPPED	2


static __inline void nm_kr_put(struct netmap_kring *kr)
{
	NM_ATOMIC_CLEAR(&kr->nr_busy);
}


static __inline int nm_kr_tryget(struct netmap_kring *kr)
{
	/* check a first time without taking the lock
	 * to avoid starvation for nm_kr_get()
	 */
	if (unlikely(kr->nkr_stopped)) {
		ND("ring %p stopped (%d)", kr, kr->nkr_stopped);
		return NM_KR_STOPPED;
	}
	if (unlikely(NM_ATOMIC_TEST_AND_SET(&kr->nr_busy)))
		return NM_KR_BUSY;
	/* check a second time with lock held */
	if (unlikely(kr->nkr_stopped)) {
		ND("ring %p stopped (%d)", kr, kr->nkr_stopped);
		nm_kr_put(kr);
		return NM_KR_STOPPED;
	}
	return 0;
}


/*
 * The following functions are used by individual drivers to
 * support netmap operation.
 *
 * netmap_attach() initializes a struct netmap_adapter, allocating the
 * 	struct netmap_ring's and the struct selinfo.
 *
 * netmap_detach() frees the memory allocated by netmap_attach().
 *
 * netmap_transmit() replaces the if_transmit routine of the interface,
 *	and is used to intercept packets coming from the stack.
 *
 * netmap_load_map/netmap_reload_map are helper routines to set/reset
 *	the dmamap for a packet buffer
 *
 * netmap_reset() is a helper routine to be called in the driver
 *	when reinitializing a ring.
 */
int netmap_attach(struct netmap_adapter *);
int netmap_attach_common(struct netmap_adapter *);
void netmap_detach_common(struct netmap_adapter *na);
void netmap_detach(struct ifnet *);
int netmap_transmit(struct ifnet *, struct mbuf *);
struct netmap_slot *netmap_reset(struct netmap_adapter *na,
	enum txrx tx, u_int n, u_int new_cur);
int netmap_ring_reinit(struct netmap_kring *);

/* default functions to handle rx/tx interrupts */
int netmap_rx_irq(struct ifnet *, u_int, u_int *);
#define netmap_tx_irq(_n, _q) netmap_rx_irq(_n, _q, NULL)
void netmap_common_irq(struct ifnet *, u_int, u_int *work_done);

void netmap_disable_all_rings(struct ifnet *);
void netmap_enable_all_rings(struct ifnet *);
void netmap_disable_ring(struct netmap_kring *kr);


/* set/clear native flags and if_transmit/netdev_ops */
static inline void
nm_set_native_flags(struct netmap_adapter *na)
{
	struct ifnet *ifp = na->ifp;

	na->na_flags |= (NAF_NATIVE_ON | NAF_NETMAP_ON);
#ifdef IFCAP_NETMAP /* or FreeBSD ? */
	ifp->if_capenable |= IFCAP_NETMAP;
#endif
#ifdef __FreeBSD__
	na->if_transmit = ifp->if_transmit;
	ifp->if_transmit = netmap_transmit;
#else
	na->if_transmit = (void *)ifp->netdev_ops;
	ifp->netdev_ops = &((struct netmap_hw_adapter *)na)->nm_ndo;
#endif
}


static inline void
nm_clear_native_flags(struct netmap_adapter *na)
{
	struct ifnet *ifp = na->ifp;

#ifdef __FreeBSD__
	ifp->if_transmit = na->if_transmit;
#else
	ifp->netdev_ops = (void *)na->if_transmit;
#endif
	na->na_flags &= ~(NAF_NATIVE_ON | NAF_NETMAP_ON);
#ifdef IFCAP_NETMAP /* or FreeBSD ? */
	ifp->if_capenable &= ~IFCAP_NETMAP;
#endif
}


/*
 * validates parameters in the ring/kring, returns a value for head
 * If any error, returns ring_size to force a reinit.
 */
uint32_t nm_txsync_prologue(struct netmap_kring *);


/*
 * validates parameters in the ring/kring, returns a value for head,
 * and the 'reserved' value in the argument.
 * If any error, returns ring_size lim to force a reinit.
<<<<<<< HEAD
 */
uint32_t nm_rxsync_prologue(struct netmap_kring *);


/*
 * update kring and ring at the end of txsync.
 */
static inline void
nm_txsync_finalize(struct netmap_kring *kring)
{
	/* update ring head/tail to what the kernel knows */
	kring->ring->tail = kring->rtail = kring->nr_hwtail;
	kring->ring->head = kring->rhead = kring->nr_hwcur;
	
	/* note, head/rhead/hwcur might be behind cur/rcur
	 * if no carrier
	 */
	ND(5, "%s now hwcur %d hwtail %d head %d cur %d tail %d",
		kring->name, kring->nr_hwcur, kring->nr_hwtail,
		kring->rhead, kring->rcur, kring->rtail);
}


/*
 * update kring and ring at the end of rxsync
 */
static inline void
nm_rxsync_finalize(struct netmap_kring *kring)
{
	/* tell userspace that there might be new packets */
	//struct netmap_ring *ring = kring->ring;
	ND("head %d cur %d tail %d -> %d", ring->head, ring->cur, ring->tail,
		kring->nr_hwtail);
	kring->ring->tail = kring->rtail = kring->nr_hwtail;
	/* make a copy of the state for next round */
	kring->rhead = kring->ring->head;
	kring->rcur = kring->ring->cur;
}


=======
 */
uint32_t nm_rxsync_prologue(struct netmap_kring *);


/*
 * update kring and ring at the end of txsync.
 */
static inline void
nm_txsync_finalize(struct netmap_kring *kring)
{
	/* update ring tail to what the kernel knows */
	kring->ring->tail = kring->rtail = kring->nr_hwtail;
	
	/* note, head/rhead/hwcur might be behind cur/rcur
	 * if no carrier
	 */
	ND(5, "%s now hwcur %d hwtail %d head %d cur %d tail %d",
		kring->name, kring->nr_hwcur, kring->nr_hwtail,
		kring->rhead, kring->rcur, kring->rtail);
}


/*
 * update kring and ring at the end of rxsync
 */
static inline void
nm_rxsync_finalize(struct netmap_kring *kring)
{
	/* tell userspace that there might be new packets */
	//struct netmap_ring *ring = kring->ring;
	ND("head %d cur %d tail %d -> %d", ring->head, ring->cur, ring->tail,
		kring->nr_hwtail);
	kring->ring->tail = kring->rtail = kring->nr_hwtail;
	/* make a copy of the state for next round */
	kring->rhead = kring->ring->head;
	kring->rcur = kring->ring->cur;
}


>>>>>>> 3c9c635c
/* check/fix address and len in tx rings */
#if 1 /* debug version */
#define	NM_CHECK_ADDR_LEN(_a, _l)	do {				\
	if (_a == netmap_buffer_base || _l > NETMAP_BUF_SIZE) {		\
		RD(5, "bad addr/len ring %d slot %d idx %d len %d",	\
			ring_nr, nm_i, slot->buf_idx, len);		\
		if (_l > NETMAP_BUF_SIZE)				\
			_l = NETMAP_BUF_SIZE;				\
	} } while (0)
#else /* no debug version */
#define	NM_CHECK_ADDR_LEN(_a, _l)	do {				\
		if (_l > NETMAP_BUF_SIZE)				\
			_l = NETMAP_BUF_SIZE;				\
	} while (0)
#endif


/*---------------------------------------------------------------*/
/*
 * Support routines to be used with the VALE switch
 */
int netmap_update_config(struct netmap_adapter *na);
int netmap_krings_create(struct netmap_adapter *na, u_int tailroom);
void netmap_krings_delete(struct netmap_adapter *na);
int netmap_rxsync_from_host(struct netmap_adapter *na, struct thread *td, void *pwait);


struct netmap_if *
netmap_do_regif(struct netmap_priv_d *priv, struct netmap_adapter *na,
	uint16_t ringid, uint32_t flags, int *err);



u_int nm_bound_var(u_int *v, u_int dflt, u_int lo, u_int hi, const char *msg);
int netmap_get_na(struct nmreq *nmr, struct netmap_adapter **na, int create);
int netmap_get_hw_na(struct ifnet *ifp, struct netmap_adapter **na);


#ifdef WITH_VALE
/*
 * The following bridge-related functions are used by other
 * kernel modules.
 *
 * VALE only supports unicast or broadcast. The lookup
 * function can return 0 .. NM_BDG_MAXPORTS-1 for regular ports,
 * NM_BDG_MAXPORTS for broadcast, NM_BDG_MAXPORTS+1 for unknown.
 * XXX in practice "unknown" might be handled same as broadcast.
 */
typedef u_int (*bdg_lookup_fn_t)(char *buf, u_int len,
		uint8_t *ring_nr, struct netmap_vp_adapter *);
u_int netmap_bdg_learning(char *, u_int, uint8_t *,
		struct netmap_vp_adapter *);

#define	NM_BDG_MAXPORTS		254	/* up to 254 */
#define	NM_BDG_BROADCAST	NM_BDG_MAXPORTS
#define	NM_BDG_NOPORT		(NM_BDG_MAXPORTS+1)

#define	NM_NAME			"vale"	/* prefix for bridge port name */


/* these are redefined in case of no VALE support */
int netmap_get_bdg_na(struct nmreq *nmr, struct netmap_adapter **na, int create);
void netmap_init_bridges(void);
int netmap_bdg_ctl(struct nmreq *nmr, bdg_lookup_fn_t func);

#else /* !WITH_VALE */
#define	netmap_get_bdg_na(_1, _2, _3)	0
#define netmap_init_bridges(_1)
#define	netmap_bdg_ctl(_1, _2)	EINVAL
#endif /* !WITH_VALE */

#ifdef WITH_PIPES
/* max number of pipes per device */
#define NM_MAXPIPES	64	/* XXX how many? */
/* in case of no error, returns the actual number of pipes in nmr->nr_arg1 */
int netmap_pipe_alloc(struct netmap_adapter *, struct nmreq *nmr);
void netmap_pipe_dealloc(struct netmap_adapter *);
int netmap_get_pipe_na(struct nmreq *nmr, struct netmap_adapter **na, int create);
#else /* !WITH_PIPES */
#define NM_MAXPIPES	0
#define netmap_pipe_alloc(_1, _2) 	EOPNOTSUPP
#define netmap_pipe_dealloc(_1)
#define netmap_get_pipe_na(_1, _2, _3)	0
#endif

/* Various prototypes */
int netmap_poll(struct cdev *dev, int events, struct thread *td);
int netmap_init(void);
void netmap_fini(void);
int netmap_get_memory(struct netmap_priv_d* p);
void netmap_dtor(void *data);
int netmap_dtor_locked(struct netmap_priv_d *priv);

int netmap_ioctl(struct cdev *dev, u_long cmd, caddr_t data, int fflag, struct thread *td);

/* netmap_adapter creation/destruction */
#define NM_IFPNAME(ifp) ((ifp) ? (ifp)->if_xname : "zombie")

// #define NM_DEBUG_PUTGET 1

#ifdef NM_DEBUG_PUTGET

#define NM_DBG(f) __##f

void __netmap_adapter_get(struct netmap_adapter *na);

#define netmap_adapter_get(na) 				\
	do {						\
		struct netmap_adapter *__na = na;	\
		D("getting %p:%s (%d)", __na, NM_IFPNAME(__na->ifp), __na->na_refcount);	\
		__netmap_adapter_get(__na);		\
	} while (0)

int __netmap_adapter_put(struct netmap_adapter *na);

#define netmap_adapter_put(na)				\
	({						\
		struct netmap_adapter *__na = na;	\
		D("putting %p:%s (%d)", __na, NM_IFPNAME(__na->ifp), __na->na_refcount);	\
		__netmap_adapter_put(__na);		\
	})

#else /* !NM_DEBUG_PUTGET */

#define NM_DBG(f) f
void netmap_adapter_get(struct netmap_adapter *na);
int netmap_adapter_put(struct netmap_adapter *na);

#endif /* !NM_DEBUG_PUTGET */


/*
 * module variables
 */
extern u_int netmap_buf_size;
#define NETMAP_BUF_SIZE	netmap_buf_size	// XXX remove
extern int netmap_mitigate;	// XXX not really used
extern int netmap_no_pendintr;
extern u_int netmap_total_buffers;	// global allocator
extern char *netmap_buffer_base;	// global allocator
extern int netmap_verbose;	// XXX debugging
enum {                                  /* verbose flags */
	NM_VERB_ON = 1,                 /* generic verbose */
	NM_VERB_HOST = 0x2,             /* verbose host stack */
	NM_VERB_RXSYNC = 0x10,          /* verbose on rxsync/txsync */
	NM_VERB_TXSYNC = 0x20,
	NM_VERB_RXINTR = 0x100,         /* verbose on rx/tx intr (driver) */
	NM_VERB_TXINTR = 0x200,
	NM_VERB_NIC_RXSYNC = 0x1000,    /* verbose on rx/tx intr (driver) */
	NM_VERB_NIC_TXSYNC = 0x2000,
};

extern int netmap_txsync_retry;
extern int netmap_generic_mit;
extern int netmap_generic_ringsize;
extern int netmap_generic_rings;

/*
 * NA returns a pointer to the struct netmap adapter from the ifp,
 * WNA is used to write it.
 */
#ifndef WNA
#define	WNA(_ifp)	(_ifp)->if_pspare[0]
#endif
#define	NA(_ifp)	((struct netmap_adapter *)WNA(_ifp))

/*
 * Macros to determine if an interface is netmap capable or netmap enabled.
 * See the magic field in struct netmap_adapter.
 */
#ifdef __FreeBSD__
/*
 * on FreeBSD just use if_capabilities and if_capenable.
 */
#define NETMAP_CAPABLE(ifp)	(NA(ifp) &&		\
	(ifp)->if_capabilities & IFCAP_NETMAP )

#define	NETMAP_SET_CAPABLE(ifp)				\
	(ifp)->if_capabilities |= IFCAP_NETMAP

#else	/* linux */

/*
 * on linux:
 * we check if NA(ifp) is set and its first element has a related
 * magic value. The capenable is within the struct netmap_adapter.
 */
#define	NETMAP_MAGIC	0x52697a7a

#define NETMAP_CAPABLE(ifp)	(NA(ifp) &&		\
	((uint32_t)(uintptr_t)NA(ifp) ^ NA(ifp)->magic) == NETMAP_MAGIC )

#define	NETMAP_SET_CAPABLE(ifp)				\
	NA(ifp)->magic = ((uint32_t)(uintptr_t)NA(ifp)) ^ NETMAP_MAGIC

#endif	/* linux */

#ifdef __FreeBSD__

/* Callback invoked by the dma machinery after a successful dmamap_load */
static void netmap_dmamap_cb(__unused void *arg,
    __unused bus_dma_segment_t * segs, __unused int nseg, __unused int error)
{
}

/* bus_dmamap_load wrapper: call aforementioned function if map != NULL.
 * XXX can we do it without a callback ?
 */
static inline void
netmap_load_map(bus_dma_tag_t tag, bus_dmamap_t map, void *buf)
{
	if (map)
		bus_dmamap_load(tag, map, buf, NETMAP_BUF_SIZE,
		    netmap_dmamap_cb, NULL, BUS_DMA_NOWAIT);
}

/* update the map when a buffer changes. */
static inline void
netmap_reload_map(bus_dma_tag_t tag, bus_dmamap_t map, void *buf)
{
	if (map) {
		bus_dmamap_unload(tag, map);
		bus_dmamap_load(tag, map, buf, NETMAP_BUF_SIZE,
		    netmap_dmamap_cb, NULL, BUS_DMA_NOWAIT);
	}
}

#else /* linux */

/*
 * XXX How do we redefine these functions:
 *
 * on linux we need
 *	dma_map_single(&pdev->dev, virt_addr, len, direction)
 *	dma_unmap_single(&adapter->pdev->dev, phys_addr, len, direction
 * The len can be implicit (on netmap it is NETMAP_BUF_SIZE)
 * unfortunately the direction is not, so we need to change
 * something to have a cross API
 */
#define netmap_load_map(_t, _m, _b)
#define netmap_reload_map(_t, _m, _b)
#if 0
	struct e1000_buffer *buffer_info =  &tx_ring->buffer_info[l];
	/* set time_stamp *before* dma to help avoid a possible race */
	buffer_info->time_stamp = jiffies;
	buffer_info->mapped_as_page = false;
	buffer_info->length = len;
	//buffer_info->next_to_watch = l;
	/* reload dma map */
	dma_unmap_single(&adapter->pdev->dev, buffer_info->dma,
			NETMAP_BUF_SIZE, DMA_TO_DEVICE);
	buffer_info->dma = dma_map_single(&adapter->pdev->dev,
			addr, NETMAP_BUF_SIZE, DMA_TO_DEVICE);

	if (dma_mapping_error(&adapter->pdev->dev, buffer_info->dma)) {
		D("dma mapping error");
		/* goto dma_error; See e1000_put_txbuf() */
		/* XXX reset */
	}
	tx_desc->buffer_addr = htole64(buffer_info->dma); //XXX

#endif

/*
 * The bus_dmamap_sync() can be one of wmb() or rmb() depending on direction.
 */
#define bus_dmamap_sync(_a, _b, _c)

#endif /* linux */


/*
 * functions to map NIC to KRING indexes (n2k) and vice versa (k2n)
 */
static inline int
netmap_idx_n2k(struct netmap_kring *kr, int idx)
{
	int n = kr->nkr_num_slots;
	idx += kr->nkr_hwofs;
	if (idx < 0)
		return idx + n;
	else if (idx < n)
		return idx;
	else
		return idx - n;
}


static inline int
netmap_idx_k2n(struct netmap_kring *kr, int idx)
{
	int n = kr->nkr_num_slots;
	idx -= kr->nkr_hwofs;
	if (idx < 0)
		return idx + n;
	else if (idx < n)
		return idx;
	else
		return idx - n;
}


/* Entries of the look-up table. */
struct lut_entry {
	void *vaddr;		/* virtual address. */
	vm_paddr_t paddr;	/* physical address. */
};

struct netmap_obj_pool;
extern struct lut_entry *netmap_buffer_lut;
#define NMB_VA(i)	(netmap_buffer_lut[i].vaddr)
#define NMB_PA(i)	(netmap_buffer_lut[i].paddr)

/*
 * NMB return the virtual address of a buffer (buffer 0 on bad index)
 * PNMB also fills the physical address
 */
static inline void *
NMB(struct netmap_slot *slot)
{
	uint32_t i = slot->buf_idx;
	return (unlikely(i >= netmap_total_buffers)) ?  NMB_VA(0) : NMB_VA(i);
}

static inline void *
PNMB(struct netmap_slot *slot, uint64_t *pp)
{
	uint32_t i = slot->buf_idx;
	void *ret = (i >= netmap_total_buffers) ? NMB_VA(0) : NMB_VA(i);

	*pp = (i >= netmap_total_buffers) ? NMB_PA(0) : NMB_PA(i);
	return ret;
}

/* Generic version of NMB, which uses device-specific memory. */
static inline void *
BDG_NMB(struct netmap_adapter *na, struct netmap_slot *slot)
{
	struct lut_entry *lut = na->na_lut;
	uint32_t i = slot->buf_idx;
	return (unlikely(i >= na->na_lut_objtotal)) ?
		lut[0].vaddr : lut[i].vaddr;
}



void netmap_txsync_to_host(struct netmap_adapter *na);


/*
 * Structure associated to each thread which registered an interface.
 *
 * The first 4 fields of this structure are written by NIOCREGIF and
 * read by poll() and NIOC?XSYNC.
 *
 * There is low contention among writers (a correct user program
 * should have none) and among writers and readers, so we use a
 * single global lock to protect the structure initialization;
 * since initialization involves the allocation of memory,
 * we reuse the memory allocator lock.
 *
 * Read access to the structure is lock free. Readers must check that
 * np_nifp is not NULL before using the other fields.
 * If np_nifp is NULL initialization has not been performed,
 * so they should return an error to userspace.
 *
 * The ref_done field is used to regulate access to the refcount in the
 * memory allocator. The refcount must be incremented at most once for
 * each open("/dev/netmap"). The increment is performed by the first
 * function that calls netmap_get_memory() (currently called by
 * mmap(), NIOCGINFO and NIOCREGIF).
 * If the refcount is incremented, it is then decremented when the
 * private structure is destroyed.
 */
struct netmap_priv_d {
	struct netmap_if * volatile np_nifp;	/* netmap if descriptor. */

	struct netmap_adapter	*np_na;
<<<<<<< HEAD
	int		np_ringid;	/* from the ioctl */
	u_int		np_qfirst, np_qlast;	/* range of rings to scan */
	uint16_t	np_txpoll;
=======
	uint32_t	np_flags;	/* from the ioctl */
	u_int		np_txqfirst, np_txqlast; /* range of tx rings to scan */
	u_int		np_rxqfirst, np_rxqlast; /* range of rx rings to scan */
	uint16_t	np_txpoll;	/* XXX and also np_rxpoll ? */
>>>>>>> 3c9c635c

	struct netmap_mem_d     *np_mref;	/* use with NMG_LOCK held */
	/* np_refcount is only used on FreeBSD */
	int		np_refcount;	/* use with NMG_LOCK held */
<<<<<<< HEAD
=======

	/* pointers to the selinfo to be used for selrecord.
	 * Either the local or the global one depending on the
	 * number of rings.
	 */
	NM_SELINFO_T *np_rxsi, *np_txsi;
	struct thread	*np_td;		/* kqueue, just debugging */
>>>>>>> 3c9c635c
};


/*
 * generic netmap emulation for devices that do not have
 * native netmap support.
 */
int generic_netmap_attach(struct ifnet *ifp);

int netmap_catch_rx(struct netmap_adapter *na, int intercept);
void generic_rx_handler(struct ifnet *ifp, struct mbuf *m);;
void netmap_catch_tx(struct netmap_generic_adapter *na, int enable);
int generic_xmit_frame(struct ifnet *ifp, struct mbuf *m, void *addr, u_int len, u_int ring_nr);
int generic_find_num_desc(struct ifnet *ifp, u_int *tx, u_int *rx);
void generic_find_num_queues(struct ifnet *ifp, u_int *txq, u_int *rxq);

/*
 * netmap_mitigation API. This is used by the generic adapter
 * to reduce the number of interrupt requests/selwakeup
 * to clients on incoming packets.
 */
void netmap_mitigation_init(struct nm_generic_mit *mit, struct netmap_adapter *na);
void netmap_mitigation_start(struct nm_generic_mit *mit);
void netmap_mitigation_restart(struct nm_generic_mit *mit);
int netmap_mitigation_active(struct nm_generic_mit *mit);
void netmap_mitigation_cleanup(struct nm_generic_mit *mit);



<<<<<<< HEAD
=======
/* Shared declarations for the VALE switch. */

/*
 * Each transmit queue accumulates a batch of packets into
 * a structure before forwarding. Packets to the same
 * destination are put in a list using ft_next as a link field.
 * ft_frags and ft_next are valid only on the first fragment.
 */
struct nm_bdg_fwd {	/* forwarding entry for a bridge */
	void *ft_buf;		/* netmap or indirect buffer */
	uint8_t ft_frags;	/* how many fragments (only on 1st frag) */
	uint8_t _ft_port;	/* dst port (unused) */
	uint16_t ft_flags;	/* flags, e.g. indirect */
	uint16_t ft_len;	/* src fragment len */
	uint16_t ft_next;	/* next packet to same destination */
};

/* struct 'virtio_net_hdr' from linux. */
struct nm_vnet_hdr {
#define VIRTIO_NET_HDR_F_NEEDS_CSUM     1	/* Use csum_start, csum_offset */
#define VIRTIO_NET_HDR_F_DATA_VALID    2	/* Csum is valid */
    uint8_t flags;
#define VIRTIO_NET_HDR_GSO_NONE         0       /* Not a GSO frame */
#define VIRTIO_NET_HDR_GSO_TCPV4        1       /* GSO frame, IPv4 TCP (TSO) */
#define VIRTIO_NET_HDR_GSO_UDP          3       /* GSO frame, IPv4 UDP (UFO) */
#define VIRTIO_NET_HDR_GSO_TCPV6        4       /* GSO frame, IPv6 TCP */
#define VIRTIO_NET_HDR_GSO_ECN          0x80    /* TCP has ECN set */
    uint8_t gso_type;
    uint16_t hdr_len;
    uint16_t gso_size;
    uint16_t csum_start;
    uint16_t csum_offset;
};

#define WORST_CASE_GSO_HEADER	(14+40+60)  /* IPv6 + TCP */

/* Private definitions for IPv4, IPv6, UDP and TCP headers. */

struct nm_iphdr {
	uint8_t		version_ihl;
	uint8_t		tos;
	uint16_t	tot_len;
	uint16_t	id;
	uint16_t	frag_off;
	uint8_t		ttl;
	uint8_t		protocol;
	uint16_t	check;
	uint32_t	saddr;
	uint32_t	daddr;
	/*The options start here. */
};

struct nm_tcphdr {
	uint16_t	source;
	uint16_t	dest;
	uint32_t	seq;
	uint32_t	ack_seq;
	uint8_t		doff;  /* Data offset + Reserved */
	uint8_t		flags;
	uint16_t	window;
	uint16_t	check;
	uint16_t	urg_ptr;
};

struct nm_udphdr {
	uint16_t	source;
	uint16_t	dest;
	uint16_t	len;
	uint16_t	check;
};

struct nm_ipv6hdr {
	uint8_t		priority_version;
	uint8_t		flow_lbl[3];

	uint16_t	payload_len;
	uint8_t		nexthdr;
	uint8_t		hop_limit;

	uint8_t		saddr[16];
	uint8_t		daddr[16];
};

/* Type used to store a checksum (in host byte order) that hasn't been
 * folded yet.
 */
#define rawsum_t uint32_t

rawsum_t nm_csum_raw(uint8_t *data, size_t len, rawsum_t cur_sum);
uint16_t nm_csum_ipv4(struct nm_iphdr *iph);
void nm_csum_tcpudp_ipv4(struct nm_iphdr *iph, void *data,
		      size_t datalen, uint16_t *check);
void nm_csum_tcpudp_ipv6(struct nm_ipv6hdr *ip6h, void *data,
		      size_t datalen, uint16_t *check);
uint16_t nm_csum_fold(rawsum_t cur_sum);

void bdg_mismatch_datapath(struct netmap_vp_adapter *na,
			   struct netmap_vp_adapter *dst_na,
			   struct nm_bdg_fwd *ft_p, struct netmap_ring *ring,
			   u_int *j, u_int lim, u_int *howmany);

>>>>>>> 3c9c635c
#endif /* _NET_NETMAP_KERN_H_ */<|MERGE_RESOLUTION|>--- conflicted
+++ resolved
@@ -280,8 +280,6 @@
 
 	uint32_t	ring_id;	/* debugging */
 	char name[64];			/* diagnostic */
-<<<<<<< HEAD
-=======
 
 	int (*nm_sync)(struct netmap_kring *kring, int flags);
 
@@ -289,7 +287,6 @@
 	struct netmap_kring *pipe;
 	struct netmap_ring *save_ring;
 #endif /* WITH_PIPES */
->>>>>>> 3c9c635c
 
 } __attribute__((__aligned__(64)));
 
@@ -453,17 +450,11 @@
 	 *
 	 * nm_config() returns configuration information from the OS
 	 *
-<<<<<<< HEAD
-	 * nm_krings_create() XXX
-	 *
-	 * nm_krings_delete() XXX
-=======
 	 * nm_krings_create() create and init the krings array
 	 * 	(the array layout must conform to the description
 	 * 	found above the definition of netmap_krings_create)
 	 *
 	 * nm_krings_delete() cleanup and delete the kring array
->>>>>>> 3c9c635c
 	 *
 	 * nm_notify() is used to act after data have become available.
 	 *	For hw devices this is typically a selwakeup(),
@@ -555,15 +546,12 @@
 	struct net_device_ops nm_ndo;	// XXX linux only
 };
 
-<<<<<<< HEAD
-=======
 /* Mitigation support. */
 struct nm_generic_mit {
 	struct hrtimer mit_timer;
 	int mit_pending;
 	struct netmap_adapter *mit_na;  /* backpointer */
 };
->>>>>>> 3c9c635c
 
 struct netmap_generic_adapter {	/* emulated device */
 	struct netmap_hw_adapter up;
@@ -579,12 +567,7 @@
 	struct net_device_ops generic_ndo;
 	void (*save_if_input)(struct ifnet *, struct mbuf *);
 
-<<<<<<< HEAD
-	struct hrtimer mit_timer;
-	int mit_pending;
-=======
 	struct nm_generic_mit *mit;
->>>>>>> 3c9c635c
 #ifdef linux
         netdev_tx_t (*save_start_xmit)(struct mbuf *, struct ifnet *);
 #endif
@@ -627,7 +610,6 @@
  * - packets coming from the bridge go to the brwap rx rings,
  *   which are also the hwna tx rings.  The bwrap notify callback
  *   will then complete the hwna tx (see netmap_bwrap_notify).
-<<<<<<< HEAD
  *
  * - packets coming from the outside go to the hwna rx rings,
  *   which are also the bwrap tx rings.  The (overwritten) hwna
@@ -640,20 +622,6 @@
  *   contained in the netmap_bwrap_adapter. The brwap host adapter
  *   cross-links the hwna host rings in the same way as shown above.
  *
-=======
- *
- * - packets coming from the outside go to the hwna rx rings,
- *   which are also the bwrap tx rings.  The (overwritten) hwna
- *   notify method will then complete the bridge tx
- *   (see netmap_bwrap_intr_notify).
- *
- *   The bridge wrapper may optionally connect the hwna 'host' rings
- *   to the bridge. This is done by using a second port in the
- *   bridge and connecting it to the 'host' netmap_vp_adapter
- *   contained in the netmap_bwrap_adapter. The brwap host adapter
- *   cross-links the hwna host rings in the same way as shown above.
- *
->>>>>>> 3c9c635c
  * - packets coming from the bridge and directed to the host stack
  *   are handled by the bwrap host notify callback
  *   (see netmap_bwrap_host_notify)
@@ -684,19 +652,14 @@
 
 
 #endif /* WITH_VALE */
-<<<<<<< HEAD
-=======
 
 #ifdef WITH_PIPES
 
 #define NM_MAXPIPES 	64	/* max number of pipes per adapter */
->>>>>>> 3c9c635c
 
 struct netmap_pipe_adapter {
 	struct netmap_adapter up;
 
-<<<<<<< HEAD
-=======
 	u_int id; 	/* pipe identifier */
 	int role;	/* either NR_REG_PIPE_MASTER or NR_REG_PIPE_SLAVE */
 
@@ -710,7 +673,6 @@
 #endif /* WITH_PIPES */
 
 
->>>>>>> 3c9c635c
 /* return slots reserved to rx clients; used in drivers */
 static inline uint32_t
 nm_kr_rxspace(struct netmap_kring *k)
@@ -853,7 +815,6 @@
  * validates parameters in the ring/kring, returns a value for head,
  * and the 'reserved' value in the argument.
  * If any error, returns ring_size lim to force a reinit.
-<<<<<<< HEAD
  */
 uint32_t nm_rxsync_prologue(struct netmap_kring *);
 
@@ -864,9 +825,8 @@
 static inline void
 nm_txsync_finalize(struct netmap_kring *kring)
 {
-	/* update ring head/tail to what the kernel knows */
+	/* update ring tail to what the kernel knows */
 	kring->ring->tail = kring->rtail = kring->nr_hwtail;
-	kring->ring->head = kring->rhead = kring->nr_hwcur;
 	
 	/* note, head/rhead/hwcur might be behind cur/rcur
 	 * if no carrier
@@ -894,47 +854,6 @@
 }
 
 
-=======
- */
-uint32_t nm_rxsync_prologue(struct netmap_kring *);
-
-
-/*
- * update kring and ring at the end of txsync.
- */
-static inline void
-nm_txsync_finalize(struct netmap_kring *kring)
-{
-	/* update ring tail to what the kernel knows */
-	kring->ring->tail = kring->rtail = kring->nr_hwtail;
-	
-	/* note, head/rhead/hwcur might be behind cur/rcur
-	 * if no carrier
-	 */
-	ND(5, "%s now hwcur %d hwtail %d head %d cur %d tail %d",
-		kring->name, kring->nr_hwcur, kring->nr_hwtail,
-		kring->rhead, kring->rcur, kring->rtail);
-}
-
-
-/*
- * update kring and ring at the end of rxsync
- */
-static inline void
-nm_rxsync_finalize(struct netmap_kring *kring)
-{
-	/* tell userspace that there might be new packets */
-	//struct netmap_ring *ring = kring->ring;
-	ND("head %d cur %d tail %d -> %d", ring->head, ring->cur, ring->tail,
-		kring->nr_hwtail);
-	kring->ring->tail = kring->rtail = kring->nr_hwtail;
-	/* make a copy of the state for next round */
-	kring->rhead = kring->ring->head;
-	kring->rcur = kring->ring->cur;
-}
-
-
->>>>>>> 3c9c635c
 /* check/fix address and len in tx rings */
 #if 1 /* debug version */
 #define	NM_CHECK_ADDR_LEN(_a, _l)	do {				\
@@ -1313,22 +1232,14 @@
 	struct netmap_if * volatile np_nifp;	/* netmap if descriptor. */
 
 	struct netmap_adapter	*np_na;
-<<<<<<< HEAD
-	int		np_ringid;	/* from the ioctl */
-	u_int		np_qfirst, np_qlast;	/* range of rings to scan */
-	uint16_t	np_txpoll;
-=======
 	uint32_t	np_flags;	/* from the ioctl */
 	u_int		np_txqfirst, np_txqlast; /* range of tx rings to scan */
 	u_int		np_rxqfirst, np_rxqlast; /* range of rx rings to scan */
 	uint16_t	np_txpoll;	/* XXX and also np_rxpoll ? */
->>>>>>> 3c9c635c
 
 	struct netmap_mem_d     *np_mref;	/* use with NMG_LOCK held */
 	/* np_refcount is only used on FreeBSD */
 	int		np_refcount;	/* use with NMG_LOCK held */
-<<<<<<< HEAD
-=======
 
 	/* pointers to the selinfo to be used for selrecord.
 	 * Either the local or the global one depending on the
@@ -1336,7 +1247,6 @@
 	 */
 	NM_SELINFO_T *np_rxsi, *np_txsi;
 	struct thread	*np_td;		/* kqueue, just debugging */
->>>>>>> 3c9c635c
 };
 
 
@@ -1366,8 +1276,6 @@
 
 
 
-<<<<<<< HEAD
-=======
 /* Shared declarations for the VALE switch. */
 
 /*
@@ -1469,5 +1377,4 @@
 			   struct nm_bdg_fwd *ft_p, struct netmap_ring *ring,
 			   u_int *j, u_int lim, u_int *howmany);
 
->>>>>>> 3c9c635c
 #endif /* _NET_NETMAP_KERN_H_ */