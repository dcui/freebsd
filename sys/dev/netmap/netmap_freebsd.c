/*
 * Copyright (C) 2013-2014 Universita` di Pisa. All rights reserved.
 *
 * Redistribution and use in source and binary forms, with or without
 * modification, are permitted provided that the following conditions
 * are met:
 *   1. Redistributions of source code must retain the above copyright
 *      notice, this list of conditions and the following disclaimer.
 *   2. Redistributions in binary form must reproduce the above copyright
 *      notice, this list of conditions and the following disclaimer in the
 *      documentation and/or other materials provided with the distribution.
 *
 * THIS SOFTWARE IS PROVIDED BY THE AUTHOR AND CONTRIBUTORS ``AS IS'' AND
 * ANY EXPRESS OR IMPLIED WARRANTIES, INCLUDING, BUT NOT LIMITED TO, THE
 * IMPLIED WARRANTIES OF MERCHANTABILITY AND FITNESS FOR A PARTICULAR PURPOSE
 * ARE DISCLAIMED.  IN NO EVENT SHALL THE AUTHOR OR CONTRIBUTORS BE LIABLE
 * FOR ANY DIRECT, INDIRECT, INCIDENTAL, SPECIAL, EXEMPLARY, OR CONSEQUENTIAL
 * DAMAGES (INCLUDING, BUT NOT LIMITED TO, PROCUREMENT OF SUBSTITUTE GOODS
 * OR SERVICES; LOSS OF USE, DATA, OR PROFITS; OR BUSINESS INTERRUPTION)
 * HOWEVER CAUSED AND ON ANY THEORY OF LIABILITY, WHETHER IN CONTRACT, STRICT
 * LIABILITY, OR TORT (INCLUDING NEGLIGENCE OR OTHERWISE) ARISING IN ANY WAY
 * OUT OF THE USE OF THIS SOFTWARE, EVEN IF ADVISED OF THE POSSIBILITY OF
 * SUCH DAMAGE.
 */

/* $FreeBSD$ */

#include <sys/types.h>
#include <sys/module.h>
#include <sys/errno.h>
#include <sys/param.h>  /* defines used in kernel.h */
#include <sys/poll.h>  /* POLLIN, POLLOUT */
#include <sys/kernel.h> /* types used in module initialization */
#include <sys/conf.h>	/* DEV_MODULE */
#include <sys/endian.h>

#include <sys/rwlock.h>

#include <vm/vm.h>      /* vtophys */
#include <vm/pmap.h>    /* vtophys */
#include <vm/vm_param.h>
#include <vm/vm_object.h>
#include <vm/vm_page.h>
#include <vm/vm_pager.h>
#include <vm/uma.h>


#include <sys/malloc.h>
#include <sys/socket.h> /* sockaddrs */
#include <sys/selinfo.h>
#include <net/if.h>
#include <net/if_var.h>
#include <machine/bus.h>        /* bus_dmamap_* */
#include <netinet/in.h>		/* in6_cksum_pseudo() */
#include <machine/in_cksum.h>  /* in_pseudo(), in_cksum_hdr() */

#include <net/netmap.h>
#include <dev/netmap/netmap_kern.h>
#include <dev/netmap/netmap_mem2.h>


/* ======================== FREEBSD-SPECIFIC ROUTINES ================== */

rawsum_t nm_csum_raw(uint8_t *data, size_t len, rawsum_t cur_sum)
{
	/* TODO XXX please use the FreeBSD implementation for this. */
	uint16_t *words = (uint16_t *)data;
	int nw = len / 2;
	int i;

	for (i = 0; i < nw; i++)
		cur_sum += be16toh(words[i]);

	if (len & 1)
		cur_sum += (data[len-1] << 8);

	return cur_sum;
}

/* Fold a raw checksum: 'cur_sum' is in host byte order, while the
 * return value is in network byte order.
 */
uint16_t nm_csum_fold(rawsum_t cur_sum)
{
	/* TODO XXX please use the FreeBSD implementation for this. */
	while (cur_sum >> 16)
		cur_sum = (cur_sum & 0xFFFF) + (cur_sum >> 16);

	return htobe16((~cur_sum) & 0xFFFF);
}

uint16_t nm_csum_ipv4(struct nm_iphdr *iph)
{
#if 0
	return in_cksum_hdr((void *)iph);
#else
	return nm_csum_fold(nm_csum_raw((uint8_t*)iph, sizeof(struct nm_iphdr), 0));
#endif
}

void nm_csum_tcpudp_ipv4(struct nm_iphdr *iph, void *data,
					size_t datalen, uint16_t *check)
{
#ifdef INET
	uint16_t pseudolen = datalen + iph->protocol;

	/* Compute and insert the pseudo-header cheksum. */
	*check = in_pseudo(iph->saddr, iph->daddr,
				 htobe16(pseudolen));
	/* Compute the checksum on TCP/UDP header + payload
	 * (includes the pseudo-header).
	 */
	*check = nm_csum_fold(nm_csum_raw(data, datalen, 0));
#else
	static int notsupported = 0;
	if (!notsupported) {
		notsupported = 1;
		D("inet4 segmentation not supported");
	}
#endif
}

void nm_csum_tcpudp_ipv6(struct nm_ipv6hdr *ip6h, void *data,
					size_t datalen, uint16_t *check)
{
#ifdef INET6
	*check = in6_cksum_pseudo((void*)ip6h, datalen, ip6h->nexthdr, 0);
	*check = nm_csum_fold(nm_csum_raw(data, datalen, 0));
#else
	static int notsupported = 0;
	if (!notsupported) {
		notsupported = 1;
		D("inet6 segmentation not supported");
	}
#endif
}


/*
 * Intercept the rx routine in the standard device driver.
 * Second argument is non-zero to intercept, 0 to restore
 */
int
netmap_catch_rx(struct netmap_adapter *na, int intercept)
{
	struct netmap_generic_adapter *gna = (struct netmap_generic_adapter *)na;
	struct ifnet *ifp = na->ifp;

	if (intercept) {
		if (gna->save_if_input) {
			D("cannot intercept again");
			return EINVAL; /* already set */
		}
		gna->save_if_input = ifp->if_input;
		ifp->if_input = generic_rx_handler;
	} else {
		if (!gna->save_if_input){
			D("cannot restore");
			return EINVAL;  /* not saved */
		}
		ifp->if_input = gna->save_if_input;
		gna->save_if_input = NULL;
	}

	return 0;
}


/*
 * Intercept the packet steering routine in the tx path,
 * so that we can decide which queue is used for an mbuf.
 * Second argument is non-zero to intercept, 0 to restore.
<<<<<<< HEAD
 *
 * actually we also need to redirect the if_transmit ?
 *
 * XXX see if FreeBSD has such a mechanism
=======
 * On freebsd we just intercept if_transmit.
>>>>>>> 3c9c635c
 */
void
netmap_catch_tx(struct netmap_generic_adapter *gna, int enable)
{
	struct netmap_adapter *na = &gna->up.up;
	struct ifnet *ifp = na->ifp;

	if (enable) {
		na->if_transmit = ifp->if_transmit;
		ifp->if_transmit = netmap_transmit;
	} else {
		ifp->if_transmit = na->if_transmit;
	}
}


<<<<<<< HEAD
/* Transmit routine used by generic_netmap_txsync(). Returns 0 on success
=======
/*
 * Transmit routine used by generic_netmap_txsync(). Returns 0 on success
>>>>>>> 3c9c635c
 * and non-zero on error (which may be packet drops or other errors).
 * addr and len identify the netmap buffer, m is the (preallocated)
 * mbuf to use for transmissions.
 *
 * We should add a reference to the mbuf so the m_freem() at the end
 * of the transmission does not consume resources.
 *
 * On FreeBSD, and on multiqueue cards, we can force the queue using
 *      if ((m->m_flags & M_FLOWID) != 0)
 *              i = m->m_pkthdr.flowid % adapter->num_queues;
 *      else
 *              i = curcpu % adapter->num_queues;
 *
 */
int
generic_xmit_frame(struct ifnet *ifp, struct mbuf *m,
	void *addr, u_int len, u_int ring_nr)
{
	int ret;

	m->m_len = m->m_pkthdr.len = 0;

	// copy data to the mbuf
	m_copyback(m, 0, len, addr);
	// inc refcount. We are alone, so we can skip the atomic
	atomic_fetchadd_int(m->m_ext.ref_cnt, 1);
	m->m_flags |= M_FLOWID;
	m->m_pkthdr.flowid = ring_nr;
	m->m_pkthdr.rcvif = ifp; /* used for tx notification */
	ret = NA(ifp)->if_transmit(ifp, m);
	return ret;
}


/*
 * The following two functions are empty until we have a generic
 * way to extract the info from the ifp
 */
int
generic_find_num_desc(struct ifnet *ifp, unsigned int *tx, unsigned int *rx)
{
	D("called");
	return 0;
}


void
generic_find_num_queues(struct ifnet *ifp, u_int *txq, u_int *rxq)
{
	D("called");
	*txq = netmap_generic_rings;
	*rxq = netmap_generic_rings;
}


<<<<<<< HEAD
void netmap_mitigation_init(struct netmap_generic_adapter *na)
=======
void netmap_mitigation_init(struct nm_generic_mit *mit, struct netmap_adapter *na)
>>>>>>> 3c9c635c
{
	ND("called");
	mit->mit_pending = 0;
	mit->mit_na = na;
}


void netmap_mitigation_start(struct nm_generic_mit *mit)
{
	ND("called");
}


<<<<<<< HEAD
void netmap_mitigation_restart(struct netmap_generic_adapter *na)
=======
void netmap_mitigation_restart(struct nm_generic_mit *mit)
>>>>>>> 3c9c635c
{
	ND("called");
}


<<<<<<< HEAD
int netmap_mitigation_active(struct netmap_generic_adapter *na)
=======
int netmap_mitigation_active(struct nm_generic_mit *mit)
>>>>>>> 3c9c635c
{
	ND("called");
	return 0;
}


<<<<<<< HEAD
void netmap_mitigation_cleanup(struct netmap_generic_adapter *na)
=======
void netmap_mitigation_cleanup(struct nm_generic_mit *mit)
>>>>>>> 3c9c635c
{
	ND("called");
}


/*
 * In order to track whether pages are still mapped, we hook into
 * the standard cdev_pager and intercept the constructor and
 * destructor.
 */

struct netmap_vm_handle_t {
	struct cdev 		*dev;
	struct netmap_priv_d	*priv;
};


static int
netmap_dev_pager_ctor(void *handle, vm_ooffset_t size, vm_prot_t prot,
    vm_ooffset_t foff, struct ucred *cred, u_short *color)
{
	struct netmap_vm_handle_t *vmh = handle;

	if (netmap_verbose)
		D("handle %p size %jd prot %d foff %jd",
			handle, (intmax_t)size, prot, (intmax_t)foff);
	dev_ref(vmh->dev);
	return 0;
}


static void
netmap_dev_pager_dtor(void *handle)
{
	struct netmap_vm_handle_t *vmh = handle;
	struct cdev *dev = vmh->dev;
	struct netmap_priv_d *priv = vmh->priv;

	if (netmap_verbose)
		D("handle %p", handle);
	netmap_dtor(priv);
	free(vmh, M_DEVBUF);
	dev_rel(dev);
}


static int
netmap_dev_pager_fault(vm_object_t object, vm_ooffset_t offset,
	int prot, vm_page_t *mres)
{
	struct netmap_vm_handle_t *vmh = object->handle;
	struct netmap_priv_d *priv = vmh->priv;
	vm_paddr_t paddr;
	vm_page_t page;
	vm_memattr_t memattr;
	vm_pindex_t pidx;

	ND("object %p offset %jd prot %d mres %p",
			object, (intmax_t)offset, prot, mres);
	memattr = object->memattr;
	pidx = OFF_TO_IDX(offset);
	paddr = netmap_mem_ofstophys(priv->np_mref, offset);
	if (paddr == 0)
		return VM_PAGER_FAIL;

	if (((*mres)->flags & PG_FICTITIOUS) != 0) {
		/*
		 * If the passed in result page is a fake page, update it with
		 * the new physical address.
		 */
		page = *mres;
		vm_page_updatefake(page, paddr, memattr);
	} else {
		/*
		 * Replace the passed in reqpage page with our own fake page and
		 * free up the all of the original pages.
		 */
#ifndef VM_OBJECT_WUNLOCK	/* FreeBSD < 10.x */
#define VM_OBJECT_WUNLOCK VM_OBJECT_UNLOCK
#define VM_OBJECT_WLOCK	VM_OBJECT_LOCK
#endif /* VM_OBJECT_WUNLOCK */

		VM_OBJECT_WUNLOCK(object);
		page = vm_page_getfake(paddr, memattr);
		VM_OBJECT_WLOCK(object);
		vm_page_lock(*mres);
		vm_page_free(*mres);
		vm_page_unlock(*mres);
		*mres = page;
		vm_page_insert(page, object, pidx);
	}
	page->valid = VM_PAGE_BITS_ALL;
	return (VM_PAGER_OK);
}


static struct cdev_pager_ops netmap_cdev_pager_ops = {
	.cdev_pg_ctor = netmap_dev_pager_ctor,
	.cdev_pg_dtor = netmap_dev_pager_dtor,
	.cdev_pg_fault = netmap_dev_pager_fault,
};


static int
netmap_mmap_single(struct cdev *cdev, vm_ooffset_t *foff,
	vm_size_t objsize,  vm_object_t *objp, int prot)
{
	int error;
	struct netmap_vm_handle_t *vmh;
	struct netmap_priv_d *priv;
	vm_object_t obj;

	if (netmap_verbose)
		D("cdev %p foff %jd size %jd objp %p prot %d", cdev,
		    (intmax_t )*foff, (intmax_t )objsize, objp, prot);

	vmh = malloc(sizeof(struct netmap_vm_handle_t), M_DEVBUF,
			      M_NOWAIT | M_ZERO);
	if (vmh == NULL)
		return ENOMEM;
	vmh->dev = cdev;

	NMG_LOCK();
	error = devfs_get_cdevpriv((void**)&priv);
	if (error)
		goto err_unlock;
	vmh->priv = priv;
	priv->np_refcount++;
	NMG_UNLOCK();

	error = netmap_get_memory(priv);
	if (error)
		goto err_deref;

	obj = cdev_pager_allocate(vmh, OBJT_DEVICE,
		&netmap_cdev_pager_ops, objsize, prot,
		*foff, NULL);
	if (obj == NULL) {
		D("cdev_pager_allocate failed");
		error = EINVAL;
		goto err_deref;
	}

	*objp = obj;
	return 0;

err_deref:
	NMG_LOCK();
	priv->np_refcount--;
err_unlock:
	NMG_UNLOCK();
// err:
	free(vmh, M_DEVBUF);
	return error;
}


// XXX can we remove this ?
static int
netmap_close(struct cdev *dev, int fflag, int devtype, struct thread *td)
{
	if (netmap_verbose)
		D("dev %p fflag 0x%x devtype %d td %p",
			dev, fflag, devtype, td);
	return 0;
}


static int
netmap_open(struct cdev *dev, int oflags, int devtype, struct thread *td)
{
	struct netmap_priv_d *priv;
	int error;

	(void)dev;
	(void)oflags;
	(void)devtype;
	(void)td;

	// XXX wait or nowait ?
	priv = malloc(sizeof(struct netmap_priv_d), M_DEVBUF,
			      M_NOWAIT | M_ZERO);
	if (priv == NULL)
		return ENOMEM;

	error = devfs_set_cdevpriv(priv, netmap_dtor);
	if (error)
	        return error;

	priv->np_refcount = 1;

	return 0;
}

/******************** kqueue support ****************/

/*
 * The OS_selwakeup also needs to issue a KNOTE_UNLOCKED.
 * We use a non-zero argument to distinguish the call from the one
 * in kevent_scan() which instead also needs to run netmap_poll().
 * The knote uses a global mutex for the time being. We might
 * try to reuse the one in the si, but it is not allocated
 * permanently so it might be a bit tricky.
 *
 * The *kqfilter function registers one or another f_event
 * depending on read or write mode.
 * In the call to f_event() td_fpop is NULL so any child function
 * calling devfs_get_cdevpriv() would fail - and we need it in
 * netmap_poll(). As a workaround we store priv into kn->kn_hook
 * and pass it as first argument to netmap_poll(), which then
 * uses the failure to tell that we are called from f_event()
 * and do not need the selrecord().
 */

void freebsd_selwakeup(struct selinfo *si, int pri);

void
freebsd_selwakeup(struct selinfo *si, int pri)
{
	if (netmap_verbose)
		D("on knote %p", &si->si_note);
	selwakeuppri(si, pri);
	/* use a non-zero hint to tell the notification from the
	 * call done in kqueue_scan() which uses 0
	 */
	KNOTE_UNLOCKED(&si->si_note, 0x100 /* notification */);
}

static void
netmap_knrdetach(struct knote *kn)
{
	struct netmap_priv_d *priv = (struct netmap_priv_d *)kn->kn_hook;
	struct selinfo *si = priv->np_rxsi;

	D("remove selinfo %p", si);
	knlist_remove(&si->si_note, kn, 0);
}

static void
netmap_knwdetach(struct knote *kn)
{
	struct netmap_priv_d *priv = (struct netmap_priv_d *)kn->kn_hook;
	struct selinfo *si = priv->np_txsi;

	D("remove selinfo %p", si);
	knlist_remove(&si->si_note, kn, 0);
}

/*
 * callback from notifies (generated externally) and our
 * calls to kevent(). The former we just return 1 (ready)
 * since we do not know better.
 * In the latter we call netmap_poll and return 0/1 accordingly.
 */
static int
netmap_knrw(struct knote *kn, long hint, int events)
{
	struct netmap_priv_d *priv;
	int revents;

	if (hint != 0) {
		ND(5, "call from notify");
		return 1; /* assume we are ready */
	}
	priv = kn->kn_hook;
	/* the notification may come from an external thread,
	 * in which case we do not want to run the netmap_poll
	 * This should be filtered above, but check just in case.
	 */
	if (curthread != priv->np_td) { /* should not happen */
		RD(5, "curthread changed %p %p", curthread, priv->np_td);
		return 1;
	} else {
		revents = netmap_poll((void *)priv, events, curthread);
		return (events & revents) ? 1 : 0;
	}
}

static int
netmap_knread(struct knote *kn, long hint)
{
	return netmap_knrw(kn, hint, POLLIN);
}

static int
netmap_knwrite(struct knote *kn, long hint)
{
	return netmap_knrw(kn, hint, POLLOUT);
}

static struct filterops netmap_rfiltops = {
	.f_isfd = 1,
	.f_detach = netmap_knrdetach,
	.f_event = netmap_knread,
};

static struct filterops netmap_wfiltops = {
	.f_isfd = 1,
	.f_detach = netmap_knwdetach,
	.f_event = netmap_knwrite,
};


/*
 * This is called when a thread invokes kevent() to record
 * a change in the configuration of the kqueue().
 * The 'priv' should be the same as in the netmap device.
 */
static int
netmap_kqfilter(struct cdev *dev, struct knote *kn)
{
	struct netmap_priv_d *priv;
	int error;
	struct netmap_adapter *na;
	struct selinfo *si;
	int ev = kn->kn_filter;

	if (ev != EVFILT_READ && ev != EVFILT_WRITE) {
		D("bad filter request %d", ev);
		return 1;
	}
	error = devfs_get_cdevpriv((void**)&priv);
	if (error) {
		D("device not yet setup");
		return 1;
	}
	na = priv->np_na;
	if (na == NULL) {
		D("no netmap adapter for this file descriptor");
		return 1;
	}
	/* the si is indicated in the priv */
	si = (ev == EVFILT_WRITE) ? priv->np_txsi : priv->np_rxsi;
	// XXX lock(priv) ?
	kn->kn_fop = (ev == EVFILT_WRITE) ?
		&netmap_wfiltops : &netmap_rfiltops;
	kn->kn_hook = priv;
	knlist_add(&si->si_note, kn, 1);
	// XXX unlock(priv)
	ND("register %p %s td %p priv %p kn %p np_nifp %p kn_fp/fpop %s",
		na, na->ifp->if_xname, curthread, priv, kn,
		priv->np_nifp,
		kn->kn_fp == curthread->td_fpop ? "match" : "MISMATCH");
	return 0;
}

struct cdevsw netmap_cdevsw = {
	.d_version = D_VERSION,
	.d_name = "netmap",
	.d_open = netmap_open,
	.d_mmap_single = netmap_mmap_single,
	.d_ioctl = netmap_ioctl,
	.d_poll = netmap_poll,
	.d_kqfilter = netmap_kqfilter,
	.d_close = netmap_close,
};
/*--- end of kqueue support ----*/

/*
 * Kernel entry point.
 *
 * Initialize/finalize the module and return.
 *
 * Return 0 on success, errno on failure.
 */
static int
netmap_loader(__unused struct module *module, int event, __unused void *arg)
{
	int error = 0;

	switch (event) {
	case MOD_LOAD:
		error = netmap_init();
		break;

	case MOD_UNLOAD:
		netmap_fini();
		break;

	default:
		error = EOPNOTSUPP;
		break;
	}

	return (error);
}


DEV_MODULE(netmap, netmap_loader, NULL);<|MERGE_RESOLUTION|>--- conflicted
+++ resolved
@@ -170,14 +170,7 @@
  * Intercept the packet steering routine in the tx path,
  * so that we can decide which queue is used for an mbuf.
  * Second argument is non-zero to intercept, 0 to restore.
-<<<<<<< HEAD
- *
- * actually we also need to redirect the if_transmit ?
- *
- * XXX see if FreeBSD has such a mechanism
-=======
  * On freebsd we just intercept if_transmit.
->>>>>>> 3c9c635c
  */
 void
 netmap_catch_tx(struct netmap_generic_adapter *gna, int enable)
@@ -194,12 +187,8 @@
 }
 
 
-<<<<<<< HEAD
-/* Transmit routine used by generic_netmap_txsync(). Returns 0 on success
-=======
 /*
  * Transmit routine used by generic_netmap_txsync(). Returns 0 on success
->>>>>>> 3c9c635c
  * and non-zero on error (which may be packet drops or other errors).
  * addr and len identify the netmap buffer, m is the (preallocated)
  * mbuf to use for transmissions.
@@ -255,11 +244,7 @@
 }
 
 
-<<<<<<< HEAD
-void netmap_mitigation_init(struct netmap_generic_adapter *na)
-=======
 void netmap_mitigation_init(struct nm_generic_mit *mit, struct netmap_adapter *na)
->>>>>>> 3c9c635c
 {
 	ND("called");
 	mit->mit_pending = 0;
@@ -273,32 +258,20 @@
 }
 
 
-<<<<<<< HEAD
-void netmap_mitigation_restart(struct netmap_generic_adapter *na)
-=======
 void netmap_mitigation_restart(struct nm_generic_mit *mit)
->>>>>>> 3c9c635c
 {
 	ND("called");
 }
 
 
-<<<<<<< HEAD
-int netmap_mitigation_active(struct netmap_generic_adapter *na)
-=======
 int netmap_mitigation_active(struct nm_generic_mit *mit)
->>>>>>> 3c9c635c
 {
 	ND("called");
 	return 0;
 }
 
 
-<<<<<<< HEAD
-void netmap_mitigation_cleanup(struct netmap_generic_adapter *na)
-=======
 void netmap_mitigation_cleanup(struct nm_generic_mit *mit)
->>>>>>> 3c9c635c
 {
 	ND("called");
 }
