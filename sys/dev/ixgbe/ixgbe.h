/******************************************************************************

  Copyright (c) 2001-2015, Intel Corporation 
  All rights reserved.
  
  Redistribution and use in source and binary forms, with or without 
  modification, are permitted provided that the following conditions are met:
  
   1. Redistributions of source code must retain the above copyright notice, 
      this list of conditions and the following disclaimer.
  
   2. Redistributions in binary form must reproduce the above copyright 
      notice, this list of conditions and the following disclaimer in the 
      documentation and/or other materials provided with the distribution.
  
   3. Neither the name of the Intel Corporation nor the names of its 
      contributors may be used to endorse or promote products derived from 
      this software without specific prior written permission.
  
  THIS SOFTWARE IS PROVIDED BY THE COPYRIGHT HOLDERS AND CONTRIBUTORS "AS IS"
  AND ANY EXPRESS OR IMPLIED WARRANTIES, INCLUDING, BUT NOT LIMITED TO, THE 
  IMPLIED WARRANTIES OF MERCHANTABILITY AND FITNESS FOR A PARTICULAR PURPOSE 
  ARE DISCLAIMED. IN NO EVENT SHALL THE COPYRIGHT OWNER OR CONTRIBUTORS BE 
  LIABLE FOR ANY DIRECT, INDIRECT, INCIDENTAL, SPECIAL, EXEMPLARY, OR 
  CONSEQUENTIAL DAMAGES (INCLUDING, BUT NOT LIMITED TO, PROCUREMENT OF 
  SUBSTITUTE GOODS OR SERVICES; LOSS OF USE, DATA, OR PROFITS; OR BUSINESS 
  INTERRUPTION) HOWEVER CAUSED AND ON ANY THEORY OF LIABILITY, WHETHER IN 
  CONTRACT, STRICT LIABILITY, OR TORT (INCLUDING NEGLIGENCE OR OTHERWISE) 
  ARISING IN ANY WAY OUT OF THE USE OF THIS SOFTWARE, EVEN IF ADVISED OF THE
  POSSIBILITY OF SUCH DAMAGE.

******************************************************************************/
/*$FreeBSD$*/


#ifndef _IXGBE_H_
#define _IXGBE_H_


#include <sys/param.h>
#include <sys/systm.h>
#ifndef IXGBE_LEGACY_TX
#include <sys/buf_ring.h>
#endif
#include <sys/mbuf.h>
#include <sys/protosw.h>
#include <sys/socket.h>
#include <sys/malloc.h>
#include <sys/kernel.h>
#include <sys/module.h>
#include <sys/sockio.h>
#include <sys/eventhandler.h>

#include <net/if.h>
#include <net/if_var.h>
#include <net/if_arp.h>
#include <net/bpf.h>
#include <net/ethernet.h>
#include <net/if_dl.h>
#include <net/if_media.h>

#include <net/bpf.h>
#include <net/if_types.h>
#include <net/if_vlan_var.h>

#include <netinet/in_systm.h>
#include <netinet/in.h>
#include <netinet/if_ether.h>
#include <netinet/ip.h>
#include <netinet/ip6.h>
#include <netinet/tcp.h>
#include <netinet/tcp_lro.h>
#include <netinet/udp.h>

#include <machine/in_cksum.h>

#include <sys/bus.h>
#include <machine/bus.h>
#include <sys/rman.h>
#include <machine/resource.h>
#include <vm/vm.h>
#include <vm/pmap.h>
#include <machine/clock.h>
#include <dev/pci/pcivar.h>
#include <dev/pci/pcireg.h>
#include <sys/proc.h>
#include <sys/sysctl.h>
#include <sys/endian.h>
#include <sys/taskqueue.h>
#include <sys/pcpu.h>
#include <sys/smp.h>
#include <machine/smp.h>
#include <sys/sbuf.h>

#ifdef PCI_IOV
#include <sys/nv.h>
#include <sys/iov_schema.h>
#include <dev/pci/pci_iov.h>
#endif

#include "ixgbe_api.h"
#include "ixgbe_common.h"
#include "ixgbe_phy.h"
#include "ixgbe_vf.h"

#ifdef PCI_IOV
#include "ixgbe_common.h"
#include "ixgbe_mbx.h"
#endif

/* Tunables */

/*
 * TxDescriptors Valid Range: 64-4096 Default Value: 256 This value is the
 * number of transmit descriptors allocated by the driver. Increasing this
 * value allows the driver to queue more transmits. Each descriptor is 16
 * bytes. Performance tests have show the 2K value to be optimal for top
 * performance.
 */
#define DEFAULT_TXD	1024
#define PERFORM_TXD	2048
#define MAX_TXD		4096
#define MIN_TXD		64

/*
 * RxDescriptors Valid Range: 64-4096 Default Value: 256 This value is the
 * number of receive descriptors allocated for each RX queue. Increasing this
 * value allows the driver to buffer more incoming packets. Each descriptor
 * is 16 bytes.  A receive buffer is also allocated for each descriptor. 
 * 
 * Note: with 8 rings and a dual port card, it is possible to bump up 
 *	against the system mbuf pool limit, you can tune nmbclusters
 *	to adjust for this.
 */
#define DEFAULT_RXD	1024
#define PERFORM_RXD	2048
#define MAX_RXD		4096
#define MIN_RXD		64

/* Alignment for rings */
#define DBA_ALIGN	128

/*
 * This parameter controls the maximum no of times the driver will loop in
 * the isr. Minimum Value = 1
 */
#define MAX_LOOP	10

/*
 * This is the max watchdog interval, ie. the time that can
 * pass between any two TX clean operations, such only happening
 * when the TX hardware is functioning.
 */
#define IXGBE_WATCHDOG                   (10 * hz)

/*
 * This parameters control when the driver calls the routine to reclaim
 * transmit descriptors.
 */
#define IXGBE_TX_CLEANUP_THRESHOLD	(adapter->num_tx_desc / 8)
#define IXGBE_TX_OP_THRESHOLD		(adapter->num_tx_desc / 32)

/* These defines are used in MTU calculations */
#define IXGBE_MAX_FRAME_SIZE	9728
#define IXGBE_MTU_HDR		(ETHER_HDR_LEN + ETHER_CRC_LEN + \
				 ETHER_VLAN_ENCAP_LEN)
#define IXGBE_MAX_MTU		(IXGBE_MAX_FRAME_SIZE - IXGBE_MTU_HDR)

/* Flow control constants */
#define IXGBE_FC_PAUSE		0xFFFF
#define IXGBE_FC_HI		0x20000
#define IXGBE_FC_LO		0x10000

/*
 * Used for optimizing small rx mbufs.  Effort is made to keep the copy
 * small and aligned for the CPU L1 cache.
 * 
 * MHLEN is typically 168 bytes, giving us 8-byte alignment.  Getting
 * 32 byte alignment needed for the fast bcopy results in 8 bytes being
 * wasted.  Getting 64 byte alignment, which _should_ be ideal for
 * modern Intel CPUs, results in 40 bytes wasted and a significant drop
 * in observed efficiency of the optimization, 97.9% -> 81.8%.
 */
#define IXGBE_RX_COPY_HDR_PADDED	((((MPKTHSIZE - 1) / 32) + 1) * 32)
#define IXGBE_RX_COPY_LEN		(MSIZE - IXGBE_RX_COPY_HDR_PADDED)
#define IXGBE_RX_COPY_ALIGN		(IXGBE_RX_COPY_HDR_PADDED - MPKTHSIZE)

/* Keep older OS drivers building... */
#if !defined(SYSCTL_ADD_UQUAD)
#define SYSCTL_ADD_UQUAD SYSCTL_ADD_QUAD
#endif

/* Defines for printing debug information */
#define DEBUG_INIT  0
#define DEBUG_IOCTL 0
#define DEBUG_HW    0

#define INIT_DEBUGOUT(S)            if (DEBUG_INIT)  printf(S "\n")
#define INIT_DEBUGOUT1(S, A)        if (DEBUG_INIT)  printf(S "\n", A)
#define INIT_DEBUGOUT2(S, A, B)     if (DEBUG_INIT)  printf(S "\n", A, B)
#define IOCTL_DEBUGOUT(S)           if (DEBUG_IOCTL) printf(S "\n")
#define IOCTL_DEBUGOUT1(S, A)       if (DEBUG_IOCTL) printf(S "\n", A)
#define IOCTL_DEBUGOUT2(S, A, B)    if (DEBUG_IOCTL) printf(S "\n", A, B)
#define HW_DEBUGOUT(S)              if (DEBUG_HW) printf(S "\n")
#define HW_DEBUGOUT1(S, A)          if (DEBUG_HW) printf(S "\n", A)
#define HW_DEBUGOUT2(S, A, B)       if (DEBUG_HW) printf(S "\n", A, B)

#define MAX_NUM_MULTICAST_ADDRESSES     128
#define IXGBE_82598_SCATTER		100
#define IXGBE_82599_SCATTER		32
#define MSIX_82598_BAR			3
#define MSIX_82599_BAR			4
#define IXGBE_TSO_SIZE			262140
#define IXGBE_TX_BUFFER_SIZE		((u32) 1514)
#define IXGBE_RX_HDR			128
#define IXGBE_VFTA_SIZE			128
#define IXGBE_BR_SIZE			4096
#define IXGBE_QUEUE_MIN_FREE		32
#define IXGBE_MAX_TX_BUSY		10
#define IXGBE_QUEUE_HUNG		0x80000000

#define IXV_EITR_DEFAULT		128

/* Offload bits in mbuf flag */
#if __FreeBSD_version >= 800000
#define CSUM_OFFLOAD		(CSUM_IP|CSUM_TCP|CSUM_UDP|CSUM_SCTP)
#else
#define CSUM_OFFLOAD		(CSUM_IP|CSUM_TCP|CSUM_UDP)
#endif

/* Backward compatibility items for very old versions */
#ifndef pci_find_cap
#define pci_find_cap pci_find_extcap
#endif

#ifndef DEVMETHOD_END
#define DEVMETHOD_END { NULL, NULL }
#endif

/*
 * Interrupt Moderation parameters 
 */
#define IXGBE_LOW_LATENCY	128
#define IXGBE_AVE_LATENCY	400
#define IXGBE_BULK_LATENCY	1200
#define IXGBE_LINK_ITR		2000

/* MAC type macros */
#define IXGBE_IS_X550VF(_adapter) \
	((_adapter->hw.mac.type == ixgbe_mac_X550_vf) || \
	 (_adapter->hw.mac.type == ixgbe_mac_X550EM_x_vf))

#define IXGBE_IS_VF(_adapter) \
	(IXGBE_IS_X550VF(_adapter) || \
	 (_adapter->hw.mac.type == ixgbe_mac_X540_vf) || \
	 (_adapter->hw.mac.type == ixgbe_mac_82599_vf))

#ifdef PCI_IOV
#define IXGBE_VF_INDEX(vmdq)  ((vmdq) / 32)
#define IXGBE_VF_BIT(vmdq)    (1 << ((vmdq) % 32))

#define IXGBE_VT_MSG_MASK	0xFFFF

#define IXGBE_VT_MSGINFO(msg)	\
	(((msg) & IXGBE_VT_MSGINFO_MASK) >> IXGBE_VT_MSGINFO_SHIFT)

#define IXGBE_VF_GET_QUEUES_RESP_LEN	5

#define IXGBE_API_VER_1_0	0		
#define IXGBE_API_VER_2_0	1	/* Solaris API.  Not supported. */
#define IXGBE_API_VER_1_1	2
#define IXGBE_API_VER_UNKNOWN	UINT16_MAX

enum ixgbe_iov_mode {
	IXGBE_64_VM,
	IXGBE_32_VM,
	IXGBE_NO_VM
};
#endif /* PCI_IOV */


/*
 *****************************************************************************
 * vendor_info_array
 * 
 * This array contains the list of Subvendor/Subdevice IDs on which the driver
 * should load.
 * 
 *****************************************************************************
 */
typedef struct _ixgbe_vendor_info_t {
	unsigned int    vendor_id;
	unsigned int    device_id;
	unsigned int    subvendor_id;
	unsigned int    subdevice_id;
	unsigned int    index;
} ixgbe_vendor_info_t;


struct ixgbe_tx_buf {
	union ixgbe_adv_tx_desc	*eop;
	struct mbuf	*m_head;
	bus_dmamap_t	map;
};

struct ixgbe_rx_buf {
	struct mbuf	*buf;
	struct mbuf	*fmp;
	bus_dmamap_t	pmap;
	u_int		flags;
#define IXGBE_RX_COPY	0x01
	uint64_t	addr;
};

/*
 * Bus dma allocation structure used by ixgbe_dma_malloc and ixgbe_dma_free.
 */
struct ixgbe_dma_alloc {
	bus_addr_t		dma_paddr;
	caddr_t			dma_vaddr;
	bus_dma_tag_t		dma_tag;
	bus_dmamap_t		dma_map;
	bus_dma_segment_t	dma_seg;
	bus_size_t		dma_size;
	int			dma_nseg;
};

struct ixgbe_mc_addr {
	u8 addr[IXGBE_ETH_LENGTH_OF_ADDRESS];
	u32 vmdq;
};

/*
** Driver queue struct: this is the interrupt container
**  for the associated tx and rx ring.
*/
struct ix_queue {
	struct adapter		*adapter;
	u32			msix;           /* This queue's MSIX vector */
	u32			eims;           /* This queue's EIMS bit */
	u32			eitr_setting;
	u32			me;
	struct resource		*res;
	void			*tag;
	int			busy;
	struct tx_ring		*txr;
	struct rx_ring		*rxr;
	struct task		que_task;
	struct taskqueue	*tq;
	u64			irqs;
};

/*
 * The transmit ring, one per queue
 */
struct tx_ring {
        struct adapter		*adapter;
	struct mtx		tx_mtx;
	u32			me;
	u32			tail;
	int			busy;
	union ixgbe_adv_tx_desc	*tx_base;
	struct ixgbe_tx_buf	*tx_buffers;
	struct ixgbe_dma_alloc	txdma;
	volatile u16		tx_avail;
	u16			next_avail_desc;
	u16			next_to_clean;
	u16			process_limit;
	u16			num_desc;
	u32			txd_cmd;
	bus_dma_tag_t		txtag;
	char			mtx_name[16];
#ifndef IXGBE_LEGACY_TX
	struct buf_ring		*br;
	struct task		txq_task;
#endif
#ifdef IXGBE_FDIR
	u16			atr_sample;
	u16			atr_count;
#endif
	u32			bytes;  /* used for AIM */
	u32			packets;
	/* Soft Stats */
<<<<<<< HEAD
	u64			tx_bytes;
=======
>>>>>>> 338e5025
	unsigned long   	tso_tx;
	unsigned long   	no_tx_dma_setup;
	u64			no_desc_avail;
	u64			total_packets;
};


/*
 * The Receive ring, one per rx queue
 */
struct rx_ring {
        struct adapter		*adapter;
	struct mtx		rx_mtx;
	u32			me;
	u32			tail;
	union ixgbe_adv_rx_desc	*rx_base;
	struct ixgbe_dma_alloc	rxdma;
	struct lro_ctrl		lro;
	bool			lro_enabled;
	bool			hw_rsc;
	bool			vtag_strip;
        u16			next_to_refresh;
        u16 			next_to_check;
	u16			num_desc;
	u16			mbuf_sz;
	u16			process_limit;
	char			mtx_name[16];
	struct ixgbe_rx_buf	*rx_buffers;
	bus_dma_tag_t		ptag;

	u32			bytes; /* Used for AIM calc */
	u32			packets;

	/* Soft stats */
	u64			rx_irq;
	u64			rx_copies;
	u64			rx_packets;
	u64 			rx_bytes;
	u64 			rx_discarded;
	u64 			rsc_num;
#ifdef IXGBE_FDIR
	u64			flm;
#endif
};

#ifdef PCI_IOV
#define IXGBE_VF_CTS		(1 << 0) /* VF is clear to send. */
#define IXGBE_VF_CAP_MAC	(1 << 1) /* VF is permitted to change MAC. */
#define IXGBE_VF_CAP_VLAN	(1 << 2) /* VF is permitted to join vlans. */
#define IXGBE_VF_ACTIVE		(1 << 3) /* VF is active. */

#define IXGBE_MAX_VF_MC 30  /* Max number of multicast entries */

struct ixgbe_vf {
	u_int		pool;
	u_int		rar_index;
	u_int		max_frame_size;
	uint32_t	flags;
	uint8_t		ether_addr[ETHER_ADDR_LEN];
	uint16_t	mc_hash[IXGBE_MAX_VF_MC];
	uint16_t	num_mc_hashes;
	uint16_t	default_vlan;
	uint16_t	vlan_tag;
	uint16_t	api_ver;
};
#endif /* PCI_IOV */

/* Our adapter structure */
struct adapter {
	struct ifnet		*ifp;
	struct ixgbe_hw		hw;

	struct ixgbe_osdep	osdep;
	struct device		*dev;

	struct resource		*pci_mem;
	struct resource		*msix_mem;

	/*
	 * Interrupt resources: this set is
	 * either used for legacy, or for Link
	 * when doing MSIX
	 */
	void			*tag;
	struct resource 	*res;

	struct ifmedia		media;
	struct callout		timer;
	int			msix;
	int			if_flags;

	struct mtx		core_mtx;

	eventhandler_tag 	vlan_attach;
	eventhandler_tag 	vlan_detach;

	u16			num_vlans;
	u16			num_queues;

	/*
	** Shadow VFTA table, this is needed because
	** the real vlan filter table gets cleared during
	** a soft reset and the driver needs to be able
	** to repopulate it.
	*/
	u32			shadow_vfta[IXGBE_VFTA_SIZE];

	/* Info about the interface */
	u32			optics;
	u32			fc; /* local flow ctrl setting */
	int			advertise;  /* link speeds */
	bool			link_active;
	u16			max_frame_size;
	u16			num_segs;
	u32			link_speed;
	bool			link_up;
	u32 			vector;
	u16			dmac;
	bool			eee_enabled;
	u32			phy_layer;

	/* Power management-related */
	bool			wol_support;
	u32			wufc;

	/* Mbuf cluster size */
	u32			rx_mbuf_sz;

	/* Support for pluggable optics */
	bool			sfp_probe;
	struct task     	link_task;  /* Link tasklet */
	struct task     	mod_task;   /* SFP tasklet */
	struct task     	msf_task;   /* Multispeed Fiber */
#ifdef PCI_IOV
	struct task		mbx_task;   /* VF -> PF mailbox interrupt */
#endif /* PCI_IOV */
#ifdef IXGBE_FDIR
	int			fdir_reinit;
	struct task     	fdir_task;
#endif
	struct task		phy_task;   /* PHY intr tasklet */
	struct taskqueue	*tq;

	/*
	** Queues: 
	**   This is the irq holder, it has
	**   and RX/TX pair or rings associated
	**   with it.
	*/
	struct ix_queue		*queues;

	/*
	 * Transmit rings:
	 *	Allocated at run time, an array of rings.
	 */
	struct tx_ring		*tx_rings;
	u32			num_tx_desc;

	/*
	 * Receive rings:
	 *	Allocated at run time, an array of rings.
	 */
	struct rx_ring		*rx_rings;
	u64			active_queues;
	u32			num_rx_desc;

	/* Multicast array memory */
	struct ixgbe_mc_addr	*mta;
	int			num_vfs;
	int			pool;
#ifdef PCI_IOV
	struct ixgbe_vf		*vfs;
#endif

	/* Misc stats maintained by the driver */
	unsigned long   	dropped_pkts;
	unsigned long   	mbuf_defrag_failed;
	unsigned long   	mbuf_header_failed;
	unsigned long   	mbuf_packet_failed;
	unsigned long   	watchdog_events;
	unsigned long		link_irq;
	union {
		struct ixgbe_hw_stats pf;
		struct ixgbevf_hw_stats vf;
	} stats;
#if __FreeBSD_version >= 1100036
	/* counter(9) stats */
	u64			ipackets;
	u64			ierrors;
	u64			opackets;
	u64			oerrors;
	u64			ibytes;
	u64			obytes;
	u64			imcasts;
	u64			omcasts;
	u64			iqdrops;
	u64			noproto;
#endif
};


/* Precision Time Sync (IEEE 1588) defines */
#define ETHERTYPE_IEEE1588      0x88F7
#define PICOSECS_PER_TICK       20833
#define TSYNC_UDP_PORT          319 /* UDP port for the protocol */
#define IXGBE_ADVTXD_TSTAMP	0x00080000


#define IXGBE_CORE_LOCK_INIT(_sc, _name) \
        mtx_init(&(_sc)->core_mtx, _name, "IXGBE Core Lock", MTX_DEF)
#define IXGBE_CORE_LOCK_DESTROY(_sc)      mtx_destroy(&(_sc)->core_mtx)
#define IXGBE_TX_LOCK_DESTROY(_sc)        mtx_destroy(&(_sc)->tx_mtx)
#define IXGBE_RX_LOCK_DESTROY(_sc)        mtx_destroy(&(_sc)->rx_mtx)
#define IXGBE_CORE_LOCK(_sc)              mtx_lock(&(_sc)->core_mtx)
#define IXGBE_TX_LOCK(_sc)                mtx_lock(&(_sc)->tx_mtx)
#define IXGBE_TX_TRYLOCK(_sc)             mtx_trylock(&(_sc)->tx_mtx)
#define IXGBE_RX_LOCK(_sc)                mtx_lock(&(_sc)->rx_mtx)
#define IXGBE_CORE_UNLOCK(_sc)            mtx_unlock(&(_sc)->core_mtx)
#define IXGBE_TX_UNLOCK(_sc)              mtx_unlock(&(_sc)->tx_mtx)
#define IXGBE_RX_UNLOCK(_sc)              mtx_unlock(&(_sc)->rx_mtx)
#define IXGBE_CORE_LOCK_ASSERT(_sc)       mtx_assert(&(_sc)->core_mtx, MA_OWNED)
#define IXGBE_TX_LOCK_ASSERT(_sc)         mtx_assert(&(_sc)->tx_mtx, MA_OWNED)

/* For backward compatibility */
#if !defined(PCIER_LINK_STA)
#define PCIER_LINK_STA PCIR_EXPRESS_LINK_STA
#endif

/* Stats macros */
#if __FreeBSD_version >= 1100036
#define IXGBE_SET_IPACKETS(sc, count)    (sc)->ipackets = (count)
#define IXGBE_SET_IERRORS(sc, count)     (sc)->ierrors = (count)
#define IXGBE_SET_OPACKETS(sc, count)    (sc)->opackets = (count)
#define IXGBE_SET_OERRORS(sc, count)     (sc)->oerrors = (count)
#define IXGBE_SET_COLLISIONS(sc, count)
#define IXGBE_SET_IBYTES(sc, count)      (sc)->ibytes = (count)
#define IXGBE_SET_OBYTES(sc, count)      (sc)->obytes = (count)
#define IXGBE_SET_IMCASTS(sc, count)     (sc)->imcasts = (count)
#define IXGBE_SET_OMCASTS(sc, count)     (sc)->omcasts = (count)
#define IXGBE_SET_IQDROPS(sc, count)     (sc)->iqdrops = (count)
#else
#define IXGBE_SET_IPACKETS(sc, count)    (sc)->ifp->if_ipackets = (count)
#define IXGBE_SET_IERRORS(sc, count)     (sc)->ifp->if_ierrors = (count)
#define IXGBE_SET_OPACKETS(sc, count)    (sc)->ifp->if_opackets = (count)
#define IXGBE_SET_OERRORS(sc, count)     (sc)->ifp->if_oerrors = (count)
#define IXGBE_SET_COLLISIONS(sc, count)  (sc)->ifp->if_collisions = (count)
#define IXGBE_SET_IBYTES(sc, count)      (sc)->ifp->if_ibytes = (count)
#define IXGBE_SET_OBYTES(sc, count)      (sc)->ifp->if_obytes = (count)
#define IXGBE_SET_IMCASTS(sc, count)     (sc)->ifp->if_imcasts = (count)
#define IXGBE_SET_OMCASTS(sc, count)     (sc)->ifp->if_omcasts = (count)
#define IXGBE_SET_IQDROPS(sc, count)     (sc)->ifp->if_iqdrops = (count)
#endif

/* External PHY register addresses */
#define IXGBE_PHY_CURRENT_TEMP		0xC820
#define IXGBE_PHY_OVERTEMP_STATUS	0xC830

/* Sysctl help messages; displayed with sysctl -d */
#define IXGBE_SYSCTL_DESC_ADV_SPEED \
	"\nControl advertised link speed using these flags:\n" \
	"\t0x1 - advertise 100M\n" \
	"\t0x2 - advertise 1G\n" \
	"\t0x4 - advertise 10G\n\n" \
	"\t100M is only supported on certain 10GBaseT adapters.\n"

#define IXGBE_SYSCTL_DESC_SET_FC \
	"\nSet flow control mode using these values:\n" \
	"\t0 - off\n" \
	"\t1 - rx pause\n" \
	"\t2 - tx pause\n" \
	"\t3 - tx and rx pause"

static inline bool
ixgbe_is_sfp(struct ixgbe_hw *hw)
{
	switch (hw->phy.type) {
	case ixgbe_phy_sfp_avago:
	case ixgbe_phy_sfp_ftl:
	case ixgbe_phy_sfp_intel:
	case ixgbe_phy_sfp_unknown:
	case ixgbe_phy_sfp_passive_tyco:
	case ixgbe_phy_sfp_passive_unknown:
	case ixgbe_phy_qsfp_passive_unknown:
	case ixgbe_phy_qsfp_active_unknown:
	case ixgbe_phy_qsfp_intel:
	case ixgbe_phy_qsfp_unknown:
		return TRUE;
	default:
		return FALSE;
	}
}

/* Workaround to make 8.0 buildable */
#if __FreeBSD_version >= 800000 && __FreeBSD_version < 800504
static __inline int
drbr_needs_enqueue(struct ifnet *ifp, struct buf_ring *br)
{
#ifdef ALTQ
        if (ALTQ_IS_ENABLED(&ifp->if_snd))
                return (1);
#endif
        return (!buf_ring_empty(br));
}
#endif

/*
** Find the number of unrefreshed RX descriptors
*/
static inline u16
ixgbe_rx_unrefreshed(struct rx_ring *rxr)
{       
	if (rxr->next_to_check > rxr->next_to_refresh)
		return (rxr->next_to_check - rxr->next_to_refresh - 1);
	else
		return ((rxr->num_desc + rxr->next_to_check) -
		    rxr->next_to_refresh - 1);
}       

/*
** This checks for a zero mac addr, something that will be likely
** unless the Admin on the Host has created one.
*/
static inline bool
ixv_check_ether_addr(u8 *addr)
{
	bool status = TRUE;

	if ((addr[0] == 0 && addr[1]== 0 && addr[2] == 0 &&
	    addr[3] == 0 && addr[4]== 0 && addr[5] == 0))
		status = FALSE;
	return (status);
}

/* Shared Prototypes */

#ifdef IXGBE_LEGACY_TX
void     ixgbe_start(struct ifnet *);
void     ixgbe_start_locked(struct tx_ring *, struct ifnet *);
#else /* ! IXGBE_LEGACY_TX */
int	ixgbe_mq_start(struct ifnet *, struct mbuf *);
int	ixgbe_mq_start_locked(struct ifnet *, struct tx_ring *);
void	ixgbe_qflush(struct ifnet *);
void	ixgbe_deferred_mq_start(void *, int);
#endif /* IXGBE_LEGACY_TX */

int	ixgbe_allocate_queues(struct adapter *);
int	ixgbe_allocate_transmit_buffers(struct tx_ring *);
int	ixgbe_setup_transmit_structures(struct adapter *);
void	ixgbe_free_transmit_structures(struct adapter *);
int	ixgbe_allocate_receive_buffers(struct rx_ring *);
int	ixgbe_setup_receive_structures(struct adapter *);
void	ixgbe_free_receive_structures(struct adapter *);
void	ixgbe_txeof(struct tx_ring *);
bool	ixgbe_rxeof(struct ix_queue *);

int	ixgbe_dma_malloc(struct adapter *,
	    bus_size_t, struct ixgbe_dma_alloc *, int);
void	ixgbe_dma_free(struct adapter *, struct ixgbe_dma_alloc *);

#ifdef PCI_IOV

static inline boolean_t
ixgbe_vf_mac_changed(struct ixgbe_vf *vf, const uint8_t *mac)
{
	return (bcmp(mac, vf->ether_addr, ETHER_ADDR_LEN) != 0);
}

static inline void
ixgbe_send_vf_msg(struct adapter *adapter, struct ixgbe_vf *vf, u32 msg)
{

	if (vf->flags & IXGBE_VF_CTS)
		msg |= IXGBE_VT_MSGTYPE_CTS;
	
	ixgbe_write_mbx(&adapter->hw, &msg, 1, vf->pool);
}

static inline void
ixgbe_send_vf_ack(struct adapter *adapter, struct ixgbe_vf *vf, u32 msg)
{
	msg &= IXGBE_VT_MSG_MASK;
	ixgbe_send_vf_msg(adapter, vf, msg | IXGBE_VT_MSGTYPE_ACK);
}

static inline void
ixgbe_send_vf_nack(struct adapter *adapter, struct ixgbe_vf *vf, u32 msg)
{
	msg &= IXGBE_VT_MSG_MASK;
	ixgbe_send_vf_msg(adapter, vf, msg | IXGBE_VT_MSGTYPE_NACK);
}

static inline void
ixgbe_process_vf_ack(struct adapter *adapter, struct ixgbe_vf *vf)
{
	if (!(vf->flags & IXGBE_VF_CTS))
		ixgbe_send_vf_nack(adapter, vf, 0);
}

static inline enum ixgbe_iov_mode
ixgbe_get_iov_mode(struct adapter *adapter)
{
	if (adapter->num_vfs == 0)
		return (IXGBE_NO_VM);
	if (adapter->num_queues <= 2)
		return (IXGBE_64_VM);
	else if (adapter->num_queues <= 4)
		return (IXGBE_32_VM);
	else
		return (IXGBE_NO_VM);
}

static inline u16
ixgbe_max_vfs(enum ixgbe_iov_mode mode)
{
	/*
	 * We return odd numbers below because we
	 * reserve 1 VM's worth of queues for the PF.
	 */
	switch (mode) {
	case IXGBE_64_VM:
		return (63);
	case IXGBE_32_VM:
		return (31);
	case IXGBE_NO_VM:
	default:
		return (0);
	}
}

static inline int
ixgbe_vf_queues(enum ixgbe_iov_mode mode)
{
	switch (mode) {
	case IXGBE_64_VM:
		return (2);
	case IXGBE_32_VM:
		return (4);
	case IXGBE_NO_VM:
	default:
		return (0);
	}
}

static inline int
ixgbe_vf_que_index(enum ixgbe_iov_mode mode, u32 vfnum, int num)
{
	return ((vfnum * ixgbe_vf_queues(mode)) + num);
}

static inline int
ixgbe_pf_que_index(enum ixgbe_iov_mode mode, int num)
{
	return (ixgbe_vf_que_index(mode, ixgbe_max_vfs(mode), num));
}

static inline void
ixgbe_update_max_frame(struct adapter * adapter, int max_frame)
{
	if (adapter->max_frame_size < max_frame)
		adapter->max_frame_size = max_frame;
}

static inline u32
ixgbe_get_mrqc(enum ixgbe_iov_mode mode)
{
       u32 mrqc = 0;
       switch (mode) {
       case IXGBE_64_VM:
               mrqc = IXGBE_MRQC_VMDQRSS64EN;
               break;
       case IXGBE_32_VM:
               mrqc = IXGBE_MRQC_VMDQRSS32EN;
               break;
        case IXGBE_NO_VM:
                mrqc = 0;
                break;
       default:
            panic("Unexpected SR-IOV mode %d", mode);
       }
        return(mrqc);
}


static inline u32
ixgbe_get_mtqc(enum ixgbe_iov_mode mode)
{
       uint32_t mtqc = 0;
        switch (mode) {
        case IXGBE_64_VM:
               mtqc |= IXGBE_MTQC_64VF | IXGBE_MTQC_VT_ENA;
                break;
        case IXGBE_32_VM:
               mtqc |= IXGBE_MTQC_32VF | IXGBE_MTQC_VT_ENA;
                break;
        case IXGBE_NO_VM:
                mtqc = IXGBE_MTQC_64Q_1PB;
                break;
        default:
                panic("Unexpected SR-IOV mode %d", mode);
        }
        return(mtqc);
}
#endif /* PCI_IOV */

#endif /* _IXGBE_H_ */<|MERGE_RESOLUTION|>--- conflicted
+++ resolved
@@ -381,11 +381,8 @@
 	u32			bytes;  /* used for AIM */
 	u32			packets;
 	/* Soft Stats */
-<<<<<<< HEAD
-	u64			tx_bytes;
-=======
->>>>>>> 338e5025
 	unsigned long   	tso_tx;
+	unsigned long   	no_tx_map_avail;
 	unsigned long   	no_tx_dma_setup;
 	u64			no_desc_avail;
 	u64			total_packets;
