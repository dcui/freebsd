/*-
 * Copyright (c) 2002 Ian Dowse.  All rights reserved.
 *
 * Redistribution and use in source and binary forms, with or without
 * modification, are permitted provided that the following conditions
 * are met:
 * 1. Redistributions of source code must retain the above copyright
 *    notice, this list of conditions and the following disclaimer.
 * 2. Redistributions in binary form must reproduce the above copyright
 *    notice, this list of conditions and the following disclaimer in the
 *    documentation and/or other materials provided with the distribution.
 *
 * THIS SOFTWARE IS PROVIDED BY THE AUTHOR AND CONTRIBUTORS ``AS IS'' AND
 * ANY EXPRESS OR IMPLIED WARRANTIES, INCLUDING, BUT NOT LIMITED TO, THE
 * IMPLIED WARRANTIES OF MERCHANTABILITY AND FITNESS FOR A PARTICULAR PURPOSE
 * ARE DISCLAIMED.  IN NO EVENT SHALL THE AUTHOR OR CONTRIBUTORS BE LIABLE
 * FOR ANY DIRECT, INDIRECT, INCIDENTAL, SPECIAL, EXEMPLARY, OR CONSEQUENTIAL
 * DAMAGES (INCLUDING, BUT NOT LIMITED TO, PROCUREMENT OF SUBSTITUTE GOODS
 * OR SERVICES; LOSS OF USE, DATA, OR PROFITS; OR BUSINESS INTERRUPTION)
 * HOWEVER CAUSED AND ON ANY THEORY OF LIABILITY, WHETHER IN CONTRACT, STRICT
 * LIABILITY, OR TORT (INCLUDING NEGLIGENCE OR OTHERWISE) ARISING IN ANY WAY
 * OUT OF THE USE OF THIS SOFTWARE, EVEN IF ADVISED OF THE POSSIBILITY OF
 * SUCH DAMAGE.
 *
 * $FreeBSD$
 */

#ifndef _SYS_SYSCALLSUBR_H_
#define _SYS_SYSCALLSUBR_H_

#include <sys/signal.h>
#include <sys/uio.h>
#include <sys/socket.h>
#include <sys/mac.h>
#include <sys/mount.h>

struct file;
enum idtype;
struct itimerval;
struct image_args;
struct jail;
struct kevent;
struct kevent_copyops;
struct kld_file_stat;
struct ksiginfo;
struct mbuf;
struct msghdr;
struct msqid_ds;
struct ogetdirentries_args;
struct rlimit;
struct rusage;
union semun;
struct sendfile_args;
struct sockaddr;
struct stat;
struct thr_param;
struct sched_param;
struct __wrusage;

int	kern___getcwd(struct thread *td, u_char *buf, enum uio_seg bufseg,
	    u_int buflen);
int	kern_accept(struct thread *td, int s, struct sockaddr **name,
	    socklen_t *namelen, struct file **fp);
int	kern_accept4(struct thread *td, int s, struct sockaddr **name,
	    socklen_t *namelen, int flags, struct file **fp);
int	kern_access(struct thread *td, char *path, enum uio_seg pathseg,
	    int flags);
int	kern_accessat(struct thread *td, int fd, char *path,
	    enum uio_seg pathseg, int flags, int mode);
int	kern_adjtime(struct thread *td, struct timeval *delta,
	    struct timeval *olddelta);
int	kern_alternate_path(struct thread *td, const char *prefix, const char *path,
	    enum uio_seg pathseg, char **pathbuf, int create, int dirfd);
int	kern_bind(struct thread *td, int fd, struct sockaddr *sa);
int	kern_cap_ioctls_limit(struct thread *td, int fd, u_long *cmds,
	    size_t ncmds);
int	kern_chdir(struct thread *td, char *path, enum uio_seg pathseg);
int	kern_chmod(struct thread *td, char *path, enum uio_seg pathseg,
	    int mode);
int	kern_chown(struct thread *td, char *path, enum uio_seg pathseg, int uid,
	    int gid);
int	kern_clock_getcpuclockid2(struct thread *td, id_t id, int which,
	    clockid_t *clk_id);
int	kern_clock_getres(struct thread *td, clockid_t clock_id,
	    struct timespec *ts);
int	kern_clock_gettime(struct thread *td, clockid_t clock_id,
	    struct timespec *ats);
int	kern_clock_settime(struct thread *td, clockid_t clock_id,
	    struct timespec *ats);
int	kern_close(struct thread *td, int fd);
int	kern_connect(struct thread *td, int fd, struct sockaddr *sa);
int	kern_eaccess(struct thread *td, char *path, enum uio_seg pathseg,
	    int flags);
int	kern_execve(struct thread *td, struct image_args *args,
	    struct mac *mac_p);
int	kern_fchmodat(struct thread *td, int fd, char *path,
	    enum uio_seg pathseg, mode_t mode, int flag);
int	kern_fchownat(struct thread *td, int fd, char *path,
	    enum uio_seg pathseg, int uid, int gid, int flag);
int	kern_fcntl(struct thread *td, int fd, int cmd, intptr_t arg);
int	kern_fcntl_freebsd(struct thread *td, int fd, int cmd, long arg);
int	kern_fhstat(struct thread *td, fhandle_t fh, struct stat *buf);
int	kern_fhstatfs(struct thread *td, fhandle_t fh, struct statfs *buf);
int	kern_fstat(struct thread *td, int fd, struct stat *sbp);
int	kern_fstatfs(struct thread *td, int fd, struct statfs *buf);
int	kern_ftruncate(struct thread *td, int fd, off_t length);
int	kern_futimes(struct thread *td, int fd, struct timeval *tptr,
	    enum uio_seg tptrseg);
int	kern_getdirentries(struct thread *td, int fd, char *buf, u_int count,
	    long *basep, ssize_t *residp, enum uio_seg bufseg);
int	kern_getfsstat(struct thread *td, struct statfs **buf, size_t bufsize,
	    enum uio_seg bufseg, int flags);
int	kern_getitimer(struct thread *, u_int, struct itimerval *);
int	kern_getppid(struct thread *);
int	kern_getpeername(struct thread *td, int fd, struct sockaddr **sa,
	    socklen_t *alen);
int	kern_getrusage(struct thread *td, int who, struct rusage *rup);
int	kern_getsockname(struct thread *td, int fd, struct sockaddr **sa,
	    socklen_t *alen);
int	kern_getsockopt(struct thread *td, int s, int level, int name,
	    void *optval, enum uio_seg valseg, socklen_t *valsize);
int	kern_ioctl(struct thread *td, int fd, u_long com, caddr_t data);
int	kern_jail(struct thread *td, struct jail *j);
int	kern_jail_get(struct thread *td, struct uio *options, int flags);
int	kern_jail_set(struct thread *td, struct uio *options, int flags);
int	kern_kevent(struct thread *td, int fd, int nchanges, int nevents,
	    struct kevent_copyops *k_ops, const struct timespec *timeout);
int	kern_kevent_fp(struct thread *td, struct file *fp, int nchanges,
	    int nevents, struct kevent_copyops *k_ops,
	    const struct timespec *timeout);
int	kern_kqueue(struct thread *td, int flags);
int	kern_kldload(struct thread *td, const char *file, int *fileid);
int	kern_kldstat(struct thread *td, int fileid, struct kld_file_stat *stat);
int	kern_kldunload(struct thread *td, int fileid, int flags);
int	kern_lchown(struct thread *td, char *path, enum uio_seg pathseg,
	    int uid, int gid);
int	kern_link(struct thread *td, char *path, char *link,
	    enum uio_seg segflg);
int	kern_linkat(struct thread *td, int fd1, int fd2, char *path1,
	    char *path2, enum uio_seg segflg, int follow);
int	kern_lstat(struct thread *td, char *path, enum uio_seg pathseg,
	    struct stat *sbp);
int	kern_lutimes(struct thread *td, char *path, enum uio_seg pathseg,
	    struct timeval *tptr, enum uio_seg tptrseg);
int	kern_mkdir(struct thread *td, char *path, enum uio_seg segflg,
	    int mode);
int	kern_mkdirat(struct thread *td, int fd, char *path,
	    enum uio_seg segflg, int mode);
int	kern_mkfifo(struct thread *td, char *path, enum uio_seg pathseg,
	    int mode);
int	kern_mkfifoat(struct thread *td, int fd, char *path,
	    enum uio_seg pathseg, int mode);
int	kern_mknod(struct thread *td, char *path, enum uio_seg pathseg,
	    int mode, int dev);
int	kern_mknodat(struct thread *td, int fd, char *path,
	    enum uio_seg pathseg, int mode, int dev);
int	kern_msgctl(struct thread *, int, int, struct msqid_ds *);
int	kern_msgsnd(struct thread *, int, const void *, size_t, int, long);
int	kern_msgrcv(struct thread *, int, void *, size_t, long, int, long *);
int     kern_nanosleep(struct thread *td, struct timespec *rqt,
	    struct timespec *rmt);
int	kern_ogetdirentries(struct thread *td, struct ogetdirentries_args *uap,
	    long *ploff);
int	kern_open(struct thread *td, char *path, enum uio_seg pathseg,
	    int flags, int mode);
int	kern_openat(struct thread *td, int fd, char *path,
	    enum uio_seg pathseg, int flags, int mode);
int	kern_pathconf(struct thread *td, char *path, enum uio_seg pathseg,
	    int name, u_long flags);
int	kern_pipe(struct thread *td, int fildes[2]);
int	kern_pipe2(struct thread *td, int fildes[2], int flags);
int	kern_posix_fadvise(struct thread *td, int fd, off_t offset, off_t len,
	    int advice);
int	kern_posix_fallocate(struct thread *td, int fd, off_t offset,
	    off_t len);
int	kern_procctl(struct thread *td, enum idtype idtype, id_t id, int com,
	    void *data);
int	kern_preadv(struct thread *td, int fd, struct uio *auio, off_t offset);
int	kern_pselect(struct thread *td, int nd, fd_set *in, fd_set *ou,
	    fd_set *ex, struct timeval *tvp, sigset_t *uset, int abi_nfdbits);
int	kern_ptrace(struct thread *td, int req, pid_t pid, void *addr,
	    int data);
int	kern_pwritev(struct thread *td, int fd, struct uio *auio, off_t offset);
int	kern_readlink(struct thread *td, char *path, enum uio_seg pathseg,
	    char *buf, enum uio_seg bufseg, size_t count);
int	kern_readlinkat(struct thread *td, int fd, char *path,
	    enum uio_seg pathseg, char *buf, enum uio_seg bufseg, size_t count);
int	kern_readv(struct thread *td, int fd, struct uio *auio);
int	kern_recvit(struct thread *td, int s, struct msghdr *mp,
	    enum uio_seg fromseg, struct mbuf **controlp);
int	kern_rename(struct thread *td, char *from, char *to,
	    enum uio_seg pathseg);
int	kern_renameat(struct thread *td, int oldfd, char *old, int newfd,
	    char *new, enum uio_seg pathseg);
int	kern_rmdir(struct thread *td, char *path, enum uio_seg pathseg);
int	kern_rmdirat(struct thread *td, int fd, char *path,
	    enum uio_seg pathseg);
int	kern_sched_getparam(struct thread *td, struct thread *targettd,
	    struct sched_param *param);
int	kern_sched_getscheduler(struct thread *td, struct thread *targettd,
	    int *policy);
int	kern_sched_setparam(struct thread *td, struct thread *targettd,
	    struct sched_param *param);
int	kern_sched_setscheduler(struct thread *td, struct thread *targettd,
	    int policy, struct sched_param *param);
int	kern_sched_rr_get_interval(struct thread *td, struct thread *targettd,
	    struct timespec *ts);
int	kern_semctl(struct thread *td, int semid, int semnum, int cmd,
	    union semun *arg, register_t *rval);
int	kern_select(struct thread *td, int nd, fd_set *fd_in, fd_set *fd_ou,
	    fd_set *fd_ex, struct timeval *tvp, int abi_nfdbits);
int	kern_sendfile(struct thread *td, struct sendfile_args *uap,
	    struct uio *hdr_uio, struct uio *trl_uio, int compat);
int	kern_sendit(struct thread *td, int s, struct msghdr *mp, int flags,
	    struct mbuf *control, enum uio_seg segflg);
int	kern_setgroups(struct thread *td, u_int ngrp, gid_t *groups);
int	kern_setitimer(struct thread *, u_int, struct itimerval *,
	    struct itimerval *);
int	kern_setrlimit(struct thread *, u_int, struct rlimit *);
int	kern_setsockopt(struct thread *td, int s, int level, int name,
	    void *optval, enum uio_seg valseg, socklen_t valsize);
int	kern_settimeofday(struct thread *td, struct timeval *tv,
	    struct timezone *tzp);
int	kern_shmat(struct thread *td, int shmid, const void *shmaddr,
	    int shmflg);
int	kern_shmctl(struct thread *td, int shmid, int cmd, void *buf,
	    size_t *bufsz);
int	kern_sigaction(struct thread *td, int sig, struct sigaction *act,
	    struct sigaction *oact, int flags);
int	kern_sigaltstack(struct thread *td, stack_t *ss, stack_t *oss);
int	kern_sigprocmask(struct thread *td, int how,
	    sigset_t *set, sigset_t *oset, int flags);
int	kern_sigsuspend(struct thread *td, sigset_t mask);
int	kern_sigtimedwait(struct thread *td, sigset_t waitset,
	    struct ksiginfo *ksi, struct timespec *timeout);
int	kern_stat(struct thread *td, char *path, enum uio_seg pathseg,
	    struct stat *sbp);
int	kern_statat(struct thread *td, int flag, int fd, char *path,
	    enum uio_seg pathseg, struct stat *sbp);
int	kern_statat_vnhook(struct thread *td, int flag, int fd, char *path,
	    enum uio_seg pathseg, struct stat *sbp,
	    void (*hook)(struct vnode *vp, struct stat *sbp));
int	kern_statfs(struct thread *td, char *path, enum uio_seg pathseg,
	    struct statfs *buf);
int	kern_symlink(struct thread *td, char *path, char *link,
	    enum uio_seg segflg);
int	kern_symlinkat(struct thread *td, char *path1, int fd, char *path2,
	    enum uio_seg segflg);
int	kern_ktimer_create(struct thread *td, clockid_t clock_id,
	    struct sigevent *evp, int *timerid, int preset_id);
int	kern_ktimer_delete(struct thread *, int);
int	kern_ktimer_settime(struct thread *td, int timer_id, int flags,
	    struct itimerspec *val, struct itimerspec *oval);
int	kern_ktimer_gettime(struct thread *td, int timer_id,
	    struct itimerspec *val);
<<<<<<< HEAD
int	kern_thr_alloc(struct proc *, int pages, struct thread **);
int	kern_thr_exit(struct thread *td);
=======
int	kern_ktimer_getoverrun(struct thread *td, int timer_id);
>>>>>>> bf3b8650
int	kern_thr_new(struct thread *td, struct thr_param *param);
int	kern_thr_suspend(struct thread *td, struct timespec *tsp);
int	kern_truncate(struct thread *td, char *path, enum uio_seg pathseg,
	    off_t length);
int	kern_unlink(struct thread *td, char *path, enum uio_seg pathseg);
int	kern_unlinkat(struct thread *td, int fd, char *path,
	    enum uio_seg pathseg, ino_t oldinum);
int	kern_utimes(struct thread *td, char *path, enum uio_seg pathseg,
	    struct timeval *tptr, enum uio_seg tptrseg);
int	kern_utimesat(struct thread *td, int fd, char *path,
	    enum uio_seg pathseg, struct timeval *tptr, enum uio_seg tptrseg);
int	kern_wait(struct thread *td, pid_t pid, int *status, int options,
	    struct rusage *rup);
int	kern_wait6(struct thread *td, enum idtype idtype, id_t id, int *status,
	    int options, struct __wrusage *wrup, siginfo_t *sip);
int	kern_writev(struct thread *td, int fd, struct uio *auio);
int	kern_socketpair(struct thread *td, int domain, int type, int protocol,
	    int *rsv);

/* flags for kern_sigaction */
#define	KSA_OSIGSET	0x0001	/* uses osigact_t */
#define	KSA_FREEBSD4	0x0002	/* uses ucontext4 */

#endif /* !_SYS_SYSCALLSUBR_H_ */<|MERGE_RESOLUTION|>--- conflicted
+++ resolved
@@ -253,12 +253,9 @@
 	    struct itimerspec *val, struct itimerspec *oval);
 int	kern_ktimer_gettime(struct thread *td, int timer_id,
 	    struct itimerspec *val);
-<<<<<<< HEAD
 int	kern_thr_alloc(struct proc *, int pages, struct thread **);
 int	kern_thr_exit(struct thread *td);
-=======
 int	kern_ktimer_getoverrun(struct thread *td, int timer_id);
->>>>>>> bf3b8650
 int	kern_thr_new(struct thread *td, struct thr_param *param);
 int	kern_thr_suspend(struct thread *td, struct timespec *tsp);
 int	kern_truncate(struct thread *td, char *path, enum uio_seg pathseg,
