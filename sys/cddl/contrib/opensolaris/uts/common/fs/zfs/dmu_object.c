--- conflicted
+++ resolved
@@ -126,15 +126,11 @@
 		return (0);
 	}
 
-<<<<<<< HEAD
-	nblkptr = 1 + ((DN_MAX_BONUSLEN - bonuslen) >> SPA_BLKPTRSHIFT);
-=======
 	if (bonustype == DMU_OT_SA) {
 		nblkptr = 1;
 	} else {
 		nblkptr = 1 + ((DN_MAX_BONUSLEN - bonuslen) >> SPA_BLKPTRSHIFT);
 	}
->>>>>>> 567164fb
 
 	/*
 	 * If we are losing blkptrs or changing the block size this must
