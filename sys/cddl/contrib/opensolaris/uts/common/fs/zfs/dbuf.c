/*
 * CDDL HEADER START
 *
 * The contents of this file are subject to the terms of the
 * Common Development and Distribution License (the "License").
 * You may not use this file except in compliance with the License.
 *
 * You can obtain a copy of the license at usr/src/OPENSOLARIS.LICENSE
 * or http://www.opensolaris.org/os/licensing.
 * See the License for the specific language governing permissions
 * and limitations under the License.
 *
 * When distributing Covered Code, include this CDDL HEADER in each
 * file and include the License file at usr/src/OPENSOLARIS.LICENSE.
 * If applicable, add the following below this CDDL HEADER, with the
 * fields enclosed by brackets "[]" replaced with your own identifying
 * information: Portions Copyright [yyyy] [name of copyright owner]
 *
 * CDDL HEADER END
 */
/*
 * Copyright (c) 2005, 2010, Oracle and/or its affiliates. All rights reserved.
 * Copyright 2011 Nexenta Systems, Inc.  All rights reserved.
 */

#include <sys/zfs_context.h>
#include <sys/dmu.h>
#include <sys/dmu_impl.h>
#include <sys/dbuf.h>
#include <sys/dmu_objset.h>
#include <sys/dsl_dataset.h>
#include <sys/dsl_dir.h>
#include <sys/dmu_tx.h>
#include <sys/spa.h>
#include <sys/zio.h>
#include <sys/dmu_zfetch.h>
#include <sys/sa.h>
#include <sys/sa_impl.h>

static void dbuf_destroy(dmu_buf_impl_t *db);
static int dbuf_undirty(dmu_buf_impl_t *db, dmu_tx_t *tx);
static void dbuf_write(dbuf_dirty_record_t *dr, arc_buf_t *data, dmu_tx_t *tx);

/*
 * Global data structures and functions for the dbuf cache.
 */
static kmem_cache_t *dbuf_cache;

/* ARGSUSED */
static int
dbuf_cons(void *vdb, void *unused, int kmflag)
{
	dmu_buf_impl_t *db = vdb;
	bzero(db, sizeof (dmu_buf_impl_t));

	mutex_init(&db->db_mtx, NULL, MUTEX_DEFAULT, NULL);
	cv_init(&db->db_changed, NULL, CV_DEFAULT, NULL);
	refcount_create(&db->db_holds);
	return (0);
}

/* ARGSUSED */
static void
dbuf_dest(void *vdb, void *unused)
{
	dmu_buf_impl_t *db = vdb;
	mutex_destroy(&db->db_mtx);
	cv_destroy(&db->db_changed);
	refcount_destroy(&db->db_holds);
}

/*
 * dbuf hash table routines
 */
static dbuf_hash_table_t dbuf_hash_table;

static uint64_t dbuf_hash_count;

static uint64_t
dbuf_hash(void *os, uint64_t obj, uint8_t lvl, uint64_t blkid)
{
	uintptr_t osv = (uintptr_t)os;
	uint64_t crc = -1ULL;

	ASSERT(zfs_crc64_table[128] == ZFS_CRC64_POLY);
	crc = (crc >> 8) ^ zfs_crc64_table[(crc ^ (lvl)) & 0xFF];
	crc = (crc >> 8) ^ zfs_crc64_table[(crc ^ (osv >> 6)) & 0xFF];
	crc = (crc >> 8) ^ zfs_crc64_table[(crc ^ (obj >> 0)) & 0xFF];
	crc = (crc >> 8) ^ zfs_crc64_table[(crc ^ (obj >> 8)) & 0xFF];
	crc = (crc >> 8) ^ zfs_crc64_table[(crc ^ (blkid >> 0)) & 0xFF];
	crc = (crc >> 8) ^ zfs_crc64_table[(crc ^ (blkid >> 8)) & 0xFF];

	crc ^= (osv>>14) ^ (obj>>16) ^ (blkid>>16);

	return (crc);
}

#define	DBUF_HASH(os, obj, level, blkid) dbuf_hash(os, obj, level, blkid);

#define	DBUF_EQUAL(dbuf, os, obj, level, blkid)		\
	((dbuf)->db.db_object == (obj) &&		\
	(dbuf)->db_objset == (os) &&			\
	(dbuf)->db_level == (level) &&			\
	(dbuf)->db_blkid == (blkid))

dmu_buf_impl_t *
dbuf_find(dnode_t *dn, uint8_t level, uint64_t blkid)
{
	dbuf_hash_table_t *h = &dbuf_hash_table;
	objset_t *os = dn->dn_objset;
	uint64_t obj = dn->dn_object;
	uint64_t hv = DBUF_HASH(os, obj, level, blkid);
	uint64_t idx = hv & h->hash_table_mask;
	dmu_buf_impl_t *db;

	mutex_enter(DBUF_HASH_MUTEX(h, idx));
	for (db = h->hash_table[idx]; db != NULL; db = db->db_hash_next) {
		if (DBUF_EQUAL(db, os, obj, level, blkid)) {
			mutex_enter(&db->db_mtx);
			if (db->db_state != DB_EVICTING) {
				mutex_exit(DBUF_HASH_MUTEX(h, idx));
				return (db);
			}
			mutex_exit(&db->db_mtx);
		}
	}
	mutex_exit(DBUF_HASH_MUTEX(h, idx));
	return (NULL);
}

/*
 * Insert an entry into the hash table.  If there is already an element
 * equal to elem in the hash table, then the already existing element
 * will be returned and the new element will not be inserted.
 * Otherwise returns NULL.
 */
static dmu_buf_impl_t *
dbuf_hash_insert(dmu_buf_impl_t *db)
{
	dbuf_hash_table_t *h = &dbuf_hash_table;
	objset_t *os = db->db_objset;
	uint64_t obj = db->db.db_object;
	int level = db->db_level;
	uint64_t blkid = db->db_blkid;
	uint64_t hv = DBUF_HASH(os, obj, level, blkid);
	uint64_t idx = hv & h->hash_table_mask;
	dmu_buf_impl_t *dbf;

	mutex_enter(DBUF_HASH_MUTEX(h, idx));
	for (dbf = h->hash_table[idx]; dbf != NULL; dbf = dbf->db_hash_next) {
		if (DBUF_EQUAL(dbf, os, obj, level, blkid)) {
			mutex_enter(&dbf->db_mtx);
			if (dbf->db_state != DB_EVICTING) {
				mutex_exit(DBUF_HASH_MUTEX(h, idx));
				return (dbf);
			}
			mutex_exit(&dbf->db_mtx);
		}
	}

	mutex_enter(&db->db_mtx);
	db->db_hash_next = h->hash_table[idx];
	h->hash_table[idx] = db;
	mutex_exit(DBUF_HASH_MUTEX(h, idx));
	atomic_add_64(&dbuf_hash_count, 1);

	return (NULL);
}

/*
 * Remove an entry from the hash table.  This operation will
 * fail if there are any existing holds on the db.
 */
static void
dbuf_hash_remove(dmu_buf_impl_t *db)
{
	dbuf_hash_table_t *h = &dbuf_hash_table;
	uint64_t hv = DBUF_HASH(db->db_objset, db->db.db_object,
	    db->db_level, db->db_blkid);
	uint64_t idx = hv & h->hash_table_mask;
	dmu_buf_impl_t *dbf, **dbp;

	/*
	 * We musn't hold db_mtx to maintin lock ordering:
	 * DBUF_HASH_MUTEX > db_mtx.
	 */
	ASSERT(refcount_is_zero(&db->db_holds));
	ASSERT(db->db_state == DB_EVICTING);
	ASSERT(!MUTEX_HELD(&db->db_mtx));

	mutex_enter(DBUF_HASH_MUTEX(h, idx));
	dbp = &h->hash_table[idx];
	while ((dbf = *dbp) != db) {
		dbp = &dbf->db_hash_next;
		ASSERT(dbf != NULL);
	}
	*dbp = db->db_hash_next;
	db->db_hash_next = NULL;
	mutex_exit(DBUF_HASH_MUTEX(h, idx));
	atomic_add_64(&dbuf_hash_count, -1);
}

static arc_evict_func_t dbuf_do_evict;

static void
dbuf_evict_user(dmu_buf_impl_t *db)
{
	ASSERT(MUTEX_HELD(&db->db_mtx));

	if (db->db_level != 0 || db->db_evict_func == NULL)
		return;

	if (db->db_user_data_ptr_ptr)
		*db->db_user_data_ptr_ptr = db->db.db_data;
	db->db_evict_func(&db->db, db->db_user_ptr);
	db->db_user_ptr = NULL;
	db->db_user_data_ptr_ptr = NULL;
	db->db_evict_func = NULL;
}

boolean_t
dbuf_is_metadata(dmu_buf_impl_t *db)
{
	if (db->db_level > 0) {
		return (B_TRUE);
	} else {
		boolean_t is_metadata;

		DB_DNODE_ENTER(db);
		is_metadata = dmu_ot[DB_DNODE(db)->dn_type].ot_metadata;
		DB_DNODE_EXIT(db);

		return (is_metadata);
	}
}

void
dbuf_evict(dmu_buf_impl_t *db)
{
	ASSERT(MUTEX_HELD(&db->db_mtx));
	ASSERT(db->db_buf == NULL);
	ASSERT(db->db_data_pending == NULL);

	dbuf_clear(db);
	dbuf_destroy(db);
}

void
dbuf_init(void)
{
	uint64_t hsize = 1ULL << 16;
	dbuf_hash_table_t *h = &dbuf_hash_table;
	int i;

	/*
	 * The hash table is big enough to fill all of physical memory
	 * with an average 4K block size.  The table will take up
	 * totalmem*sizeof(void*)/4K (i.e. 2MB/GB with 8-byte pointers).
	 */
	while (hsize * 4096 < (uint64_t)physmem * PAGESIZE)
		hsize <<= 1;

retry:
	h->hash_table_mask = hsize - 1;
	h->hash_table = kmem_zalloc(hsize * sizeof (void *), KM_NOSLEEP);
	if (h->hash_table == NULL) {
		/* XXX - we should really return an error instead of assert */
		ASSERT(hsize > (1ULL << 10));
		hsize >>= 1;
		goto retry;
	}

	dbuf_cache = kmem_cache_create("dmu_buf_impl_t",
	    sizeof (dmu_buf_impl_t),
	    0, dbuf_cons, dbuf_dest, NULL, NULL, NULL, 0);

	for (i = 0; i < DBUF_MUTEXES; i++)
		mutex_init(&h->hash_mutexes[i], NULL, MUTEX_DEFAULT, NULL);
}

void
dbuf_fini(void)
{
	dbuf_hash_table_t *h = &dbuf_hash_table;
	int i;

	for (i = 0; i < DBUF_MUTEXES; i++)
		mutex_destroy(&h->hash_mutexes[i]);
	kmem_free(h->hash_table, (h->hash_table_mask + 1) * sizeof (void *));
	kmem_cache_destroy(dbuf_cache);
}

/*
 * Other stuff.
 */

#ifdef ZFS_DEBUG
static void
dbuf_verify(dmu_buf_impl_t *db)
{
	dnode_t *dn;
	dbuf_dirty_record_t *dr;

	ASSERT(MUTEX_HELD(&db->db_mtx));

	if (!(zfs_flags & ZFS_DEBUG_DBUF_VERIFY))
		return;

	ASSERT(db->db_objset != NULL);
	DB_DNODE_ENTER(db);
	dn = DB_DNODE(db);
	if (dn == NULL) {
		ASSERT(db->db_parent == NULL);
		ASSERT(db->db_blkptr == NULL);
	} else {
		ASSERT3U(db->db.db_object, ==, dn->dn_object);
		ASSERT3P(db->db_objset, ==, dn->dn_objset);
		ASSERT3U(db->db_level, <, dn->dn_nlevels);
		ASSERT(db->db_blkid == DMU_BONUS_BLKID ||
		    db->db_blkid == DMU_SPILL_BLKID ||
		    !list_is_empty(&dn->dn_dbufs));
	}
	if (db->db_blkid == DMU_BONUS_BLKID) {
		ASSERT(dn != NULL);
		ASSERT3U(db->db.db_size, >=, dn->dn_bonuslen);
		ASSERT3U(db->db.db_offset, ==, DMU_BONUS_BLKID);
	} else if (db->db_blkid == DMU_SPILL_BLKID) {
		ASSERT(dn != NULL);
		ASSERT3U(db->db.db_size, >=, dn->dn_bonuslen);
		ASSERT3U(db->db.db_offset, ==, 0);
	} else {
		ASSERT3U(db->db.db_offset, ==, db->db_blkid * db->db.db_size);
	}

	for (dr = db->db_data_pending; dr != NULL; dr = dr->dr_next)
		ASSERT(dr->dr_dbuf == db);

	for (dr = db->db_last_dirty; dr != NULL; dr = dr->dr_next)
		ASSERT(dr->dr_dbuf == db);

	/*
	 * We can't assert that db_size matches dn_datablksz because it
	 * can be momentarily different when another thread is doing
	 * dnode_set_blksz().
	 */
	if (db->db_level == 0 && db->db.db_object == DMU_META_DNODE_OBJECT) {
		dr = db->db_data_pending;
		/*
		 * It should only be modified in syncing context, so
		 * make sure we only have one copy of the data.
		 */
		ASSERT(dr == NULL || dr->dt.dl.dr_data == db->db_buf);
	}

	/* verify db->db_blkptr */
	if (db->db_blkptr) {
		if (db->db_parent == dn->dn_dbuf) {
			/* db is pointed to by the dnode */
			/* ASSERT3U(db->db_blkid, <, dn->dn_nblkptr); */
			if (DMU_OBJECT_IS_SPECIAL(db->db.db_object))
				ASSERT(db->db_parent == NULL);
			else
				ASSERT(db->db_parent != NULL);
			if (db->db_blkid != DMU_SPILL_BLKID)
				ASSERT3P(db->db_blkptr, ==,
				    &dn->dn_phys->dn_blkptr[db->db_blkid]);
		} else {
			/* db is pointed to by an indirect block */
			int epb = db->db_parent->db.db_size >> SPA_BLKPTRSHIFT;
			ASSERT3U(db->db_parent->db_level, ==, db->db_level+1);
			ASSERT3U(db->db_parent->db.db_object, ==,
			    db->db.db_object);
			/*
			 * dnode_grow_indblksz() can make this fail if we don't
			 * have the struct_rwlock.  XXX indblksz no longer
			 * grows.  safe to do this now?
			 */
			if (RW_WRITE_HELD(&dn->dn_struct_rwlock)) {
				ASSERT3P(db->db_blkptr, ==,
				    ((blkptr_t *)db->db_parent->db.db_data +
				    db->db_blkid % epb));
			}
		}
	}
	if ((db->db_blkptr == NULL || BP_IS_HOLE(db->db_blkptr)) &&
	    (db->db_buf == NULL || db->db_buf->b_data) &&
	    db->db.db_data && db->db_blkid != DMU_BONUS_BLKID &&
	    db->db_state != DB_FILL && !dn->dn_free_txg) {
		/*
		 * If the blkptr isn't set but they have nonzero data,
		 * it had better be dirty, otherwise we'll lose that
		 * data when we evict this buffer.
		 */
		if (db->db_dirtycnt == 0) {
			uint64_t *buf = db->db.db_data;
			int i;

			for (i = 0; i < db->db.db_size >> 3; i++) {
				ASSERT(buf[i] == 0);
			}
		}
	}
	DB_DNODE_EXIT(db);
}
#endif

static void
dbuf_update_data(dmu_buf_impl_t *db)
{
	ASSERT(MUTEX_HELD(&db->db_mtx));
	if (db->db_level == 0 && db->db_user_data_ptr_ptr) {
		ASSERT(!refcount_is_zero(&db->db_holds));
		*db->db_user_data_ptr_ptr = db->db.db_data;
	}
}

static void
dbuf_set_data(dmu_buf_impl_t *db, arc_buf_t *buf)
{
	ASSERT(MUTEX_HELD(&db->db_mtx));
	ASSERT(db->db_buf == NULL || !arc_has_callback(db->db_buf));
	db->db_buf = buf;
	if (buf != NULL) {
		ASSERT(buf->b_data != NULL);
		db->db.db_data = buf->b_data;
		if (!arc_released(buf))
			arc_set_callback(buf, dbuf_do_evict, db);
		dbuf_update_data(db);
	} else {
		dbuf_evict_user(db);
		db->db.db_data = NULL;
		if (db->db_state != DB_NOFILL)
			db->db_state = DB_UNCACHED;
	}
}

/*
 * Loan out an arc_buf for read.  Return the loaned arc_buf.
 */
arc_buf_t *
dbuf_loan_arcbuf(dmu_buf_impl_t *db)
{
	arc_buf_t *abuf;

	mutex_enter(&db->db_mtx);
	if (arc_released(db->db_buf) || refcount_count(&db->db_holds) > 1) {
		int blksz = db->db.db_size;
		spa_t *spa;

		mutex_exit(&db->db_mtx);
		DB_GET_SPA(&spa, db);
		abuf = arc_loan_buf(spa, blksz);
		bcopy(db->db.db_data, abuf->b_data, blksz);
	} else {
		abuf = db->db_buf;
		arc_loan_inuse_buf(abuf, db);
		dbuf_set_data(db, NULL);
		mutex_exit(&db->db_mtx);
	}
	return (abuf);
}

uint64_t
dbuf_whichblock(dnode_t *dn, uint64_t offset)
{
	if (dn->dn_datablkshift) {
		return (offset >> dn->dn_datablkshift);
	} else {
		ASSERT3U(offset, <, dn->dn_datablksz);
		return (0);
	}
}

static void
dbuf_read_done(zio_t *zio, arc_buf_t *buf, void *vdb)
{
	dmu_buf_impl_t *db = vdb;

	mutex_enter(&db->db_mtx);
	ASSERT3U(db->db_state, ==, DB_READ);
	/*
	 * All reads are synchronous, so we must have a hold on the dbuf
	 */
	ASSERT(refcount_count(&db->db_holds) > 0);
	ASSERT(db->db_buf == NULL);
	ASSERT(db->db.db_data == NULL);
	if (db->db_level == 0 && db->db_freed_in_flight) {
		/* we were freed in flight; disregard any error */
		arc_release(buf, db);
		bzero(buf->b_data, db->db.db_size);
		arc_buf_freeze(buf);
		db->db_freed_in_flight = FALSE;
		dbuf_set_data(db, buf);
		db->db_state = DB_CACHED;
	} else if (zio == NULL || zio->io_error == 0) {
		dbuf_set_data(db, buf);
		db->db_state = DB_CACHED;
	} else {
		ASSERT(db->db_blkid != DMU_BONUS_BLKID);
		ASSERT3P(db->db_buf, ==, NULL);
		VERIFY(arc_buf_remove_ref(buf, db) == 1);
		db->db_state = DB_UNCACHED;
	}
	cv_broadcast(&db->db_changed);
	dbuf_rele_and_unlock(db, NULL);
}

static void
dbuf_read_impl(dmu_buf_impl_t *db, zio_t *zio, uint32_t *flags)
{
	dnode_t *dn;
	spa_t *spa;
	zbookmark_t zb;
	uint32_t aflags = ARC_NOWAIT;
	arc_buf_t *pbuf;

	DB_DNODE_ENTER(db);
	dn = DB_DNODE(db);
	ASSERT(!refcount_is_zero(&db->db_holds));
	/* We need the struct_rwlock to prevent db_blkptr from changing. */
	ASSERT(RW_LOCK_HELD(&dn->dn_struct_rwlock));
	ASSERT(MUTEX_HELD(&db->db_mtx));
	ASSERT(db->db_state == DB_UNCACHED);
	ASSERT(db->db_buf == NULL);

<<<<<<< HEAD
	if (db->db_blkid == DB_BONUS_BLKID) {
=======
	if (db->db_blkid == DMU_BONUS_BLKID) {
>>>>>>> 567164fb
		int bonuslen = MIN(dn->dn_bonuslen, dn->dn_phys->dn_bonuslen);

		ASSERT3U(bonuslen, <=, db->db.db_size);
		db->db.db_data = zio_buf_alloc(DN_MAX_BONUSLEN);
		arc_space_consume(DN_MAX_BONUSLEN, ARC_SPACE_OTHER);
		if (bonuslen < DN_MAX_BONUSLEN)
			bzero(db->db.db_data, DN_MAX_BONUSLEN);
		if (bonuslen)
			bcopy(DN_BONUS(dn->dn_phys), db->db.db_data, bonuslen);
<<<<<<< HEAD
=======
		DB_DNODE_EXIT(db);
>>>>>>> 567164fb
		dbuf_update_data(db);
		db->db_state = DB_CACHED;
		mutex_exit(&db->db_mtx);
		return;
	}

	/*
	 * Recheck BP_IS_HOLE() after dnode_block_freed() in case dnode_sync()
	 * processes the delete record and clears the bp while we are waiting
	 * for the dn_mtx (resulting in a "no" from block_freed).
	 */
	if (db->db_blkptr == NULL || BP_IS_HOLE(db->db_blkptr) ||
	    (db->db_level == 0 && (dnode_block_freed(dn, db->db_blkid) ||
	    BP_IS_HOLE(db->db_blkptr)))) {
		arc_buf_contents_t type = DBUF_GET_BUFC_TYPE(db);

		dbuf_set_data(db, arc_buf_alloc(dn->dn_objset->os_spa,
		    db->db.db_size, db, type));
		DB_DNODE_EXIT(db);
		bzero(db->db.db_data, db->db.db_size);
		db->db_state = DB_CACHED;
		*flags |= DB_RF_CACHED;
		mutex_exit(&db->db_mtx);
		return;
	}

	spa = dn->dn_objset->os_spa;
	DB_DNODE_EXIT(db);

	db->db_state = DB_READ;
	mutex_exit(&db->db_mtx);

	if (DBUF_IS_L2CACHEABLE(db))
		aflags |= ARC_L2CACHE;

	SET_BOOKMARK(&zb, db->db_objset->os_dsl_dataset ?
	    db->db_objset->os_dsl_dataset->ds_object : DMU_META_OBJSET,
	    db->db.db_object, db->db_level, db->db_blkid);

	dbuf_add_ref(db, NULL);
	/* ZIO_FLAG_CANFAIL callers have to check the parent zio's error */

	if (db->db_parent)
		pbuf = db->db_parent->db_buf;
	else
		pbuf = db->db_objset->os_phys_buf;

	(void) dsl_read(zio, spa, db->db_blkptr, pbuf,
	    dbuf_read_done, db, ZIO_PRIORITY_SYNC_READ,
	    (*flags & DB_RF_CANFAIL) ? ZIO_FLAG_CANFAIL : ZIO_FLAG_MUSTSUCCEED,
	    &aflags, &zb);
	if (aflags & ARC_CACHED)
		*flags |= DB_RF_CACHED;
}

int
dbuf_read(dmu_buf_impl_t *db, zio_t *zio, uint32_t flags)
{
	int err = 0;
	int havepzio = (zio != NULL);
	int prefetch;
	dnode_t *dn;

	/*
	 * We don't have to hold the mutex to check db_state because it
	 * can't be freed while we have a hold on the buffer.
	 */
	ASSERT(!refcount_is_zero(&db->db_holds));

	if (db->db_state == DB_NOFILL)
		return (EIO);

	DB_DNODE_ENTER(db);
	dn = DB_DNODE(db);
	if ((flags & DB_RF_HAVESTRUCT) == 0)
		rw_enter(&dn->dn_struct_rwlock, RW_READER);

	prefetch = db->db_level == 0 && db->db_blkid != DMU_BONUS_BLKID &&
	    (flags & DB_RF_NOPREFETCH) == 0 && dn != NULL &&
	    DBUF_IS_CACHEABLE(db);

	mutex_enter(&db->db_mtx);
	if (db->db_state == DB_CACHED) {
		mutex_exit(&db->db_mtx);
		if (prefetch)
			dmu_zfetch(&dn->dn_zfetch, db->db.db_offset,
			    db->db.db_size, TRUE);
		if ((flags & DB_RF_HAVESTRUCT) == 0)
			rw_exit(&dn->dn_struct_rwlock);
		DB_DNODE_EXIT(db);
	} else if (db->db_state == DB_UNCACHED) {
		spa_t *spa = dn->dn_objset->os_spa;

		if (zio == NULL)
			zio = zio_root(spa, NULL, NULL, ZIO_FLAG_CANFAIL);
		dbuf_read_impl(db, zio, &flags);

		/* dbuf_read_impl has dropped db_mtx for us */

		if (prefetch)
			dmu_zfetch(&dn->dn_zfetch, db->db.db_offset,
			    db->db.db_size, flags & DB_RF_CACHED);

		if ((flags & DB_RF_HAVESTRUCT) == 0)
			rw_exit(&dn->dn_struct_rwlock);
		DB_DNODE_EXIT(db);

		if (!havepzio)
			err = zio_wait(zio);
	} else {
		mutex_exit(&db->db_mtx);
		if (prefetch)
			dmu_zfetch(&dn->dn_zfetch, db->db.db_offset,
			    db->db.db_size, TRUE);
		if ((flags & DB_RF_HAVESTRUCT) == 0)
			rw_exit(&dn->dn_struct_rwlock);
		DB_DNODE_EXIT(db);

		mutex_enter(&db->db_mtx);
		if ((flags & DB_RF_NEVERWAIT) == 0) {
			while (db->db_state == DB_READ ||
			    db->db_state == DB_FILL) {
				ASSERT(db->db_state == DB_READ ||
				    (flags & DB_RF_HAVESTRUCT) == 0);
				cv_wait(&db->db_changed, &db->db_mtx);
			}
			if (db->db_state == DB_UNCACHED)
				err = EIO;
		}
		mutex_exit(&db->db_mtx);
	}

	ASSERT(err || havepzio || db->db_state == DB_CACHED);
	return (err);
}

static void
dbuf_noread(dmu_buf_impl_t *db)
{
	ASSERT(!refcount_is_zero(&db->db_holds));
	ASSERT(db->db_blkid != DMU_BONUS_BLKID);
	mutex_enter(&db->db_mtx);
	while (db->db_state == DB_READ || db->db_state == DB_FILL)
		cv_wait(&db->db_changed, &db->db_mtx);
	if (db->db_state == DB_UNCACHED) {
		arc_buf_contents_t type = DBUF_GET_BUFC_TYPE(db);
		spa_t *spa;

		ASSERT(db->db_buf == NULL);
		ASSERT(db->db.db_data == NULL);
		DB_GET_SPA(&spa, db);
		dbuf_set_data(db, arc_buf_alloc(spa, db->db.db_size, db, type));
		db->db_state = DB_FILL;
	} else if (db->db_state == DB_NOFILL) {
		dbuf_set_data(db, NULL);
	} else {
		ASSERT3U(db->db_state, ==, DB_CACHED);
	}
	mutex_exit(&db->db_mtx);
}

/*
 * This is our just-in-time copy function.  It makes a copy of
 * buffers, that have been modified in a previous transaction
 * group, before we modify them in the current active group.
 *
 * This function is used in two places: when we are dirtying a
 * buffer for the first time in a txg, and when we are freeing
 * a range in a dnode that includes this buffer.
 *
 * Note that when we are called from dbuf_free_range() we do
 * not put a hold on the buffer, we just traverse the active
 * dbuf list for the dnode.
 */
static void
dbuf_fix_old_data(dmu_buf_impl_t *db, uint64_t txg)
{
	dbuf_dirty_record_t *dr = db->db_last_dirty;

	ASSERT(MUTEX_HELD(&db->db_mtx));
	ASSERT(db->db.db_data != NULL);
	ASSERT(db->db_level == 0);
	ASSERT(db->db.db_object != DMU_META_DNODE_OBJECT);

	if (dr == NULL ||
	    (dr->dt.dl.dr_data !=
	    ((db->db_blkid  == DMU_BONUS_BLKID) ? db->db.db_data : db->db_buf)))
		return;

	/*
	 * If the last dirty record for this dbuf has not yet synced
	 * and its referencing the dbuf data, either:
	 *	reset the reference to point to a new copy,
	 * or (if there a no active holders)
	 *	just null out the current db_data pointer.
	 */
	ASSERT(dr->dr_txg >= txg - 2);
	if (db->db_blkid == DMU_BONUS_BLKID) {
		/* Note that the data bufs here are zio_bufs */
		dr->dt.dl.dr_data = zio_buf_alloc(DN_MAX_BONUSLEN);
		arc_space_consume(DN_MAX_BONUSLEN, ARC_SPACE_OTHER);
		bcopy(db->db.db_data, dr->dt.dl.dr_data, DN_MAX_BONUSLEN);
	} else if (refcount_count(&db->db_holds) > db->db_dirtycnt) {
		int size = db->db.db_size;
		arc_buf_contents_t type = DBUF_GET_BUFC_TYPE(db);
		spa_t *spa;

		DB_GET_SPA(&spa, db);
		dr->dt.dl.dr_data = arc_buf_alloc(spa, size, db, type);
		bcopy(db->db.db_data, dr->dt.dl.dr_data->b_data, size);
	} else {
		dbuf_set_data(db, NULL);
	}
}

void
dbuf_unoverride(dbuf_dirty_record_t *dr)
{
	dmu_buf_impl_t *db = dr->dr_dbuf;
	blkptr_t *bp = &dr->dt.dl.dr_overridden_by;
	uint64_t txg = dr->dr_txg;

	ASSERT(MUTEX_HELD(&db->db_mtx));
	ASSERT(dr->dt.dl.dr_override_state != DR_IN_DMU_SYNC);
	ASSERT(db->db_level == 0);

	if (db->db_blkid == DMU_BONUS_BLKID ||
	    dr->dt.dl.dr_override_state == DR_NOT_OVERRIDDEN)
		return;

	ASSERT(db->db_data_pending != dr);

	/* free this block */
	if (!BP_IS_HOLE(bp)) {
		spa_t *spa;

		DB_GET_SPA(&spa, db);
		zio_free(spa, txg, bp);
	}
	dr->dt.dl.dr_override_state = DR_NOT_OVERRIDDEN;
	/*
	 * Release the already-written buffer, so we leave it in
	 * a consistent dirty state.  Note that all callers are
	 * modifying the buffer, so they will immediately do
	 * another (redundant) arc_release().  Therefore, leave
	 * the buf thawed to save the effort of freezing &
	 * immediately re-thawing it.
	 */
	arc_release(dr->dt.dl.dr_data, db);
}

/*
 * Evict (if its unreferenced) or clear (if its referenced) any level-0
 * data blocks in the free range, so that any future readers will find
 * empty blocks.  Also, if we happen accross any level-1 dbufs in the
 * range that have not already been marked dirty, mark them dirty so
 * they stay in memory.
 */
void
dbuf_free_range(dnode_t *dn, uint64_t start, uint64_t end, dmu_tx_t *tx)
{
	dmu_buf_impl_t *db, *db_next;
	uint64_t txg = tx->tx_txg;
	int epbs = dn->dn_indblkshift - SPA_BLKPTRSHIFT;
	uint64_t first_l1 = start >> epbs;
	uint64_t last_l1 = end >> epbs;

	if (end > dn->dn_maxblkid && (end != DMU_SPILL_BLKID)) {
		end = dn->dn_maxblkid;
		last_l1 = end >> epbs;
	}
	dprintf_dnode(dn, "start=%llu end=%llu\n", start, end);
	mutex_enter(&dn->dn_dbufs_mtx);
	for (db = list_head(&dn->dn_dbufs); db; db = db_next) {
		db_next = list_next(&dn->dn_dbufs, db);
		ASSERT(db->db_blkid != DMU_BONUS_BLKID);

		if (db->db_level == 1 &&
		    db->db_blkid >= first_l1 && db->db_blkid <= last_l1) {
			mutex_enter(&db->db_mtx);
			if (db->db_last_dirty &&
			    db->db_last_dirty->dr_txg < txg) {
				dbuf_add_ref(db, FTAG);
				mutex_exit(&db->db_mtx);
				dbuf_will_dirty(db, tx);
				dbuf_rele(db, FTAG);
			} else {
				mutex_exit(&db->db_mtx);
			}
		}

		if (db->db_level != 0)
			continue;
		dprintf_dbuf(db, "found buf %s\n", "");
		if (db->db_blkid < start || db->db_blkid > end)
			continue;

		/* found a level 0 buffer in the range */
		if (dbuf_undirty(db, tx))
			continue;

		mutex_enter(&db->db_mtx);
		if (db->db_state == DB_UNCACHED ||
		    db->db_state == DB_NOFILL ||
		    db->db_state == DB_EVICTING) {
			ASSERT(db->db.db_data == NULL);
			mutex_exit(&db->db_mtx);
			continue;
		}
		if (db->db_state == DB_READ || db->db_state == DB_FILL) {
			/* will be handled in dbuf_read_done or dbuf_rele */
			db->db_freed_in_flight = TRUE;
			mutex_exit(&db->db_mtx);
			continue;
		}
		if (refcount_count(&db->db_holds) == 0) {
			ASSERT(db->db_buf);
			dbuf_clear(db);
			continue;
		}
		/* The dbuf is referenced */

		if (db->db_last_dirty != NULL) {
			dbuf_dirty_record_t *dr = db->db_last_dirty;

			if (dr->dr_txg == txg) {
				/*
				 * This buffer is "in-use", re-adjust the file
				 * size to reflect that this buffer may
				 * contain new data when we sync.
				 */
				if (db->db_blkid != DMU_SPILL_BLKID &&
				    db->db_blkid > dn->dn_maxblkid)
					dn->dn_maxblkid = db->db_blkid;
				dbuf_unoverride(dr);
			} else {
				/*
				 * This dbuf is not dirty in the open context.
				 * Either uncache it (if its not referenced in
				 * the open context) or reset its contents to
				 * empty.
				 */
				dbuf_fix_old_data(db, txg);
			}
		}
		/* clear the contents if its cached */
		if (db->db_state == DB_CACHED) {
			ASSERT(db->db.db_data != NULL);
			arc_release(db->db_buf, db);
			bzero(db->db.db_data, db->db.db_size);
			arc_buf_freeze(db->db_buf);
		}

		mutex_exit(&db->db_mtx);
	}
	mutex_exit(&dn->dn_dbufs_mtx);
}

static int
dbuf_block_freeable(dmu_buf_impl_t *db)
{
	dsl_dataset_t *ds = db->db_objset->os_dsl_dataset;
	uint64_t birth_txg = 0;

	/*
	 * We don't need any locking to protect db_blkptr:
	 * If it's syncing, then db_last_dirty will be set
	 * so we'll ignore db_blkptr.
	 */
	ASSERT(MUTEX_HELD(&db->db_mtx));
	if (db->db_last_dirty)
		birth_txg = db->db_last_dirty->dr_txg;
	else if (db->db_blkptr)
		birth_txg = db->db_blkptr->blk_birth;

	/*
	 * If we don't exist or are in a snapshot, we can't be freed.
	 * Don't pass the bp to dsl_dataset_block_freeable() since we
	 * are holding the db_mtx lock and might deadlock if we are
	 * prefetching a dedup-ed block.
	 */
	if (birth_txg)
		return (ds == NULL ||
		    dsl_dataset_block_freeable(ds, NULL, birth_txg));
	else
		return (FALSE);
}

void
dbuf_new_size(dmu_buf_impl_t *db, int size, dmu_tx_t *tx)
{
	arc_buf_t *buf, *obuf;
	int osize = db->db.db_size;
	arc_buf_contents_t type = DBUF_GET_BUFC_TYPE(db);
	dnode_t *dn;

	ASSERT(db->db_blkid != DMU_BONUS_BLKID);

	DB_DNODE_ENTER(db);
	dn = DB_DNODE(db);

	/* XXX does *this* func really need the lock? */
	ASSERT(RW_WRITE_HELD(&dn->dn_struct_rwlock));

	/*
	 * This call to dbuf_will_dirty() with the dn_struct_rwlock held
	 * is OK, because there can be no other references to the db
	 * when we are changing its size, so no concurrent DB_FILL can
	 * be happening.
	 */
	/*
	 * XXX we should be doing a dbuf_read, checking the return
	 * value and returning that up to our callers
	 */
	dbuf_will_dirty(db, tx);

	/* create the data buffer for the new block */
	buf = arc_buf_alloc(dn->dn_objset->os_spa, size, db, type);

	/* copy old block data to the new block */
	obuf = db->db_buf;
	bcopy(obuf->b_data, buf->b_data, MIN(osize, size));
	/* zero the remainder */
	if (size > osize)
		bzero((uint8_t *)buf->b_data + osize, size - osize);

	mutex_enter(&db->db_mtx);
	dbuf_set_data(db, buf);
	VERIFY(arc_buf_remove_ref(obuf, db) == 1);
	db->db.db_size = size;

	if (db->db_level == 0) {
		ASSERT3U(db->db_last_dirty->dr_txg, ==, tx->tx_txg);
		db->db_last_dirty->dt.dl.dr_data = buf;
	}
	mutex_exit(&db->db_mtx);

	dnode_willuse_space(dn, size-osize, tx);
	DB_DNODE_EXIT(db);
}

void
dbuf_release_bp(dmu_buf_impl_t *db)
{
	objset_t *os;
	zbookmark_t zb;

	DB_GET_OBJSET(&os, db);
	ASSERT(dsl_pool_sync_context(dmu_objset_pool(os)));
	ASSERT(arc_released(os->os_phys_buf) ||
	    list_link_active(&os->os_dsl_dataset->ds_synced_link));
	ASSERT(db->db_parent == NULL || arc_released(db->db_parent->db_buf));

	zb.zb_objset = os->os_dsl_dataset ?
	    os->os_dsl_dataset->ds_object : 0;
	zb.zb_object = db->db.db_object;
	zb.zb_level = db->db_level;
	zb.zb_blkid = db->db_blkid;
	(void) arc_release_bp(db->db_buf, db,
	    db->db_blkptr, os->os_spa, &zb);
}

dbuf_dirty_record_t *
dbuf_dirty(dmu_buf_impl_t *db, dmu_tx_t *tx)
{
	dnode_t *dn;
	objset_t *os;
	dbuf_dirty_record_t **drp, *dr;
	int drop_struct_lock = FALSE;
	boolean_t do_free_accounting = B_FALSE;
	int txgoff = tx->tx_txg & TXG_MASK;

	ASSERT(tx->tx_txg != 0);
	ASSERT(!refcount_is_zero(&db->db_holds));
	DMU_TX_DIRTY_BUF(tx, db);

	DB_DNODE_ENTER(db);
	dn = DB_DNODE(db);
	/*
	 * Shouldn't dirty a regular buffer in syncing context.  Private
	 * objects may be dirtied in syncing context, but only if they
	 * were already pre-dirtied in open context.
	 */
	ASSERT(!dmu_tx_is_syncing(tx) ||
	    BP_IS_HOLE(dn->dn_objset->os_rootbp) ||
	    DMU_OBJECT_IS_SPECIAL(dn->dn_object) ||
	    dn->dn_objset->os_dsl_dataset == NULL);
	/*
	 * We make this assert for private objects as well, but after we
	 * check if we're already dirty.  They are allowed to re-dirty
	 * in syncing context.
	 */
	ASSERT(dn->dn_object == DMU_META_DNODE_OBJECT ||
	    dn->dn_dirtyctx == DN_UNDIRTIED || dn->dn_dirtyctx ==
	    (dmu_tx_is_syncing(tx) ? DN_DIRTY_SYNC : DN_DIRTY_OPEN));

	mutex_enter(&db->db_mtx);
	/*
	 * XXX make this true for indirects too?  The problem is that
	 * transactions created with dmu_tx_create_assigned() from
	 * syncing context don't bother holding ahead.
	 */
	ASSERT(db->db_level != 0 ||
	    db->db_state == DB_CACHED || db->db_state == DB_FILL ||
	    db->db_state == DB_NOFILL);

	mutex_enter(&dn->dn_mtx);
	/*
	 * Don't set dirtyctx to SYNC if we're just modifying this as we
	 * initialize the objset.
	 */
	if (dn->dn_dirtyctx == DN_UNDIRTIED &&
	    !BP_IS_HOLE(dn->dn_objset->os_rootbp)) {
		dn->dn_dirtyctx =
		    (dmu_tx_is_syncing(tx) ? DN_DIRTY_SYNC : DN_DIRTY_OPEN);
		ASSERT(dn->dn_dirtyctx_firstset == NULL);
		dn->dn_dirtyctx_firstset = kmem_alloc(1, KM_SLEEP);
	}
	mutex_exit(&dn->dn_mtx);

	if (db->db_blkid == DMU_SPILL_BLKID)
		dn->dn_have_spill = B_TRUE;

	/*
	 * If this buffer is already dirty, we're done.
	 */
	drp = &db->db_last_dirty;
	ASSERT(*drp == NULL || (*drp)->dr_txg <= tx->tx_txg ||
	    db->db.db_object == DMU_META_DNODE_OBJECT);
	while ((dr = *drp) != NULL && dr->dr_txg > tx->tx_txg)
		drp = &dr->dr_next;
	if (dr && dr->dr_txg == tx->tx_txg) {
		DB_DNODE_EXIT(db);

		if (db->db_level == 0 && db->db_blkid != DMU_BONUS_BLKID) {
			/*
			 * If this buffer has already been written out,
			 * we now need to reset its state.
			 */
			dbuf_unoverride(dr);
			if (db->db.db_object != DMU_META_DNODE_OBJECT &&
			    db->db_state != DB_NOFILL)
				arc_buf_thaw(db->db_buf);
		}
		mutex_exit(&db->db_mtx);
		return (dr);
	}

	/*
	 * Only valid if not already dirty.
	 */
	ASSERT(dn->dn_object == 0 ||
	    dn->dn_dirtyctx == DN_UNDIRTIED || dn->dn_dirtyctx ==
	    (dmu_tx_is_syncing(tx) ? DN_DIRTY_SYNC : DN_DIRTY_OPEN));

	ASSERT3U(dn->dn_nlevels, >, db->db_level);
	ASSERT((dn->dn_phys->dn_nlevels == 0 && db->db_level == 0) ||
	    dn->dn_phys->dn_nlevels > db->db_level ||
	    dn->dn_next_nlevels[txgoff] > db->db_level ||
	    dn->dn_next_nlevels[(tx->tx_txg-1) & TXG_MASK] > db->db_level ||
	    dn->dn_next_nlevels[(tx->tx_txg-2) & TXG_MASK] > db->db_level);

	/*
	 * We should only be dirtying in syncing context if it's the
	 * mos or we're initializing the os or it's a special object.
	 * However, we are allowed to dirty in syncing context provided
	 * we already dirtied it in open context.  Hence we must make
	 * this assertion only if we're not already dirty.
	 */
	os = dn->dn_objset;
	ASSERT(!dmu_tx_is_syncing(tx) || DMU_OBJECT_IS_SPECIAL(dn->dn_object) ||
	    os->os_dsl_dataset == NULL || BP_IS_HOLE(os->os_rootbp));
	ASSERT(db->db.db_size != 0);

	dprintf_dbuf(db, "size=%llx\n", (u_longlong_t)db->db.db_size);

	if (db->db_blkid != DMU_BONUS_BLKID) {
		/*
		 * Update the accounting.
		 * Note: we delay "free accounting" until after we drop
		 * the db_mtx.  This keeps us from grabbing other locks
		 * (and possibly deadlocking) in bp_get_dsize() while
		 * also holding the db_mtx.
		 */
		dnode_willuse_space(dn, db->db.db_size, tx);
		do_free_accounting = dbuf_block_freeable(db);
	}

	/*
	 * If this buffer is dirty in an old transaction group we need
	 * to make a copy of it so that the changes we make in this
	 * transaction group won't leak out when we sync the older txg.
	 */
	dr = kmem_zalloc(sizeof (dbuf_dirty_record_t), KM_SLEEP);
	if (db->db_level == 0) {
		void *data_old = db->db_buf;

		if (db->db_state != DB_NOFILL) {
			if (db->db_blkid == DMU_BONUS_BLKID) {
				dbuf_fix_old_data(db, tx->tx_txg);
				data_old = db->db.db_data;
			} else if (db->db.db_object != DMU_META_DNODE_OBJECT) {
				/*
				 * Release the data buffer from the cache so
				 * that we can modify it without impacting
				 * possible other users of this cached data
				 * block.  Note that indirect blocks and
				 * private objects are not released until the
				 * syncing state (since they are only modified
				 * then).
				 */
				arc_release(db->db_buf, db);
				dbuf_fix_old_data(db, tx->tx_txg);
				data_old = db->db_buf;
			}
			ASSERT(data_old != NULL);
		}
		dr->dt.dl.dr_data = data_old;
	} else {
		mutex_init(&dr->dt.di.dr_mtx, NULL, MUTEX_DEFAULT, NULL);
		list_create(&dr->dt.di.dr_children,
		    sizeof (dbuf_dirty_record_t),
		    offsetof(dbuf_dirty_record_t, dr_dirty_node));
	}
	dr->dr_dbuf = db;
	dr->dr_txg = tx->tx_txg;
	dr->dr_next = *drp;
	*drp = dr;

	/*
	 * We could have been freed_in_flight between the dbuf_noread
	 * and dbuf_dirty.  We win, as though the dbuf_noread() had
	 * happened after the free.
	 */
	if (db->db_level == 0 && db->db_blkid != DMU_BONUS_BLKID &&
	    db->db_blkid != DMU_SPILL_BLKID) {
		mutex_enter(&dn->dn_mtx);
		dnode_clear_range(dn, db->db_blkid, 1, tx);
		mutex_exit(&dn->dn_mtx);
		db->db_freed_in_flight = FALSE;
	}

	/*
	 * This buffer is now part of this txg
	 */
	dbuf_add_ref(db, (void *)(uintptr_t)tx->tx_txg);
	db->db_dirtycnt += 1;
	ASSERT3U(db->db_dirtycnt, <=, 3);

	mutex_exit(&db->db_mtx);

	if (db->db_blkid == DMU_BONUS_BLKID ||
	    db->db_blkid == DMU_SPILL_BLKID) {
		mutex_enter(&dn->dn_mtx);
		ASSERT(!list_link_active(&dr->dr_dirty_node));
		list_insert_tail(&dn->dn_dirty_records[txgoff], dr);
		mutex_exit(&dn->dn_mtx);
		dnode_setdirty(dn, tx);
		DB_DNODE_EXIT(db);
		return (dr);
	} else if (do_free_accounting) {
		blkptr_t *bp = db->db_blkptr;
		int64_t willfree = (bp && !BP_IS_HOLE(bp)) ?
		    bp_get_dsize(os->os_spa, bp) : db->db.db_size;
		/*
		 * This is only a guess -- if the dbuf is dirty
		 * in a previous txg, we don't know how much
		 * space it will use on disk yet.  We should
		 * really have the struct_rwlock to access
		 * db_blkptr, but since this is just a guess,
		 * it's OK if we get an odd answer.
		 */
		ddt_prefetch(os->os_spa, bp);
		dnode_willuse_space(dn, -willfree, tx);
	}

	if (!RW_WRITE_HELD(&dn->dn_struct_rwlock)) {
		rw_enter(&dn->dn_struct_rwlock, RW_READER);
		drop_struct_lock = TRUE;
	}

	if (db->db_level == 0) {
		dnode_new_blkid(dn, db->db_blkid, tx, drop_struct_lock);
		ASSERT(dn->dn_maxblkid >= db->db_blkid);
	}

	if (db->db_level+1 < dn->dn_nlevels) {
		dmu_buf_impl_t *parent = db->db_parent;
		dbuf_dirty_record_t *di;
		int parent_held = FALSE;

		if (db->db_parent == NULL || db->db_parent == dn->dn_dbuf) {
			int epbs = dn->dn_indblkshift - SPA_BLKPTRSHIFT;

			parent = dbuf_hold_level(dn, db->db_level+1,
			    db->db_blkid >> epbs, FTAG);
			ASSERT(parent != NULL);
			parent_held = TRUE;
		}
		if (drop_struct_lock)
			rw_exit(&dn->dn_struct_rwlock);
		ASSERT3U(db->db_level+1, ==, parent->db_level);
		di = dbuf_dirty(parent, tx);
		if (parent_held)
			dbuf_rele(parent, FTAG);

		mutex_enter(&db->db_mtx);
		/*  possible race with dbuf_undirty() */
		if (db->db_last_dirty == dr ||
		    dn->dn_object == DMU_META_DNODE_OBJECT) {
			mutex_enter(&di->dt.di.dr_mtx);
			ASSERT3U(di->dr_txg, ==, tx->tx_txg);
			ASSERT(!list_link_active(&dr->dr_dirty_node));
			list_insert_tail(&di->dt.di.dr_children, dr);
			mutex_exit(&di->dt.di.dr_mtx);
			dr->dr_parent = di;
		}
		mutex_exit(&db->db_mtx);
	} else {
		ASSERT(db->db_level+1 == dn->dn_nlevels);
		ASSERT(db->db_blkid < dn->dn_nblkptr);
		ASSERT(db->db_parent == NULL || db->db_parent == dn->dn_dbuf);
		mutex_enter(&dn->dn_mtx);
		ASSERT(!list_link_active(&dr->dr_dirty_node));
		list_insert_tail(&dn->dn_dirty_records[txgoff], dr);
		mutex_exit(&dn->dn_mtx);
		if (drop_struct_lock)
			rw_exit(&dn->dn_struct_rwlock);
	}

	dnode_setdirty(dn, tx);
	DB_DNODE_EXIT(db);
	return (dr);
}

static int
dbuf_undirty(dmu_buf_impl_t *db, dmu_tx_t *tx)
{
	dnode_t *dn;
	uint64_t txg = tx->tx_txg;
	dbuf_dirty_record_t *dr, **drp;

	ASSERT(txg != 0);
	ASSERT(db->db_blkid != DMU_BONUS_BLKID);

	mutex_enter(&db->db_mtx);
	/*
	 * If this buffer is not dirty, we're done.
	 */
	for (drp = &db->db_last_dirty; (dr = *drp) != NULL; drp = &dr->dr_next)
		if (dr->dr_txg <= txg)
			break;
	if (dr == NULL || dr->dr_txg < txg) {
		mutex_exit(&db->db_mtx);
		return (0);
	}
	ASSERT(dr->dr_txg == txg);
	ASSERT(dr->dr_dbuf == db);

	DB_DNODE_ENTER(db);
	dn = DB_DNODE(db);

	/*
	 * If this buffer is currently held, we cannot undirty
	 * it, since one of the current holders may be in the
	 * middle of an update.  Note that users of dbuf_undirty()
	 * should not place a hold on the dbuf before the call.
	 * Also note: we can get here with a spill block, so
	 * test for that similar to how dbuf_dirty does.
	 */
	if (refcount_count(&db->db_holds) > db->db_dirtycnt) {
		mutex_exit(&db->db_mtx);
		/* Make sure we don't toss this buffer at sync phase */
		if (db->db_blkid != DMU_SPILL_BLKID) {
			mutex_enter(&dn->dn_mtx);
			dnode_clear_range(dn, db->db_blkid, 1, tx);
			mutex_exit(&dn->dn_mtx);
		}
		DB_DNODE_EXIT(db);
		return (0);
	}

	dprintf_dbuf(db, "size=%llx\n", (u_longlong_t)db->db.db_size);

	ASSERT(db->db.db_size != 0);

	/* XXX would be nice to fix up dn_towrite_space[] */

	*drp = dr->dr_next;

	/*
	 * Note that there are three places in dbuf_dirty()
	 * where this dirty record may be put on a list.
	 * Make sure to do a list_remove corresponding to
	 * every one of those list_insert calls.
	 */
	if (dr->dr_parent) {
		mutex_enter(&dr->dr_parent->dt.di.dr_mtx);
		list_remove(&dr->dr_parent->dt.di.dr_children, dr);
		mutex_exit(&dr->dr_parent->dt.di.dr_mtx);
	} else if (db->db_blkid == DMU_SPILL_BLKID ||
	    db->db_level+1 == dn->dn_nlevels) {
		ASSERT(db->db_blkptr == NULL || db->db_parent == dn->dn_dbuf);
		mutex_enter(&dn->dn_mtx);
		list_remove(&dn->dn_dirty_records[txg & TXG_MASK], dr);
		mutex_exit(&dn->dn_mtx);
	}
	DB_DNODE_EXIT(db);

	if (db->db_level == 0) {
		if (db->db_state != DB_NOFILL) {
			dbuf_unoverride(dr);

			ASSERT(db->db_buf != NULL);
			ASSERT(dr->dt.dl.dr_data != NULL);
			if (dr->dt.dl.dr_data != db->db_buf)
				VERIFY(arc_buf_remove_ref(dr->dt.dl.dr_data,
				    db) == 1);
		}
	} else {
		ASSERT(db->db_buf != NULL);
		ASSERT(list_head(&dr->dt.di.dr_children) == NULL);
		mutex_destroy(&dr->dt.di.dr_mtx);
		list_destroy(&dr->dt.di.dr_children);
	}
	kmem_free(dr, sizeof (dbuf_dirty_record_t));

	ASSERT(db->db_dirtycnt > 0);
	db->db_dirtycnt -= 1;

	if (refcount_remove(&db->db_holds, (void *)(uintptr_t)txg) == 0) {
		arc_buf_t *buf = db->db_buf;

		ASSERT(db->db_state == DB_NOFILL || arc_released(buf));
		dbuf_set_data(db, NULL);
		VERIFY(arc_buf_remove_ref(buf, db) == 1);
		dbuf_evict(db);
		return (1);
	}

	mutex_exit(&db->db_mtx);
	return (0);
}

#pragma weak dmu_buf_will_dirty = dbuf_will_dirty
void
dbuf_will_dirty(dmu_buf_impl_t *db, dmu_tx_t *tx)
{
	int rf = DB_RF_MUST_SUCCEED | DB_RF_NOPREFETCH;

	ASSERT(tx->tx_txg != 0);
	ASSERT(!refcount_is_zero(&db->db_holds));

	DB_DNODE_ENTER(db);
	if (RW_WRITE_HELD(&DB_DNODE(db)->dn_struct_rwlock))
		rf |= DB_RF_HAVESTRUCT;
	DB_DNODE_EXIT(db);
	(void) dbuf_read(db, NULL, rf);
	(void) dbuf_dirty(db, tx);
}

void
dmu_buf_will_not_fill(dmu_buf_t *db_fake, dmu_tx_t *tx)
{
	dmu_buf_impl_t *db = (dmu_buf_impl_t *)db_fake;

	db->db_state = DB_NOFILL;

	dmu_buf_will_fill(db_fake, tx);
}

void
dmu_buf_will_fill(dmu_buf_t *db_fake, dmu_tx_t *tx)
{
	dmu_buf_impl_t *db = (dmu_buf_impl_t *)db_fake;

	ASSERT(db->db_blkid != DMU_BONUS_BLKID);
	ASSERT(tx->tx_txg != 0);
	ASSERT(db->db_level == 0);
	ASSERT(!refcount_is_zero(&db->db_holds));

	ASSERT(db->db.db_object != DMU_META_DNODE_OBJECT ||
	    dmu_tx_private_ok(tx));

	dbuf_noread(db);
	(void) dbuf_dirty(db, tx);
}

#pragma weak dmu_buf_fill_done = dbuf_fill_done
/* ARGSUSED */
void
dbuf_fill_done(dmu_buf_impl_t *db, dmu_tx_t *tx)
{
	mutex_enter(&db->db_mtx);
	DBUF_VERIFY(db);

	if (db->db_state == DB_FILL) {
		if (db->db_level == 0 && db->db_freed_in_flight) {
			ASSERT(db->db_blkid != DMU_BONUS_BLKID);
			/* we were freed while filling */
			/* XXX dbuf_undirty? */
			bzero(db->db.db_data, db->db.db_size);
			db->db_freed_in_flight = FALSE;
		}
		db->db_state = DB_CACHED;
		cv_broadcast(&db->db_changed);
	}
	mutex_exit(&db->db_mtx);
}

/*
 * Directly assign a provided arc buf to a given dbuf if it's not referenced
 * by anybody except our caller. Otherwise copy arcbuf's contents to dbuf.
 */
void
dbuf_assign_arcbuf(dmu_buf_impl_t *db, arc_buf_t *buf, dmu_tx_t *tx)
{
	ASSERT(!refcount_is_zero(&db->db_holds));
	ASSERT(db->db_blkid != DMU_BONUS_BLKID);
	ASSERT(db->db_level == 0);
	ASSERT(DBUF_GET_BUFC_TYPE(db) == ARC_BUFC_DATA);
	ASSERT(buf != NULL);
	ASSERT(arc_buf_size(buf) == db->db.db_size);
	ASSERT(tx->tx_txg != 0);

	arc_return_buf(buf, db);
	ASSERT(arc_released(buf));

	mutex_enter(&db->db_mtx);

	while (db->db_state == DB_READ || db->db_state == DB_FILL)
		cv_wait(&db->db_changed, &db->db_mtx);

	ASSERT(db->db_state == DB_CACHED || db->db_state == DB_UNCACHED);

	if (db->db_state == DB_CACHED &&
	    refcount_count(&db->db_holds) - 1 > db->db_dirtycnt) {
		mutex_exit(&db->db_mtx);
		(void) dbuf_dirty(db, tx);
		bcopy(buf->b_data, db->db.db_data, db->db.db_size);
		VERIFY(arc_buf_remove_ref(buf, db) == 1);
		xuio_stat_wbuf_copied();
		return;
	}

	xuio_stat_wbuf_nocopy();
	if (db->db_state == DB_CACHED) {
		dbuf_dirty_record_t *dr = db->db_last_dirty;

		ASSERT(db->db_buf != NULL);
		if (dr != NULL && dr->dr_txg == tx->tx_txg) {
			ASSERT(dr->dt.dl.dr_data == db->db_buf);
			if (!arc_released(db->db_buf)) {
				ASSERT(dr->dt.dl.dr_override_state ==
				    DR_OVERRIDDEN);
				arc_release(db->db_buf, db);
			}
			dr->dt.dl.dr_data = buf;
			VERIFY(arc_buf_remove_ref(db->db_buf, db) == 1);
		} else if (dr == NULL || dr->dt.dl.dr_data != db->db_buf) {
			arc_release(db->db_buf, db);
			VERIFY(arc_buf_remove_ref(db->db_buf, db) == 1);
		}
		db->db_buf = NULL;
	}
	ASSERT(db->db_buf == NULL);
	dbuf_set_data(db, buf);
	db->db_state = DB_FILL;
	mutex_exit(&db->db_mtx);
	(void) dbuf_dirty(db, tx);
	dbuf_fill_done(db, tx);
}

/*
 * "Clear" the contents of this dbuf.  This will mark the dbuf
 * EVICTING and clear *most* of its references.  Unfortunetely,
 * when we are not holding the dn_dbufs_mtx, we can't clear the
 * entry in the dn_dbufs list.  We have to wait until dbuf_destroy()
 * in this case.  For callers from the DMU we will usually see:
 *	dbuf_clear()->arc_buf_evict()->dbuf_do_evict()->dbuf_destroy()
 * For the arc callback, we will usually see:
 *	dbuf_do_evict()->dbuf_clear();dbuf_destroy()
 * Sometimes, though, we will get a mix of these two:
 *	DMU: dbuf_clear()->arc_buf_evict()
 *	ARC: dbuf_do_evict()->dbuf_destroy()
 */
void
dbuf_clear(dmu_buf_impl_t *db)
{
	dnode_t *dn;
	dmu_buf_impl_t *parent = db->db_parent;
	dmu_buf_impl_t *dndb;
	int dbuf_gone = FALSE;

	ASSERT(MUTEX_HELD(&db->db_mtx));
	ASSERT(refcount_is_zero(&db->db_holds));

	dbuf_evict_user(db);

	if (db->db_state == DB_CACHED) {
		ASSERT(db->db.db_data != NULL);
		if (db->db_blkid == DMU_BONUS_BLKID) {
			zio_buf_free(db->db.db_data, DN_MAX_BONUSLEN);
			arc_space_return(DN_MAX_BONUSLEN, ARC_SPACE_OTHER);
		}
		db->db.db_data = NULL;
		db->db_state = DB_UNCACHED;
	}

	ASSERT(db->db_state == DB_UNCACHED || db->db_state == DB_NOFILL);
	ASSERT(db->db_data_pending == NULL);

	db->db_state = DB_EVICTING;
	db->db_blkptr = NULL;

	DB_DNODE_ENTER(db);
	dn = DB_DNODE(db);
	dndb = dn->dn_dbuf;
	if (db->db_blkid != DMU_BONUS_BLKID && MUTEX_HELD(&dn->dn_dbufs_mtx)) {
		list_remove(&dn->dn_dbufs, db);
		(void) atomic_dec_32_nv(&dn->dn_dbufs_count);
		membar_producer();
		DB_DNODE_EXIT(db);
		/*
		 * Decrementing the dbuf count means that the hold corresponding
		 * to the removed dbuf is no longer discounted in dnode_move(),
		 * so the dnode cannot be moved until after we release the hold.
		 * The membar_producer() ensures visibility of the decremented
		 * value in dnode_move(), since DB_DNODE_EXIT doesn't actually
		 * release any lock.
		 */
		dnode_rele(dn, db);
		db->db_dnode_handle = NULL;
	} else {
		DB_DNODE_EXIT(db);
	}

	if (db->db_buf)
		dbuf_gone = arc_buf_evict(db->db_buf);

	if (!dbuf_gone)
		mutex_exit(&db->db_mtx);

	/*
	 * If this dbuf is referenced from an indirect dbuf,
	 * decrement the ref count on the indirect dbuf.
	 */
	if (parent && parent != dndb)
		dbuf_rele(parent, db);
}

static int
dbuf_findbp(dnode_t *dn, int level, uint64_t blkid, int fail_sparse,
    dmu_buf_impl_t **parentp, blkptr_t **bpp)
{
	int nlevels, epbs;

	*parentp = NULL;
	*bpp = NULL;

	ASSERT(blkid != DMU_BONUS_BLKID);

	if (blkid == DMU_SPILL_BLKID) {
		mutex_enter(&dn->dn_mtx);
		if (dn->dn_have_spill &&
		    (dn->dn_phys->dn_flags & DNODE_FLAG_SPILL_BLKPTR))
			*bpp = &dn->dn_phys->dn_spill;
		else
			*bpp = NULL;
		dbuf_add_ref(dn->dn_dbuf, NULL);
		*parentp = dn->dn_dbuf;
		mutex_exit(&dn->dn_mtx);
		return (0);
	}

	if (dn->dn_phys->dn_nlevels == 0)
		nlevels = 1;
	else
		nlevels = dn->dn_phys->dn_nlevels;

	epbs = dn->dn_indblkshift - SPA_BLKPTRSHIFT;

	ASSERT3U(level * epbs, <, 64);
	ASSERT(RW_LOCK_HELD(&dn->dn_struct_rwlock));
	if (level >= nlevels ||
	    (blkid > (dn->dn_phys->dn_maxblkid >> (level * epbs)))) {
		/* the buffer has no parent yet */
		return (ENOENT);
	} else if (level < nlevels-1) {
		/* this block is referenced from an indirect block */
		int err = dbuf_hold_impl(dn, level+1,
		    blkid >> epbs, fail_sparse, NULL, parentp);
		if (err)
			return (err);
		err = dbuf_read(*parentp, NULL,
		    (DB_RF_HAVESTRUCT | DB_RF_NOPREFETCH | DB_RF_CANFAIL));
		if (err) {
			dbuf_rele(*parentp, NULL);
			*parentp = NULL;
			return (err);
		}
		*bpp = ((blkptr_t *)(*parentp)->db.db_data) +
		    (blkid & ((1ULL << epbs) - 1));
		return (0);
	} else {
		/* the block is referenced from the dnode */
		ASSERT3U(level, ==, nlevels-1);
		ASSERT(dn->dn_phys->dn_nblkptr == 0 ||
		    blkid < dn->dn_phys->dn_nblkptr);
		if (dn->dn_dbuf) {
			dbuf_add_ref(dn->dn_dbuf, NULL);
			*parentp = dn->dn_dbuf;
		}
		*bpp = &dn->dn_phys->dn_blkptr[blkid];
		return (0);
	}
}

static dmu_buf_impl_t *
dbuf_create(dnode_t *dn, uint8_t level, uint64_t blkid,
    dmu_buf_impl_t *parent, blkptr_t *blkptr)
{
	objset_t *os = dn->dn_objset;
	dmu_buf_impl_t *db, *odb;

	ASSERT(RW_LOCK_HELD(&dn->dn_struct_rwlock));
	ASSERT(dn->dn_type != DMU_OT_NONE);

	db = kmem_cache_alloc(dbuf_cache, KM_SLEEP);

	db->db_objset = os;
	db->db.db_object = dn->dn_object;
	db->db_level = level;
	db->db_blkid = blkid;
	db->db_last_dirty = NULL;
	db->db_dirtycnt = 0;
	db->db_dnode_handle = dn->dn_handle;
	db->db_parent = parent;
	db->db_blkptr = blkptr;

	db->db_user_ptr = NULL;
	db->db_user_data_ptr_ptr = NULL;
	db->db_evict_func = NULL;
	db->db_immediate_evict = 0;
	db->db_freed_in_flight = 0;

	if (blkid == DMU_BONUS_BLKID) {
		ASSERT3P(parent, ==, dn->dn_dbuf);
		db->db.db_size = DN_MAX_BONUSLEN -
		    (dn->dn_nblkptr-1) * sizeof (blkptr_t);
		ASSERT3U(db->db.db_size, >=, dn->dn_bonuslen);
		db->db.db_offset = DMU_BONUS_BLKID;
		db->db_state = DB_UNCACHED;
		/* the bonus dbuf is not placed in the hash table */
		arc_space_consume(sizeof (dmu_buf_impl_t), ARC_SPACE_OTHER);
		return (db);
	} else if (blkid == DMU_SPILL_BLKID) {
		db->db.db_size = (blkptr != NULL) ?
		    BP_GET_LSIZE(blkptr) : SPA_MINBLOCKSIZE;
		db->db.db_offset = 0;
	} else {
		int blocksize =
		    db->db_level ? 1<<dn->dn_indblkshift :  dn->dn_datablksz;
		db->db.db_size = blocksize;
		db->db.db_offset = db->db_blkid * blocksize;
	}

	/*
	 * Hold the dn_dbufs_mtx while we get the new dbuf
	 * in the hash table *and* added to the dbufs list.
	 * This prevents a possible deadlock with someone
	 * trying to look up this dbuf before its added to the
	 * dn_dbufs list.
	 */
	mutex_enter(&dn->dn_dbufs_mtx);
	db->db_state = DB_EVICTING;
	if ((odb = dbuf_hash_insert(db)) != NULL) {
		/* someone else inserted it first */
		kmem_cache_free(dbuf_cache, db);
		mutex_exit(&dn->dn_dbufs_mtx);
		return (odb);
	}
	list_insert_head(&dn->dn_dbufs, db);
	db->db_state = DB_UNCACHED;
	mutex_exit(&dn->dn_dbufs_mtx);
	arc_space_consume(sizeof (dmu_buf_impl_t), ARC_SPACE_OTHER);

	if (parent && parent != dn->dn_dbuf)
		dbuf_add_ref(parent, db);

	ASSERT(dn->dn_object == DMU_META_DNODE_OBJECT ||
	    refcount_count(&dn->dn_holds) > 0);
	(void) refcount_add(&dn->dn_holds, db);
	(void) atomic_inc_32_nv(&dn->dn_dbufs_count);

	dprintf_dbuf(db, "db=%p\n", db);

	return (db);
}

static int
dbuf_do_evict(void *private)
{
	arc_buf_t *buf = private;
	dmu_buf_impl_t *db = buf->b_private;

	if (!MUTEX_HELD(&db->db_mtx))
		mutex_enter(&db->db_mtx);

	ASSERT(refcount_is_zero(&db->db_holds));

	if (db->db_state != DB_EVICTING) {
		ASSERT(db->db_state == DB_CACHED);
		DBUF_VERIFY(db);
		db->db_buf = NULL;
		dbuf_evict(db);
	} else {
		mutex_exit(&db->db_mtx);
		dbuf_destroy(db);
	}
	return (0);
}

static void
dbuf_destroy(dmu_buf_impl_t *db)
{
	ASSERT(refcount_is_zero(&db->db_holds));

	if (db->db_blkid != DMU_BONUS_BLKID) {
		/*
		 * If this dbuf is still on the dn_dbufs list,
		 * remove it from that list.
		 */
		if (db->db_dnode_handle != NULL) {
			dnode_t *dn;

			DB_DNODE_ENTER(db);
			dn = DB_DNODE(db);
			mutex_enter(&dn->dn_dbufs_mtx);
			list_remove(&dn->dn_dbufs, db);
			(void) atomic_dec_32_nv(&dn->dn_dbufs_count);
			mutex_exit(&dn->dn_dbufs_mtx);
			DB_DNODE_EXIT(db);
			/*
			 * Decrementing the dbuf count means that the hold
			 * corresponding to the removed dbuf is no longer
			 * discounted in dnode_move(), so the dnode cannot be
			 * moved until after we release the hold.
			 */
			dnode_rele(dn, db);
			db->db_dnode_handle = NULL;
		}
		dbuf_hash_remove(db);
	}
	db->db_parent = NULL;
	db->db_buf = NULL;

	ASSERT(!list_link_active(&db->db_link));
	ASSERT(db->db.db_data == NULL);
	ASSERT(db->db_hash_next == NULL);
	ASSERT(db->db_blkptr == NULL);
	ASSERT(db->db_data_pending == NULL);

	kmem_cache_free(dbuf_cache, db);
	arc_space_return(sizeof (dmu_buf_impl_t), ARC_SPACE_OTHER);
}

void
dbuf_prefetch(dnode_t *dn, uint64_t blkid)
{
	dmu_buf_impl_t *db = NULL;
	blkptr_t *bp = NULL;

	ASSERT(blkid != DMU_BONUS_BLKID);
	ASSERT(RW_LOCK_HELD(&dn->dn_struct_rwlock));

	if (dnode_block_freed(dn, blkid))
		return;

	/* dbuf_find() returns with db_mtx held */
	if (db = dbuf_find(dn, 0, blkid)) {
		/*
		 * This dbuf is already in the cache.  We assume that
		 * it is already CACHED, or else about to be either
		 * read or filled.
		 */
		mutex_exit(&db->db_mtx);
		return;
	}

	if (dbuf_findbp(dn, 0, blkid, TRUE, &db, &bp) == 0) {
		if (bp && !BP_IS_HOLE(bp)) {
			int priority = dn->dn_type == DMU_OT_DDT_ZAP ?
			    ZIO_PRIORITY_DDT_PREFETCH : ZIO_PRIORITY_ASYNC_READ;
			arc_buf_t *pbuf;
			dsl_dataset_t *ds = dn->dn_objset->os_dsl_dataset;
			uint32_t aflags = ARC_NOWAIT | ARC_PREFETCH;
			zbookmark_t zb;

			SET_BOOKMARK(&zb, ds ? ds->ds_object : DMU_META_OBJSET,
			    dn->dn_object, 0, blkid);

			if (db)
				pbuf = db->db_buf;
			else
				pbuf = dn->dn_objset->os_phys_buf;

			(void) dsl_read(NULL, dn->dn_objset->os_spa,
			    bp, pbuf, NULL, NULL, priority,
			    ZIO_FLAG_CANFAIL | ZIO_FLAG_SPECULATIVE,
			    &aflags, &zb);
		}
		if (db)
			dbuf_rele(db, NULL);
	}
}

/*
 * Returns with db_holds incremented, and db_mtx not held.
 * Note: dn_struct_rwlock must be held.
 */
int
dbuf_hold_impl(dnode_t *dn, uint8_t level, uint64_t blkid, int fail_sparse,
    void *tag, dmu_buf_impl_t **dbp)
{
	dmu_buf_impl_t *db, *parent = NULL;

	ASSERT(blkid != DMU_BONUS_BLKID);
	ASSERT(RW_LOCK_HELD(&dn->dn_struct_rwlock));
	ASSERT3U(dn->dn_nlevels, >, level);

	*dbp = NULL;
top:
	/* dbuf_find() returns with db_mtx held */
	db = dbuf_find(dn, level, blkid);

	if (db == NULL) {
		blkptr_t *bp = NULL;
		int err;

		ASSERT3P(parent, ==, NULL);
		err = dbuf_findbp(dn, level, blkid, fail_sparse, &parent, &bp);
		if (fail_sparse) {
			if (err == 0 && bp && BP_IS_HOLE(bp))
				err = ENOENT;
			if (err) {
				if (parent)
					dbuf_rele(parent, NULL);
				return (err);
			}
		}
		if (err && err != ENOENT)
			return (err);
		db = dbuf_create(dn, level, blkid, parent, bp);
	}

	if (db->db_buf && refcount_is_zero(&db->db_holds)) {
		arc_buf_add_ref(db->db_buf, db);
		if (db->db_buf->b_data == NULL) {
			dbuf_clear(db);
			if (parent) {
				dbuf_rele(parent, NULL);
				parent = NULL;
			}
			goto top;
		}
		ASSERT3P(db->db.db_data, ==, db->db_buf->b_data);
	}

	ASSERT(db->db_buf == NULL || arc_referenced(db->db_buf));

	/*
	 * If this buffer is currently syncing out, and we are are
	 * still referencing it from db_data, we need to make a copy
	 * of it in case we decide we want to dirty it again in this txg.
	 */
	if (db->db_level == 0 && db->db_blkid != DMU_BONUS_BLKID &&
	    dn->dn_object != DMU_META_DNODE_OBJECT &&
	    db->db_state == DB_CACHED && db->db_data_pending) {
		dbuf_dirty_record_t *dr = db->db_data_pending;

		if (dr->dt.dl.dr_data == db->db_buf) {
			arc_buf_contents_t type = DBUF_GET_BUFC_TYPE(db);

			dbuf_set_data(db,
			    arc_buf_alloc(dn->dn_objset->os_spa,
			    db->db.db_size, db, type));
			bcopy(dr->dt.dl.dr_data->b_data, db->db.db_data,
			    db->db.db_size);
		}
	}

	(void) refcount_add(&db->db_holds, tag);
	dbuf_update_data(db);
	DBUF_VERIFY(db);
	mutex_exit(&db->db_mtx);

	/* NOTE: we can't rele the parent until after we drop the db_mtx */
	if (parent)
		dbuf_rele(parent, NULL);

	ASSERT3P(DB_DNODE(db), ==, dn);
	ASSERT3U(db->db_blkid, ==, blkid);
	ASSERT3U(db->db_level, ==, level);
	*dbp = db;

	return (0);
}

dmu_buf_impl_t *
dbuf_hold(dnode_t *dn, uint64_t blkid, void *tag)
{
	dmu_buf_impl_t *db;
	int err = dbuf_hold_impl(dn, 0, blkid, FALSE, tag, &db);
	return (err ? NULL : db);
}

dmu_buf_impl_t *
dbuf_hold_level(dnode_t *dn, int level, uint64_t blkid, void *tag)
{
	dmu_buf_impl_t *db;
	int err = dbuf_hold_impl(dn, level, blkid, FALSE, tag, &db);
	return (err ? NULL : db);
}

void
dbuf_create_bonus(dnode_t *dn)
{
	ASSERT(RW_WRITE_HELD(&dn->dn_struct_rwlock));

	ASSERT(dn->dn_bonus == NULL);
	dn->dn_bonus = dbuf_create(dn, 0, DMU_BONUS_BLKID, dn->dn_dbuf, NULL);
}

int
dbuf_spill_set_blksz(dmu_buf_t *db_fake, uint64_t blksz, dmu_tx_t *tx)
{
	dmu_buf_impl_t *db = (dmu_buf_impl_t *)db_fake;
	dnode_t *dn;

	if (db->db_blkid != DMU_SPILL_BLKID)
		return (ENOTSUP);
	if (blksz == 0)
		blksz = SPA_MINBLOCKSIZE;
	if (blksz > SPA_MAXBLOCKSIZE)
		blksz = SPA_MAXBLOCKSIZE;
	else
		blksz = P2ROUNDUP(blksz, SPA_MINBLOCKSIZE);

	DB_DNODE_ENTER(db);
	dn = DB_DNODE(db);
	rw_enter(&dn->dn_struct_rwlock, RW_WRITER);
	dbuf_new_size(db, blksz, tx);
	rw_exit(&dn->dn_struct_rwlock);
	DB_DNODE_EXIT(db);

	return (0);
}

void
dbuf_rm_spill(dnode_t *dn, dmu_tx_t *tx)
{
	dbuf_free_range(dn, DMU_SPILL_BLKID, DMU_SPILL_BLKID, tx);
}

#pragma weak dmu_buf_add_ref = dbuf_add_ref
void
dbuf_add_ref(dmu_buf_impl_t *db, void *tag)
{
	int64_t holds = refcount_add(&db->db_holds, tag);
	ASSERT(holds > 1);
}

/*
 * If you call dbuf_rele() you had better not be referencing the dnode handle
 * unless you have some other direct or indirect hold on the dnode. (An indirect
 * hold is a hold on one of the dnode's dbufs, including the bonus buffer.)
 * Without that, the dbuf_rele() could lead to a dnode_rele() followed by the
 * dnode's parent dbuf evicting its dnode handles.
 */
#pragma weak dmu_buf_rele = dbuf_rele
void
dbuf_rele(dmu_buf_impl_t *db, void *tag)
{
	mutex_enter(&db->db_mtx);
	dbuf_rele_and_unlock(db, tag);
}

/*
 * dbuf_rele() for an already-locked dbuf.  This is necessary to allow
 * db_dirtycnt and db_holds to be updated atomically.
 */
void
dbuf_rele_and_unlock(dmu_buf_impl_t *db, void *tag)
{
	int64_t holds;

	ASSERT(MUTEX_HELD(&db->db_mtx));
	DBUF_VERIFY(db);

	/*
	 * Remove the reference to the dbuf before removing its hold on the
	 * dnode so we can guarantee in dnode_move() that a referenced bonus
	 * buffer has a corresponding dnode hold.
	 */
	holds = refcount_remove(&db->db_holds, tag);
	ASSERT(holds >= 0);

	/*
	 * We can't freeze indirects if there is a possibility that they
	 * may be modified in the current syncing context.
	 */
	if (db->db_buf && holds == (db->db_level == 0 ? db->db_dirtycnt : 0))
		arc_buf_freeze(db->db_buf);

	if (holds == db->db_dirtycnt &&
	    db->db_level == 0 && db->db_immediate_evict)
		dbuf_evict_user(db);

	if (holds == 0) {
		if (db->db_blkid == DMU_BONUS_BLKID) {
			mutex_exit(&db->db_mtx);

			/*
			 * If the dnode moves here, we cannot cross this barrier
			 * until the move completes.
			 */
			DB_DNODE_ENTER(db);
			(void) atomic_dec_32_nv(&DB_DNODE(db)->dn_dbufs_count);
			DB_DNODE_EXIT(db);
			/*
			 * The bonus buffer's dnode hold is no longer discounted
			 * in dnode_move(). The dnode cannot move until after
			 * the dnode_rele().
			 */
			dnode_rele(DB_DNODE(db), db);
		} else if (db->db_buf == NULL) {
			/*
			 * This is a special case: we never associated this
			 * dbuf with any data allocated from the ARC.
			 */
			ASSERT(db->db_state == DB_UNCACHED ||
			    db->db_state == DB_NOFILL);
			dbuf_evict(db);
		} else if (arc_released(db->db_buf)) {
			arc_buf_t *buf = db->db_buf;
			/*
			 * This dbuf has anonymous data associated with it.
			 */
			dbuf_set_data(db, NULL);
			VERIFY(arc_buf_remove_ref(buf, db) == 1);
			dbuf_evict(db);
		} else {
			VERIFY(arc_buf_remove_ref(db->db_buf, db) == 0);
			if (!DBUF_IS_CACHEABLE(db))
				dbuf_clear(db);
			else
				mutex_exit(&db->db_mtx);
		}
	} else {
		mutex_exit(&db->db_mtx);
	}
}

#pragma weak dmu_buf_refcount = dbuf_refcount
uint64_t
dbuf_refcount(dmu_buf_impl_t *db)
{
	return (refcount_count(&db->db_holds));
}

void *
dmu_buf_set_user(dmu_buf_t *db_fake, void *user_ptr, void *user_data_ptr_ptr,
    dmu_buf_evict_func_t *evict_func)
{
	return (dmu_buf_update_user(db_fake, NULL, user_ptr,
	    user_data_ptr_ptr, evict_func));
}

void *
dmu_buf_set_user_ie(dmu_buf_t *db_fake, void *user_ptr, void *user_data_ptr_ptr,
    dmu_buf_evict_func_t *evict_func)
{
	dmu_buf_impl_t *db = (dmu_buf_impl_t *)db_fake;

	db->db_immediate_evict = TRUE;
	return (dmu_buf_update_user(db_fake, NULL, user_ptr,
	    user_data_ptr_ptr, evict_func));
}

void *
dmu_buf_update_user(dmu_buf_t *db_fake, void *old_user_ptr, void *user_ptr,
    void *user_data_ptr_ptr, dmu_buf_evict_func_t *evict_func)
{
	dmu_buf_impl_t *db = (dmu_buf_impl_t *)db_fake;
	ASSERT(db->db_level == 0);

	ASSERT((user_ptr == NULL) == (evict_func == NULL));

	mutex_enter(&db->db_mtx);

	if (db->db_user_ptr == old_user_ptr) {
		db->db_user_ptr = user_ptr;
		db->db_user_data_ptr_ptr = user_data_ptr_ptr;
		db->db_evict_func = evict_func;

		dbuf_update_data(db);
	} else {
		old_user_ptr = db->db_user_ptr;
	}

	mutex_exit(&db->db_mtx);
	return (old_user_ptr);
}

void *
dmu_buf_get_user(dmu_buf_t *db_fake)
{
	dmu_buf_impl_t *db = (dmu_buf_impl_t *)db_fake;
	ASSERT(!refcount_is_zero(&db->db_holds));

	return (db->db_user_ptr);
}

boolean_t
dmu_buf_freeable(dmu_buf_t *dbuf)
{
	boolean_t res = B_FALSE;
	dmu_buf_impl_t *db = (dmu_buf_impl_t *)dbuf;

	if (db->db_blkptr)
		res = dsl_dataset_block_freeable(db->db_objset->os_dsl_dataset,
		    db->db_blkptr, db->db_blkptr->blk_birth);

	return (res);
}

static void
dbuf_check_blkptr(dnode_t *dn, dmu_buf_impl_t *db)
{
	/* ASSERT(dmu_tx_is_syncing(tx) */
	ASSERT(MUTEX_HELD(&db->db_mtx));

	if (db->db_blkptr != NULL)
		return;

	if (db->db_blkid == DMU_SPILL_BLKID) {
		db->db_blkptr = &dn->dn_phys->dn_spill;
		BP_ZERO(db->db_blkptr);
		return;
	}
	if (db->db_level == dn->dn_phys->dn_nlevels-1) {
		/*
		 * This buffer was allocated at a time when there was
		 * no available blkptrs from the dnode, or it was
		 * inappropriate to hook it in (i.e., nlevels mis-match).
		 */
		ASSERT(db->db_blkid < dn->dn_phys->dn_nblkptr);
		ASSERT(db->db_parent == NULL);
		db->db_parent = dn->dn_dbuf;
		db->db_blkptr = &dn->dn_phys->dn_blkptr[db->db_blkid];
		DBUF_VERIFY(db);
	} else {
		dmu_buf_impl_t *parent = db->db_parent;
		int epbs = dn->dn_phys->dn_indblkshift - SPA_BLKPTRSHIFT;

		ASSERT(dn->dn_phys->dn_nlevels > 1);
		if (parent == NULL) {
			mutex_exit(&db->db_mtx);
			rw_enter(&dn->dn_struct_rwlock, RW_READER);
			(void) dbuf_hold_impl(dn, db->db_level+1,
			    db->db_blkid >> epbs, FALSE, db, &parent);
			rw_exit(&dn->dn_struct_rwlock);
			mutex_enter(&db->db_mtx);
			db->db_parent = parent;
		}
		db->db_blkptr = (blkptr_t *)parent->db.db_data +
		    (db->db_blkid & ((1ULL << epbs) - 1));
		DBUF_VERIFY(db);
	}
}

static void
dbuf_sync_indirect(dbuf_dirty_record_t *dr, dmu_tx_t *tx)
{
	dmu_buf_impl_t *db = dr->dr_dbuf;
	dnode_t *dn;
	zio_t *zio;

	ASSERT(dmu_tx_is_syncing(tx));

	dprintf_dbuf_bp(db, db->db_blkptr, "blkptr=%p", db->db_blkptr);

	mutex_enter(&db->db_mtx);

	ASSERT(db->db_level > 0);
	DBUF_VERIFY(db);

	if (db->db_buf == NULL) {
		mutex_exit(&db->db_mtx);
		(void) dbuf_read(db, NULL, DB_RF_MUST_SUCCEED);
		mutex_enter(&db->db_mtx);
	}
	ASSERT3U(db->db_state, ==, DB_CACHED);
	ASSERT(db->db_buf != NULL);

	DB_DNODE_ENTER(db);
	dn = DB_DNODE(db);
	ASSERT3U(db->db.db_size, ==, 1<<dn->dn_phys->dn_indblkshift);
	dbuf_check_blkptr(dn, db);
	DB_DNODE_EXIT(db);

	db->db_data_pending = dr;

	mutex_exit(&db->db_mtx);
	dbuf_write(dr, db->db_buf, tx);

	zio = dr->dr_zio;
	mutex_enter(&dr->dt.di.dr_mtx);
	dbuf_sync_list(&dr->dt.di.dr_children, tx);
	ASSERT(list_head(&dr->dt.di.dr_children) == NULL);
	mutex_exit(&dr->dt.di.dr_mtx);
	zio_nowait(zio);
}

static void
dbuf_sync_leaf(dbuf_dirty_record_t *dr, dmu_tx_t *tx)
{
	arc_buf_t **datap = &dr->dt.dl.dr_data;
	dmu_buf_impl_t *db = dr->dr_dbuf;
	dnode_t *dn;
	objset_t *os;
	uint64_t txg = tx->tx_txg;

	ASSERT(dmu_tx_is_syncing(tx));

	dprintf_dbuf_bp(db, db->db_blkptr, "blkptr=%p", db->db_blkptr);

	mutex_enter(&db->db_mtx);
	/*
	 * To be synced, we must be dirtied.  But we
	 * might have been freed after the dirty.
	 */
	if (db->db_state == DB_UNCACHED) {
		/* This buffer has been freed since it was dirtied */
		ASSERT(db->db.db_data == NULL);
	} else if (db->db_state == DB_FILL) {
		/* This buffer was freed and is now being re-filled */
		ASSERT(db->db.db_data != dr->dt.dl.dr_data);
	} else {
		ASSERT(db->db_state == DB_CACHED || db->db_state == DB_NOFILL);
	}
	DBUF_VERIFY(db);

	DB_DNODE_ENTER(db);
	dn = DB_DNODE(db);

	if (db->db_blkid == DMU_SPILL_BLKID) {
		mutex_enter(&dn->dn_mtx);
		dn->dn_phys->dn_flags |= DNODE_FLAG_SPILL_BLKPTR;
		mutex_exit(&dn->dn_mtx);
	}

	/*
	 * If this is a bonus buffer, simply copy the bonus data into the
	 * dnode.  It will be written out when the dnode is synced (and it
	 * will be synced, since it must have been dirty for dbuf_sync to
	 * be called).
	 */
	if (db->db_blkid == DMU_BONUS_BLKID) {
		dbuf_dirty_record_t **drp;

		ASSERT(*datap != NULL);
		ASSERT3U(db->db_level, ==, 0);
		ASSERT3U(dn->dn_phys->dn_bonuslen, <=, DN_MAX_BONUSLEN);
		bcopy(*datap, DN_BONUS(dn->dn_phys), dn->dn_phys->dn_bonuslen);
		DB_DNODE_EXIT(db);

		if (*datap != db->db.db_data) {
			zio_buf_free(*datap, DN_MAX_BONUSLEN);
			arc_space_return(DN_MAX_BONUSLEN, ARC_SPACE_OTHER);
		}
		db->db_data_pending = NULL;
		drp = &db->db_last_dirty;
		while (*drp != dr)
			drp = &(*drp)->dr_next;
		ASSERT(dr->dr_next == NULL);
		ASSERT(dr->dr_dbuf == db);
		*drp = dr->dr_next;
		if (dr->dr_dbuf->db_level != 0) {
			list_destroy(&dr->dt.di.dr_children);
			mutex_destroy(&dr->dt.di.dr_mtx);
		}
		kmem_free(dr, sizeof (dbuf_dirty_record_t));
		ASSERT(db->db_dirtycnt > 0);
		db->db_dirtycnt -= 1;
		dbuf_rele_and_unlock(db, (void *)(uintptr_t)txg);
		return;
	}

	os = dn->dn_objset;

	/*
	 * This function may have dropped the db_mtx lock allowing a dmu_sync
	 * operation to sneak in. As a result, we need to ensure that we
	 * don't check the dr_override_state until we have returned from
	 * dbuf_check_blkptr.
	 */
	dbuf_check_blkptr(dn, db);

	/*
	 * If this buffer is in the middle of an immediate write,
	 * wait for the synchronous IO to complete.
	 */
	while (dr->dt.dl.dr_override_state == DR_IN_DMU_SYNC) {
		ASSERT(dn->dn_object != DMU_META_DNODE_OBJECT);
		cv_wait(&db->db_changed, &db->db_mtx);
		ASSERT(dr->dt.dl.dr_override_state != DR_NOT_OVERRIDDEN);
	}

	if (db->db_state != DB_NOFILL &&
	    dn->dn_object != DMU_META_DNODE_OBJECT &&
	    refcount_count(&db->db_holds) > 1 &&
	    dr->dt.dl.dr_override_state != DR_OVERRIDDEN &&
	    *datap == db->db_buf) {
		/*
		 * If this buffer is currently "in use" (i.e., there
		 * are active holds and db_data still references it),
		 * then make a copy before we start the write so that
		 * any modifications from the open txg will not leak
		 * into this write.
		 *
		 * NOTE: this copy does not need to be made for
		 * objects only modified in the syncing context (e.g.
		 * DNONE_DNODE blocks).
		 */
		int blksz = arc_buf_size(*datap);
		arc_buf_contents_t type = DBUF_GET_BUFC_TYPE(db);
		*datap = arc_buf_alloc(os->os_spa, blksz, db, type);
		bcopy(db->db.db_data, (*datap)->b_data, blksz);
	}
	db->db_data_pending = dr;

	mutex_exit(&db->db_mtx);

	dbuf_write(dr, *datap, tx);

	ASSERT(!list_link_active(&dr->dr_dirty_node));
	if (dn->dn_object == DMU_META_DNODE_OBJECT) {
		list_insert_tail(&dn->dn_dirty_records[txg&TXG_MASK], dr);
		DB_DNODE_EXIT(db);
	} else {
		/*
		 * Although zio_nowait() does not "wait for an IO", it does
		 * initiate the IO. If this is an empty write it seems plausible
		 * that the IO could actually be completed before the nowait
		 * returns. We need to DB_DNODE_EXIT() first in case
		 * zio_nowait() invalidates the dbuf.
		 */
		DB_DNODE_EXIT(db);
		zio_nowait(dr->dr_zio);
	}
}

void
dbuf_sync_list(list_t *list, dmu_tx_t *tx)
{
	dbuf_dirty_record_t *dr;

	while (dr = list_head(list)) {
		if (dr->dr_zio != NULL) {
			/*
			 * If we find an already initialized zio then we
			 * are processing the meta-dnode, and we have finished.
			 * The dbufs for all dnodes are put back on the list
			 * during processing, so that we can zio_wait()
			 * these IOs after initiating all child IOs.
			 */
			ASSERT3U(dr->dr_dbuf->db.db_object, ==,
			    DMU_META_DNODE_OBJECT);
			break;
		}
		list_remove(list, dr);
		if (dr->dr_dbuf->db_level > 0)
			dbuf_sync_indirect(dr, tx);
		else
			dbuf_sync_leaf(dr, tx);
	}
}

/* ARGSUSED */
static void
dbuf_write_ready(zio_t *zio, arc_buf_t *buf, void *vdb)
{
	dmu_buf_impl_t *db = vdb;
	dnode_t *dn;
	blkptr_t *bp = zio->io_bp;
	blkptr_t *bp_orig = &zio->io_bp_orig;
	spa_t *spa = zio->io_spa;
	int64_t delta;
	uint64_t fill = 0;
	int i;

	ASSERT(db->db_blkptr == bp);

	DB_DNODE_ENTER(db);
	dn = DB_DNODE(db);
	delta = bp_get_dsize_sync(spa, bp) - bp_get_dsize_sync(spa, bp_orig);
	dnode_diduse_space(dn, delta - zio->io_prev_space_delta);
	zio->io_prev_space_delta = delta;

	if (BP_IS_HOLE(bp)) {
		ASSERT(bp->blk_fill == 0);
		DB_DNODE_EXIT(db);
		return;
	}

	ASSERT((db->db_blkid != DMU_SPILL_BLKID &&
	    BP_GET_TYPE(bp) == dn->dn_type) ||
	    (db->db_blkid == DMU_SPILL_BLKID &&
	    BP_GET_TYPE(bp) == dn->dn_bonustype));
	ASSERT(BP_GET_LEVEL(bp) == db->db_level);

	mutex_enter(&db->db_mtx);

#ifdef ZFS_DEBUG
	if (db->db_blkid == DMU_SPILL_BLKID) {
		ASSERT(dn->dn_phys->dn_flags & DNODE_FLAG_SPILL_BLKPTR);
		ASSERT(!(BP_IS_HOLE(db->db_blkptr)) &&
		    db->db_blkptr == &dn->dn_phys->dn_spill);
	}
#endif

	if (db->db_level == 0) {
		mutex_enter(&dn->dn_mtx);
		if (db->db_blkid > dn->dn_phys->dn_maxblkid &&
		    db->db_blkid != DMU_SPILL_BLKID)
			dn->dn_phys->dn_maxblkid = db->db_blkid;
		mutex_exit(&dn->dn_mtx);

		if (dn->dn_type == DMU_OT_DNODE) {
			dnode_phys_t *dnp = db->db.db_data;
			for (i = db->db.db_size >> DNODE_SHIFT; i > 0;
			    i--, dnp++) {
				if (dnp->dn_type != DMU_OT_NONE)
					fill++;
			}
		} else {
			fill = 1;
		}
	} else {
		blkptr_t *ibp = db->db.db_data;
		ASSERT3U(db->db.db_size, ==, 1<<dn->dn_phys->dn_indblkshift);
		for (i = db->db.db_size >> SPA_BLKPTRSHIFT; i > 0; i--, ibp++) {
			if (BP_IS_HOLE(ibp))
				continue;
			fill += ibp->blk_fill;
		}
	}
	DB_DNODE_EXIT(db);

	bp->blk_fill = fill;

	mutex_exit(&db->db_mtx);
}

/* ARGSUSED */
static void
dbuf_write_done(zio_t *zio, arc_buf_t *buf, void *vdb)
{
	dmu_buf_impl_t *db = vdb;
	blkptr_t *bp = zio->io_bp;
	blkptr_t *bp_orig = &zio->io_bp_orig;
	uint64_t txg = zio->io_txg;
	dbuf_dirty_record_t **drp, *dr;

	ASSERT3U(zio->io_error, ==, 0);
	ASSERT(db->db_blkptr == bp);

	if (zio->io_flags & ZIO_FLAG_IO_REWRITE) {
		ASSERT(BP_EQUAL(bp, bp_orig));
	} else {
		objset_t *os;
		dsl_dataset_t *ds;
		dmu_tx_t *tx;

		DB_GET_OBJSET(&os, db);
		ds = os->os_dsl_dataset;
		tx = os->os_synctx;

		(void) dsl_dataset_block_kill(ds, bp_orig, tx, B_TRUE);
		dsl_dataset_block_born(ds, bp, tx);
	}

	mutex_enter(&db->db_mtx);

	DBUF_VERIFY(db);

	drp = &db->db_last_dirty;
	while ((dr = *drp) != db->db_data_pending)
		drp = &dr->dr_next;
	ASSERT(!list_link_active(&dr->dr_dirty_node));
	ASSERT(dr->dr_txg == txg);
	ASSERT(dr->dr_dbuf == db);
	ASSERT(dr->dr_next == NULL);
	*drp = dr->dr_next;

#ifdef ZFS_DEBUG
	if (db->db_blkid == DMU_SPILL_BLKID) {
		dnode_t *dn;

		DB_DNODE_ENTER(db);
		dn = DB_DNODE(db);
		ASSERT(dn->dn_phys->dn_flags & DNODE_FLAG_SPILL_BLKPTR);
		ASSERT(!(BP_IS_HOLE(db->db_blkptr)) &&
		    db->db_blkptr == &dn->dn_phys->dn_spill);
		DB_DNODE_EXIT(db);
	}
#endif

	if (db->db_level == 0) {
		ASSERT(db->db_blkid != DMU_BONUS_BLKID);
		ASSERT(dr->dt.dl.dr_override_state == DR_NOT_OVERRIDDEN);
		if (db->db_state != DB_NOFILL) {
			if (dr->dt.dl.dr_data != db->db_buf)
				VERIFY(arc_buf_remove_ref(dr->dt.dl.dr_data,
				    db) == 1);
			else if (!arc_released(db->db_buf))
				arc_set_callback(db->db_buf, dbuf_do_evict, db);
		}
	} else {
		dnode_t *dn;

		DB_DNODE_ENTER(db);
		dn = DB_DNODE(db);
		ASSERT(list_head(&dr->dt.di.dr_children) == NULL);
		ASSERT3U(db->db.db_size, ==, 1<<dn->dn_phys->dn_indblkshift);
		if (!BP_IS_HOLE(db->db_blkptr)) {
			int epbs =
			    dn->dn_phys->dn_indblkshift - SPA_BLKPTRSHIFT;
			ASSERT3U(BP_GET_LSIZE(db->db_blkptr), ==,
			    db->db.db_size);
			ASSERT3U(dn->dn_phys->dn_maxblkid
			    >> (db->db_level * epbs), >=, db->db_blkid);
			arc_set_callback(db->db_buf, dbuf_do_evict, db);
		}
		DB_DNODE_EXIT(db);
		mutex_destroy(&dr->dt.di.dr_mtx);
		list_destroy(&dr->dt.di.dr_children);
	}
	kmem_free(dr, sizeof (dbuf_dirty_record_t));

	cv_broadcast(&db->db_changed);
	ASSERT(db->db_dirtycnt > 0);
	db->db_dirtycnt -= 1;
	db->db_data_pending = NULL;
	dbuf_rele_and_unlock(db, (void *)(uintptr_t)txg);
}

static void
dbuf_write_nofill_ready(zio_t *zio)
{
	dbuf_write_ready(zio, NULL, zio->io_private);
}

static void
dbuf_write_nofill_done(zio_t *zio)
{
	dbuf_write_done(zio, NULL, zio->io_private);
}

static void
dbuf_write_override_ready(zio_t *zio)
{
	dbuf_dirty_record_t *dr = zio->io_private;
	dmu_buf_impl_t *db = dr->dr_dbuf;

	dbuf_write_ready(zio, NULL, db);
}

static void
dbuf_write_override_done(zio_t *zio)
{
	dbuf_dirty_record_t *dr = zio->io_private;
	dmu_buf_impl_t *db = dr->dr_dbuf;
	blkptr_t *obp = &dr->dt.dl.dr_overridden_by;

	mutex_enter(&db->db_mtx);
	if (!BP_EQUAL(zio->io_bp, obp)) {
		if (!BP_IS_HOLE(obp))
			dsl_free(spa_get_dsl(zio->io_spa), zio->io_txg, obp);
		arc_release(dr->dt.dl.dr_data, db);
	}
	mutex_exit(&db->db_mtx);

	dbuf_write_done(zio, NULL, db);
}

static void
dbuf_write(dbuf_dirty_record_t *dr, arc_buf_t *data, dmu_tx_t *tx)
{
	dmu_buf_impl_t *db = dr->dr_dbuf;
	dnode_t *dn;
	objset_t *os;
	dmu_buf_impl_t *parent = db->db_parent;
	uint64_t txg = tx->tx_txg;
	zbookmark_t zb;
	zio_prop_t zp;
	zio_t *zio;
	int wp_flag = 0;

	DB_DNODE_ENTER(db);
	dn = DB_DNODE(db);
	os = dn->dn_objset;

	if (db->db_state != DB_NOFILL) {
		if (db->db_level > 0 || dn->dn_type == DMU_OT_DNODE) {
			/*
			 * Private object buffers are released here rather
			 * than in dbuf_dirty() since they are only modified
			 * in the syncing context and we don't want the
			 * overhead of making multiple copies of the data.
			 */
			if (BP_IS_HOLE(db->db_blkptr)) {
				arc_buf_thaw(data);
			} else {
				dbuf_release_bp(db);
			}
		}
	}

	if (parent != dn->dn_dbuf) {
		ASSERT(parent && parent->db_data_pending);
		ASSERT(db->db_level == parent->db_level-1);
		ASSERT(arc_released(parent->db_buf));
		zio = parent->db_data_pending->dr_zio;
	} else {
		ASSERT((db->db_level == dn->dn_phys->dn_nlevels-1 &&
		    db->db_blkid != DMU_SPILL_BLKID) ||
		    (db->db_blkid == DMU_SPILL_BLKID && db->db_level == 0));
		if (db->db_blkid != DMU_SPILL_BLKID)
			ASSERT3P(db->db_blkptr, ==,
			    &dn->dn_phys->dn_blkptr[db->db_blkid]);
		zio = dn->dn_zio;
	}

	ASSERT(db->db_level == 0 || data == db->db_buf);
	ASSERT3U(db->db_blkptr->blk_birth, <=, txg);
	ASSERT(zio);

	SET_BOOKMARK(&zb, os->os_dsl_dataset ?
	    os->os_dsl_dataset->ds_object : DMU_META_OBJSET,
	    db->db.db_object, db->db_level, db->db_blkid);

	if (db->db_blkid == DMU_SPILL_BLKID)
		wp_flag = WP_SPILL;
	wp_flag |= (db->db_state == DB_NOFILL) ? WP_NOFILL : 0;

	dmu_write_policy(os, dn, db->db_level, wp_flag, &zp);
	DB_DNODE_EXIT(db);

	if (db->db_level == 0 && dr->dt.dl.dr_override_state == DR_OVERRIDDEN) {
		ASSERT(db->db_state != DB_NOFILL);
		dr->dr_zio = zio_write(zio, os->os_spa, txg,
		    db->db_blkptr, data->b_data, arc_buf_size(data), &zp,
		    dbuf_write_override_ready, dbuf_write_override_done, dr,
		    ZIO_PRIORITY_ASYNC_WRITE, ZIO_FLAG_MUSTSUCCEED, &zb);
		mutex_enter(&db->db_mtx);
		dr->dt.dl.dr_override_state = DR_NOT_OVERRIDDEN;
		zio_write_override(dr->dr_zio, &dr->dt.dl.dr_overridden_by,
		    dr->dt.dl.dr_copies);
		mutex_exit(&db->db_mtx);
	} else if (db->db_state == DB_NOFILL) {
		ASSERT(zp.zp_checksum == ZIO_CHECKSUM_OFF);
		dr->dr_zio = zio_write(zio, os->os_spa, txg,
		    db->db_blkptr, NULL, db->db.db_size, &zp,
		    dbuf_write_nofill_ready, dbuf_write_nofill_done, db,
		    ZIO_PRIORITY_ASYNC_WRITE,
		    ZIO_FLAG_MUSTSUCCEED | ZIO_FLAG_NODATA, &zb);
	} else {
		ASSERT(arc_released(data));
		dr->dr_zio = arc_write(zio, os->os_spa, txg,
		    db->db_blkptr, data, DBUF_IS_L2CACHEABLE(db), &zp,
		    dbuf_write_ready, dbuf_write_done, db,
		    ZIO_PRIORITY_ASYNC_WRITE, ZIO_FLAG_MUSTSUCCEED, &zb);
	}
}<|MERGE_RESOLUTION|>--- conflicted
+++ resolved
@@ -523,11 +523,7 @@
 	ASSERT(db->db_state == DB_UNCACHED);
 	ASSERT(db->db_buf == NULL);
 
-<<<<<<< HEAD
-	if (db->db_blkid == DB_BONUS_BLKID) {
-=======
 	if (db->db_blkid == DMU_BONUS_BLKID) {
->>>>>>> 567164fb
 		int bonuslen = MIN(dn->dn_bonuslen, dn->dn_phys->dn_bonuslen);
 
 		ASSERT3U(bonuslen, <=, db->db.db_size);
@@ -537,10 +533,7 @@
 			bzero(db->db.db_data, DN_MAX_BONUSLEN);
 		if (bonuslen)
 			bcopy(DN_BONUS(dn->dn_phys), db->db.db_data, bonuslen);
-<<<<<<< HEAD
-=======
 		DB_DNODE_EXIT(db);
->>>>>>> 567164fb
 		dbuf_update_data(db);
 		db->db_state = DB_CACHED;
 		mutex_exit(&db->db_mtx);
