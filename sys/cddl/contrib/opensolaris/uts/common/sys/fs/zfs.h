/*
 * CDDL HEADER START
 *
 * The contents of this file are subject to the terms of the
 * Common Development and Distribution License (the "License").
 * You may not use this file except in compliance with the License.
 *
 * You can obtain a copy of the license at usr/src/OPENSOLARIS.LICENSE
 * or http://www.opensolaris.org/os/licensing.
 * See the License for the specific language governing permissions
 * and limitations under the License.
 *
 * When distributing Covered Code, include this CDDL HEADER in each
 * file and include the License file at usr/src/OPENSOLARIS.LICENSE.
 * If applicable, add the following below this CDDL HEADER, with the
 * fields enclosed by brackets "[]" replaced with your own identifying
 * information: Portions Copyright [yyyy] [name of copyright owner]
 *
 * CDDL HEADER END
 */

/*
 * Copyright (c) 2005, 2010, Oracle and/or its affiliates. All rights reserved.
 * Copyright (c) 2012 by Delphix. All rights reserved.
 * Copyright 2011 Nexenta Systems, Inc.  All rights reserved.
 * Copyright (c) 2012, Joyent, Inc. All rights reserved.
 * Copyright (c) 2012, Martin Matuska <mm@FreeBSD.org>. All rights reserved.
 */

/* Portions Copyright 2010 Robert Milkowski */

#ifndef	_SYS_FS_ZFS_H
#define	_SYS_FS_ZFS_H

#include <sys/types.h>
#include <sys/ioccom.h>
#include <sys/time.h>

#ifdef	__cplusplus
extern "C" {
#endif

/*
 * Types and constants shared between userland and the kernel.
 */

/*
 * Each dataset can be one of the following types.  These constants can be
 * combined into masks that can be passed to various functions.
 */
typedef enum {
	ZFS_TYPE_FILESYSTEM	= 0x1,
	ZFS_TYPE_SNAPSHOT	= 0x2,
	ZFS_TYPE_VOLUME		= 0x4,
	ZFS_TYPE_POOL		= 0x8
} zfs_type_t;

#define	ZFS_TYPE_DATASET	\
	(ZFS_TYPE_FILESYSTEM | ZFS_TYPE_VOLUME | ZFS_TYPE_SNAPSHOT)

#define	ZAP_MAXNAMELEN 256
#define	ZAP_MAXVALUELEN (1024 * 8)
#define	ZAP_OLDMAXVALUELEN 1024

/*
 * Dataset properties are identified by these constants and must be added to
 * the end of this list to ensure that external consumers are not affected
 * by the change. If you make any changes to this list, be sure to update
 * the property table in usr/src/common/zfs/zfs_prop.c.
 */
typedef enum {
	ZFS_PROP_TYPE,
	ZFS_PROP_CREATION,
	ZFS_PROP_USED,
	ZFS_PROP_AVAILABLE,
	ZFS_PROP_REFERENCED,
	ZFS_PROP_COMPRESSRATIO,
	ZFS_PROP_MOUNTED,
	ZFS_PROP_ORIGIN,
	ZFS_PROP_QUOTA,
	ZFS_PROP_RESERVATION,
	ZFS_PROP_VOLSIZE,
	ZFS_PROP_VOLBLOCKSIZE,
	ZFS_PROP_RECORDSIZE,
	ZFS_PROP_MOUNTPOINT,
	ZFS_PROP_SHARENFS,
	ZFS_PROP_CHECKSUM,
	ZFS_PROP_COMPRESSION,
	ZFS_PROP_ATIME,
	ZFS_PROP_DEVICES,
	ZFS_PROP_EXEC,
	ZFS_PROP_SETUID,
	ZFS_PROP_READONLY,
	ZFS_PROP_ZONED,
	ZFS_PROP_SNAPDIR,
	ZFS_PROP_ACLMODE,
	ZFS_PROP_ACLINHERIT,
	ZFS_PROP_CREATETXG,		/* not exposed to the user */
	ZFS_PROP_NAME,			/* not exposed to the user */
	ZFS_PROP_CANMOUNT,
	ZFS_PROP_ISCSIOPTIONS,		/* not exposed to the user */
	ZFS_PROP_XATTR,
	ZFS_PROP_NUMCLONES,		/* not exposed to the user */
	ZFS_PROP_COPIES,
	ZFS_PROP_VERSION,
	ZFS_PROP_UTF8ONLY,
	ZFS_PROP_NORMALIZE,
	ZFS_PROP_CASE,
	ZFS_PROP_VSCAN,
	ZFS_PROP_NBMAND,
	ZFS_PROP_SHARESMB,
	ZFS_PROP_REFQUOTA,
	ZFS_PROP_REFRESERVATION,
	ZFS_PROP_GUID,
	ZFS_PROP_PRIMARYCACHE,
	ZFS_PROP_SECONDARYCACHE,
	ZFS_PROP_USEDSNAP,
	ZFS_PROP_USEDDS,
	ZFS_PROP_USEDCHILD,
	ZFS_PROP_USEDREFRESERV,
	ZFS_PROP_USERACCOUNTING,	/* not exposed to the user */
	ZFS_PROP_STMF_SHAREINFO,	/* not exposed to the user */
	ZFS_PROP_DEFER_DESTROY,
	ZFS_PROP_USERREFS,
	ZFS_PROP_LOGBIAS,
	ZFS_PROP_UNIQUE,		/* not exposed to the user */
	ZFS_PROP_OBJSETID,		/* not exposed to the user */
	ZFS_PROP_DEDUP,
	ZFS_PROP_MLSLABEL,
	ZFS_PROP_SYNC,
	ZFS_PROP_REFRATIO,
	ZFS_PROP_WRITTEN,
	ZFS_PROP_CLONES,
	ZFS_NUM_PROPS
} zfs_prop_t;

typedef enum {
	ZFS_PROP_USERUSED,
	ZFS_PROP_USERQUOTA,
	ZFS_PROP_GROUPUSED,
	ZFS_PROP_GROUPQUOTA,
	ZFS_NUM_USERQUOTA_PROPS
} zfs_userquota_prop_t;

extern const char *zfs_userquota_prop_prefixes[ZFS_NUM_USERQUOTA_PROPS];

/*
 * Pool properties are identified by these constants and must be added to the
 * end of this list to ensure that external consumers are not affected
 * by the change. If you make any changes to this list, be sure to update
 * the property table in usr/src/common/zfs/zpool_prop.c.
 */
typedef enum {
	ZPOOL_PROP_NAME,
	ZPOOL_PROP_SIZE,
	ZPOOL_PROP_CAPACITY,
	ZPOOL_PROP_ALTROOT,
	ZPOOL_PROP_HEALTH,
	ZPOOL_PROP_GUID,
	ZPOOL_PROP_VERSION,
	ZPOOL_PROP_BOOTFS,
	ZPOOL_PROP_DELEGATION,
	ZPOOL_PROP_AUTOREPLACE,
	ZPOOL_PROP_CACHEFILE,
	ZPOOL_PROP_FAILUREMODE,
	ZPOOL_PROP_LISTSNAPS,
	ZPOOL_PROP_AUTOEXPAND,
	ZPOOL_PROP_DEDUPDITTO,
	ZPOOL_PROP_DEDUPRATIO,
	ZPOOL_PROP_FREE,
	ZPOOL_PROP_ALLOCATED,
	ZPOOL_PROP_READONLY,
	ZPOOL_PROP_COMMENT,
	ZPOOL_PROP_EXPANDSZ,
	ZPOOL_NUM_PROPS
} zpool_prop_t;

/* Small enough to not hog a whole line of printout in zpool(1M). */
#define	ZPROP_MAX_COMMENT	32

#define	ZPROP_CONT		-2
#define	ZPROP_INVAL		-1

#define	ZPROP_VALUE		"value"
#define	ZPROP_SOURCE		"source"

typedef enum {
	ZPROP_SRC_NONE = 0x1,
	ZPROP_SRC_DEFAULT = 0x2,
	ZPROP_SRC_TEMPORARY = 0x4,
	ZPROP_SRC_LOCAL = 0x8,
	ZPROP_SRC_INHERITED = 0x10,
	ZPROP_SRC_RECEIVED = 0x20
} zprop_source_t;

#define	ZPROP_SRC_ALL	0x3f

#define	ZPROP_SOURCE_VAL_RECVD	"$recvd"
#define	ZPROP_N_MORE_ERRORS	"N_MORE_ERRORS"
/*
 * Dataset flag implemented as a special entry in the props zap object
 * indicating that the dataset has received properties on or after
 * SPA_VERSION_RECVD_PROPS. The first such receive blows away local properties
 * just as it did in earlier versions, and thereafter, local properties are
 * preserved.
 */
#define	ZPROP_HAS_RECVD		"$hasrecvd"

typedef enum {
	ZPROP_ERR_NOCLEAR = 0x1, /* failure to clear existing props */
	ZPROP_ERR_NORESTORE = 0x2 /* failure to restore props on error */
} zprop_errflags_t;

typedef int (*zprop_func)(int, void *);

/*
 * Properties to be set on the root file system of a new pool
 * are stuffed into their own nvlist, which is then included in
 * the properties nvlist with the pool properties.
 */
#define	ZPOOL_ROOTFS_PROPS	"root-props-nvl"

/*
 * Dataset property functions shared between libzfs and kernel.
 */
const char *zfs_prop_default_string(zfs_prop_t);
uint64_t zfs_prop_default_numeric(zfs_prop_t);
boolean_t zfs_prop_readonly(zfs_prop_t);
boolean_t zfs_prop_inheritable(zfs_prop_t);
boolean_t zfs_prop_setonce(zfs_prop_t);
const char *zfs_prop_to_name(zfs_prop_t);
zfs_prop_t zfs_name_to_prop(const char *);
boolean_t zfs_prop_user(const char *);
boolean_t zfs_prop_userquota(const char *);
int zfs_prop_index_to_string(zfs_prop_t, uint64_t, const char **);
int zfs_prop_string_to_index(zfs_prop_t, const char *, uint64_t *);
uint64_t zfs_prop_random_value(zfs_prop_t, uint64_t seed);
boolean_t zfs_prop_valid_for_type(int, zfs_type_t);

/*
 * Pool property functions shared between libzfs and kernel.
 */
zpool_prop_t zpool_name_to_prop(const char *);
const char *zpool_prop_to_name(zpool_prop_t);
const char *zpool_prop_default_string(zpool_prop_t);
uint64_t zpool_prop_default_numeric(zpool_prop_t);
boolean_t zpool_prop_readonly(zpool_prop_t);
int zpool_prop_index_to_string(zpool_prop_t, uint64_t, const char **);
int zpool_prop_string_to_index(zpool_prop_t, const char *, uint64_t *);
uint64_t zpool_prop_random_value(zpool_prop_t, uint64_t seed);

/*
 * Definitions for the Delegation.
 */
typedef enum {
	ZFS_DELEG_WHO_UNKNOWN = 0,
	ZFS_DELEG_USER = 'u',
	ZFS_DELEG_USER_SETS = 'U',
	ZFS_DELEG_GROUP = 'g',
	ZFS_DELEG_GROUP_SETS = 'G',
	ZFS_DELEG_EVERYONE = 'e',
	ZFS_DELEG_EVERYONE_SETS = 'E',
	ZFS_DELEG_CREATE = 'c',
	ZFS_DELEG_CREATE_SETS = 'C',
	ZFS_DELEG_NAMED_SET = 's',
	ZFS_DELEG_NAMED_SET_SETS = 'S'
} zfs_deleg_who_type_t;

typedef enum {
	ZFS_DELEG_NONE = 0,
	ZFS_DELEG_PERM_LOCAL = 1,
	ZFS_DELEG_PERM_DESCENDENT = 2,
	ZFS_DELEG_PERM_LOCALDESCENDENT = 3,
	ZFS_DELEG_PERM_CREATE = 4
} zfs_deleg_inherit_t;

#define	ZFS_DELEG_PERM_UID	"uid"
#define	ZFS_DELEG_PERM_GID	"gid"
#define	ZFS_DELEG_PERM_GROUPS	"groups"

#define	ZFS_MLSLABEL_DEFAULT	"none"

#define	ZFS_SMB_ACL_SRC		"src"
#define	ZFS_SMB_ACL_TARGET	"target"

typedef enum {
	ZFS_CANMOUNT_OFF = 0,
	ZFS_CANMOUNT_ON = 1,
	ZFS_CANMOUNT_NOAUTO = 2
} zfs_canmount_type_t;

typedef enum {
	ZFS_LOGBIAS_LATENCY = 0,
	ZFS_LOGBIAS_THROUGHPUT = 1
} zfs_logbias_op_t;

typedef enum zfs_share_op {
	ZFS_SHARE_NFS = 0,
	ZFS_UNSHARE_NFS = 1,
	ZFS_SHARE_SMB = 2,
	ZFS_UNSHARE_SMB = 3
} zfs_share_op_t;

typedef enum zfs_smb_acl_op {
	ZFS_SMB_ACL_ADD,
	ZFS_SMB_ACL_REMOVE,
	ZFS_SMB_ACL_RENAME,
	ZFS_SMB_ACL_PURGE
} zfs_smb_acl_op_t;

typedef enum zfs_cache_type {
	ZFS_CACHE_NONE = 0,
	ZFS_CACHE_METADATA = 1,
	ZFS_CACHE_ALL = 2
} zfs_cache_type_t;

typedef enum {
	ZFS_SYNC_STANDARD = 0,
	ZFS_SYNC_ALWAYS = 1,
	ZFS_SYNC_DISABLED = 2
} zfs_sync_type_t;


/*
 * On-disk version number.
 */
#define	SPA_VERSION_1			1ULL
#define	SPA_VERSION_2			2ULL
#define	SPA_VERSION_3			3ULL
#define	SPA_VERSION_4			4ULL
#define	SPA_VERSION_5			5ULL
#define	SPA_VERSION_6			6ULL
#define	SPA_VERSION_7			7ULL
#define	SPA_VERSION_8			8ULL
#define	SPA_VERSION_9			9ULL
#define	SPA_VERSION_10			10ULL
#define	SPA_VERSION_11			11ULL
#define	SPA_VERSION_12			12ULL
#define	SPA_VERSION_13			13ULL
#define	SPA_VERSION_14			14ULL
#define	SPA_VERSION_15			15ULL
#define	SPA_VERSION_16			16ULL
#define	SPA_VERSION_17			17ULL
#define	SPA_VERSION_18			18ULL
#define	SPA_VERSION_19			19ULL
#define	SPA_VERSION_20			20ULL
#define	SPA_VERSION_21			21ULL
#define	SPA_VERSION_22			22ULL
#define	SPA_VERSION_23			23ULL
#define	SPA_VERSION_24			24ULL
#define	SPA_VERSION_25			25ULL
#define	SPA_VERSION_26			26ULL
#define	SPA_VERSION_27			27ULL
#define	SPA_VERSION_28			28ULL

/*
 * When bumping up SPA_VERSION, make sure GRUB ZFS understands the on-disk
 * format change. Go to usr/src/grub/grub-0.97/stage2/{zfs-include/, fsys_zfs*},
 * and do the appropriate changes.  Also bump the version number in
 * usr/src/grub/capability.
 */
#define	SPA_VERSION			SPA_VERSION_28
#define	SPA_VERSION_STRING		"28"

/*
 * Symbolic names for the changes that caused a SPA_VERSION switch.
 * Used in the code when checking for presence or absence of a feature.
 * Feel free to define multiple symbolic names for each version if there
 * were multiple changes to on-disk structures during that version.
 *
 * NOTE: When checking the current SPA_VERSION in your code, be sure
 *       to use spa_version() since it reports the version of the
 *       last synced uberblock.  Checking the in-flight version can
 *       be dangerous in some cases.
 */
#define	SPA_VERSION_INITIAL		SPA_VERSION_1
#define	SPA_VERSION_DITTO_BLOCKS	SPA_VERSION_2
#define	SPA_VERSION_SPARES		SPA_VERSION_3
#define	SPA_VERSION_RAIDZ2		SPA_VERSION_3
#define	SPA_VERSION_BPOBJ_ACCOUNT	SPA_VERSION_3
#define	SPA_VERSION_RAIDZ_DEFLATE	SPA_VERSION_3
#define	SPA_VERSION_DNODE_BYTES		SPA_VERSION_3
#define	SPA_VERSION_ZPOOL_HISTORY	SPA_VERSION_4
#define	SPA_VERSION_GZIP_COMPRESSION	SPA_VERSION_5
#define	SPA_VERSION_BOOTFS		SPA_VERSION_6
#define	SPA_VERSION_SLOGS		SPA_VERSION_7
#define	SPA_VERSION_DELEGATED_PERMS	SPA_VERSION_8
#define	SPA_VERSION_FUID		SPA_VERSION_9
#define	SPA_VERSION_REFRESERVATION	SPA_VERSION_9
#define	SPA_VERSION_REFQUOTA		SPA_VERSION_9
#define	SPA_VERSION_UNIQUE_ACCURATE	SPA_VERSION_9
#define	SPA_VERSION_L2CACHE		SPA_VERSION_10
#define	SPA_VERSION_NEXT_CLONES		SPA_VERSION_11
#define	SPA_VERSION_ORIGIN		SPA_VERSION_11
#define	SPA_VERSION_DSL_SCRUB		SPA_VERSION_11
#define	SPA_VERSION_SNAP_PROPS		SPA_VERSION_12
#define	SPA_VERSION_USED_BREAKDOWN	SPA_VERSION_13
#define	SPA_VERSION_PASSTHROUGH_X	SPA_VERSION_14
#define	SPA_VERSION_USERSPACE		SPA_VERSION_15
#define	SPA_VERSION_STMF_PROP		SPA_VERSION_16
#define	SPA_VERSION_RAIDZ3		SPA_VERSION_17
#define	SPA_VERSION_USERREFS		SPA_VERSION_18
#define	SPA_VERSION_HOLES		SPA_VERSION_19
#define	SPA_VERSION_ZLE_COMPRESSION	SPA_VERSION_20
#define	SPA_VERSION_DEDUP		SPA_VERSION_21
#define	SPA_VERSION_RECVD_PROPS		SPA_VERSION_22
#define	SPA_VERSION_SLIM_ZIL		SPA_VERSION_23
#define	SPA_VERSION_SA			SPA_VERSION_24
#define	SPA_VERSION_SCAN		SPA_VERSION_25
#define	SPA_VERSION_DIR_CLONES		SPA_VERSION_26
#define	SPA_VERSION_DEADLISTS		SPA_VERSION_26
#define	SPA_VERSION_FAST_SNAP		SPA_VERSION_27
#define	SPA_VERSION_MULTI_REPLACE	SPA_VERSION_28

/*
 * ZPL version - rev'd whenever an incompatible on-disk format change
 * occurs.  This is independent of SPA/DMU/ZAP versioning.  You must
 * also update the version_table[] and help message in zfs_prop.c.
 *
 * When changing, be sure to teach GRUB how to read the new format!
 * See usr/src/grub/grub-0.97/stage2/{zfs-include/,fsys_zfs*}
 */
#define	ZPL_VERSION_1			1ULL
#define	ZPL_VERSION_2			2ULL
#define	ZPL_VERSION_3			3ULL
#define	ZPL_VERSION_4			4ULL
#define	ZPL_VERSION_5			5ULL
#define	ZPL_VERSION			ZPL_VERSION_5
#define	ZPL_VERSION_STRING		"5"

#define	ZPL_VERSION_INITIAL		ZPL_VERSION_1
#define	ZPL_VERSION_DIRENT_TYPE		ZPL_VERSION_2
#define	ZPL_VERSION_FUID		ZPL_VERSION_3
#define	ZPL_VERSION_NORMALIZATION	ZPL_VERSION_3
#define	ZPL_VERSION_SYSATTR		ZPL_VERSION_3
#define	ZPL_VERSION_USERSPACE		ZPL_VERSION_4
#define	ZPL_VERSION_SA			ZPL_VERSION_5

/* Rewind request information */
#define	ZPOOL_NO_REWIND		1  /* No policy - default behavior */
#define	ZPOOL_NEVER_REWIND	2  /* Do not search for best txg or rewind */
#define	ZPOOL_TRY_REWIND	4  /* Search for best txg, but do not rewind */
#define	ZPOOL_DO_REWIND		8  /* Rewind to best txg w/in deferred frees */
#define	ZPOOL_EXTREME_REWIND	16 /* Allow extreme measures to find best txg */
#define	ZPOOL_REWIND_MASK	28 /* All the possible rewind bits */
#define	ZPOOL_REWIND_POLICIES	31 /* All the possible policy bits */

typedef struct zpool_rewind_policy {
	uint32_t	zrp_request;	/* rewind behavior requested */
	uint64_t	zrp_maxmeta;	/* max acceptable meta-data errors */
	uint64_t	zrp_maxdata;	/* max acceptable data errors */
	uint64_t	zrp_txg;	/* specific txg to load */
} zpool_rewind_policy_t;

/*
 * The following are configuration names used in the nvlist describing a pool's
 * configuration.
 */
#define	ZPOOL_CONFIG_VERSION		"version"
#define	ZPOOL_CONFIG_POOL_NAME		"name"
#define	ZPOOL_CONFIG_POOL_STATE		"state"
#define	ZPOOL_CONFIG_POOL_TXG		"txg"
#define	ZPOOL_CONFIG_POOL_GUID		"pool_guid"
#define	ZPOOL_CONFIG_CREATE_TXG		"create_txg"
#define	ZPOOL_CONFIG_TOP_GUID		"top_guid"
#define	ZPOOL_CONFIG_VDEV_TREE		"vdev_tree"
#define	ZPOOL_CONFIG_TYPE		"type"
#define	ZPOOL_CONFIG_CHILDREN		"children"
#define	ZPOOL_CONFIG_ID			"id"
#define	ZPOOL_CONFIG_GUID		"guid"
#define	ZPOOL_CONFIG_PATH		"path"
#define	ZPOOL_CONFIG_DEVID		"devid"
#define	ZPOOL_CONFIG_METASLAB_ARRAY	"metaslab_array"
#define	ZPOOL_CONFIG_METASLAB_SHIFT	"metaslab_shift"
#define	ZPOOL_CONFIG_ASHIFT		"ashift"
#define	ZPOOL_CONFIG_ASIZE		"asize"
#define	ZPOOL_CONFIG_DTL		"DTL"
#define	ZPOOL_CONFIG_SCAN_STATS		"scan_stats"	/* not stored on disk */
#define	ZPOOL_CONFIG_VDEV_STATS		"vdev_stats"	/* not stored on disk */
#define	ZPOOL_CONFIG_WHOLE_DISK		"whole_disk"
#define	ZPOOL_CONFIG_ERRCOUNT		"error_count"
#define	ZPOOL_CONFIG_NOT_PRESENT	"not_present"
#define	ZPOOL_CONFIG_SPARES		"spares"
#define	ZPOOL_CONFIG_IS_SPARE		"is_spare"
#define	ZPOOL_CONFIG_NPARITY		"nparity"
#define	ZPOOL_CONFIG_HOSTID		"hostid"
#define	ZPOOL_CONFIG_HOSTNAME		"hostname"
#define	ZPOOL_CONFIG_LOADED_TIME	"initial_load_time"
#define	ZPOOL_CONFIG_UNSPARE		"unspare"
#define	ZPOOL_CONFIG_PHYS_PATH		"phys_path"
#define	ZPOOL_CONFIG_IS_LOG		"is_log"
#define	ZPOOL_CONFIG_L2CACHE		"l2cache"
#define	ZPOOL_CONFIG_HOLE_ARRAY		"hole_array"
#define	ZPOOL_CONFIG_VDEV_CHILDREN	"vdev_children"
#define	ZPOOL_CONFIG_IS_HOLE		"is_hole"
#define	ZPOOL_CONFIG_DDT_HISTOGRAM	"ddt_histogram"
#define	ZPOOL_CONFIG_DDT_OBJ_STATS	"ddt_object_stats"
#define	ZPOOL_CONFIG_DDT_STATS		"ddt_stats"
#define	ZPOOL_CONFIG_SPLIT		"splitcfg"
#define	ZPOOL_CONFIG_ORIG_GUID		"orig_guid"
#define	ZPOOL_CONFIG_SPLIT_GUID		"split_guid"
#define	ZPOOL_CONFIG_SPLIT_LIST		"guid_list"
#define	ZPOOL_CONFIG_REMOVING		"removing"
#define	ZPOOL_CONFIG_RESILVERING	"resilvering"
#define	ZPOOL_CONFIG_COMMENT		"comment"
#define	ZPOOL_CONFIG_SUSPENDED		"suspended"	/* not stored on disk */
#define	ZPOOL_CONFIG_TIMESTAMP		"timestamp"	/* not stored on disk */
#define	ZPOOL_CONFIG_BOOTFS		"bootfs"	/* not stored on disk */
#define	ZPOOL_CONFIG_MISSING_DEVICES	"missing_vdevs"	/* not stored on disk */
#define	ZPOOL_CONFIG_LOAD_INFO		"load_info"	/* not stored on disk */
<<<<<<< HEAD
=======
#define	ZPOOL_CONFIG_REWIND_INFO	"rewind_info"	/* not stored on disk */
#define	ZPOOL_CONFIG_UNSUP_FEAT		"unsup_feat"	/* not stored on disk */
#define	ZPOOL_CONFIG_ENABLED_FEAT	"enabled_feat"	/* not stored on disk */
#define	ZPOOL_CONFIG_CAN_RDONLY		"can_rdonly"	/* not stored on disk */
#define	ZPOOL_CONFIG_FEATURES_FOR_READ	"features_for_read"
#define	ZPOOL_CONFIG_FEATURE_STATS	"feature_stats"	/* not stored on disk */
>>>>>>> 85823a3b
/*
 * The persistent vdev state is stored as separate values rather than a single
 * 'vdev_state' entry.  This is because a device can be in multiple states, such
 * as offline and degraded.
 */
#define	ZPOOL_CONFIG_OFFLINE		"offline"
#define	ZPOOL_CONFIG_FAULTED		"faulted"
#define	ZPOOL_CONFIG_DEGRADED		"degraded"
#define	ZPOOL_CONFIG_REMOVED		"removed"
#define	ZPOOL_CONFIG_FRU		"fru"
#define	ZPOOL_CONFIG_AUX_STATE		"aux_state"

/* Rewind policy parameters */
#define	ZPOOL_REWIND_POLICY		"rewind-policy"
#define	ZPOOL_REWIND_REQUEST		"rewind-request"
#define	ZPOOL_REWIND_REQUEST_TXG	"rewind-request-txg"
#define	ZPOOL_REWIND_META_THRESH	"rewind-meta-thresh"
#define	ZPOOL_REWIND_DATA_THRESH	"rewind-data-thresh"

/* Rewind data discovered */
#define	ZPOOL_CONFIG_LOAD_TIME		"rewind_txg_ts"
#define	ZPOOL_CONFIG_LOAD_DATA_ERRORS	"verify_data_errors"
#define	ZPOOL_CONFIG_REWIND_TIME	"seconds_of_rewind"

#define	VDEV_TYPE_ROOT			"root"
#define	VDEV_TYPE_MIRROR		"mirror"
#define	VDEV_TYPE_REPLACING		"replacing"
#define	VDEV_TYPE_RAIDZ			"raidz"
#define	VDEV_TYPE_DISK			"disk"
#define	VDEV_TYPE_FILE			"file"
#define	VDEV_TYPE_MISSING		"missing"
#define	VDEV_TYPE_HOLE			"hole"
#define	VDEV_TYPE_SPARE			"spare"
#define	VDEV_TYPE_LOG			"log"
#define	VDEV_TYPE_L2CACHE		"l2cache"

/*
 * This is needed in userland to report the minimum necessary device size.
 */
#define	SPA_MINDEVSIZE		(64ULL << 20)

/*
 * The location of the pool configuration repository, shared between kernel and
 * userland.
 */
#define	ZPOOL_CACHE		"/boot/zfs/zpool.cache"

/*
 * vdev states are ordered from least to most healthy.
 * A vdev that's CANT_OPEN or below is considered unusable.
 */
typedef enum vdev_state {
	VDEV_STATE_UNKNOWN = 0,	/* Uninitialized vdev			*/
	VDEV_STATE_CLOSED,	/* Not currently open			*/
	VDEV_STATE_OFFLINE,	/* Not allowed to open			*/
	VDEV_STATE_REMOVED,	/* Explicitly removed from system	*/
	VDEV_STATE_CANT_OPEN,	/* Tried to open, but failed		*/
	VDEV_STATE_FAULTED,	/* External request to fault device	*/
	VDEV_STATE_DEGRADED,	/* Replicated vdev with unhealthy kids	*/
	VDEV_STATE_HEALTHY	/* Presumed good			*/
} vdev_state_t;

#define	VDEV_STATE_ONLINE	VDEV_STATE_HEALTHY

/*
 * vdev aux states.  When a vdev is in the CANT_OPEN state, the aux field
 * of the vdev stats structure uses these constants to distinguish why.
 */
typedef enum vdev_aux {
	VDEV_AUX_NONE,		/* no error				*/
	VDEV_AUX_OPEN_FAILED,	/* ldi_open_*() or vn_open() failed	*/
	VDEV_AUX_CORRUPT_DATA,	/* bad label or disk contents		*/
	VDEV_AUX_NO_REPLICAS,	/* insufficient number of replicas	*/
	VDEV_AUX_BAD_GUID_SUM,	/* vdev guid sum doesn't match		*/
	VDEV_AUX_TOO_SMALL,	/* vdev size is too small		*/
	VDEV_AUX_BAD_LABEL,	/* the label is OK but invalid		*/
	VDEV_AUX_VERSION_NEWER,	/* on-disk version is too new		*/
	VDEV_AUX_VERSION_OLDER,	/* on-disk version is too old		*/
	VDEV_AUX_SPARED,	/* hot spare used in another pool	*/
	VDEV_AUX_ERR_EXCEEDED,	/* too many errors			*/
	VDEV_AUX_IO_FAILURE,	/* experienced I/O failure		*/
	VDEV_AUX_BAD_LOG,	/* cannot read log chain(s)		*/
	VDEV_AUX_EXTERNAL,	/* external diagnosis			*/
	VDEV_AUX_SPLIT_POOL	/* vdev was split off into another pool	*/
} vdev_aux_t;

/*
 * pool state.  The following states are written to disk as part of the normal
 * SPA lifecycle: ACTIVE, EXPORTED, DESTROYED, SPARE, L2CACHE.  The remaining
 * states are software abstractions used at various levels to communicate
 * pool state.
 */
typedef enum pool_state {
	POOL_STATE_ACTIVE = 0,		/* In active use		*/
	POOL_STATE_EXPORTED,		/* Explicitly exported		*/
	POOL_STATE_DESTROYED,		/* Explicitly destroyed		*/
	POOL_STATE_SPARE,		/* Reserved for hot spare use	*/
	POOL_STATE_L2CACHE,		/* Level 2 ARC device		*/
	POOL_STATE_UNINITIALIZED,	/* Internal spa_t state		*/
	POOL_STATE_UNAVAIL,		/* Internal libzfs state	*/
	POOL_STATE_POTENTIALLY_ACTIVE	/* Internal libzfs state	*/
} pool_state_t;

/*
 * Scan Functions.
 */
typedef enum pool_scan_func {
	POOL_SCAN_NONE,
	POOL_SCAN_SCRUB,
	POOL_SCAN_RESILVER,
	POOL_SCAN_FUNCS
} pool_scan_func_t;

/*
 * ZIO types.  Needed to interpret vdev statistics below.
 */
typedef enum zio_type {
	ZIO_TYPE_NULL = 0,
	ZIO_TYPE_READ,
	ZIO_TYPE_WRITE,
	ZIO_TYPE_FREE,
	ZIO_TYPE_CLAIM,
	ZIO_TYPE_IOCTL,
	ZIO_TYPES
} zio_type_t;

/*
 * Pool statistics.  Note: all fields should be 64-bit because this
 * is passed between kernel and userland as an nvlist uint64 array.
 */
typedef struct pool_scan_stat {
	/* values stored on disk */
	uint64_t	pss_func;	/* pool_scan_func_t */
	uint64_t	pss_state;	/* dsl_scan_state_t */
	uint64_t	pss_start_time;	/* scan start time */
	uint64_t	pss_end_time;	/* scan end time */
	uint64_t	pss_to_examine;	/* total bytes to scan */
	uint64_t	pss_examined;	/* total examined bytes	*/
	uint64_t	pss_to_process; /* total bytes to process */
	uint64_t	pss_processed;	/* total processed bytes */
	uint64_t	pss_errors;	/* scan errors	*/

	/* values not stored on disk */
	uint64_t	pss_pass_exam;	/* examined bytes per scan pass */
	uint64_t	pss_pass_start;	/* start time of a scan pass */
} pool_scan_stat_t;

typedef enum dsl_scan_state {
	DSS_NONE,
	DSS_SCANNING,
	DSS_FINISHED,
	DSS_CANCELED,
	DSS_NUM_STATES
} dsl_scan_state_t;


/*
 * Vdev statistics.  Note: all fields should be 64-bit because this
 * is passed between kernel and userland as an nvlist uint64 array.
 */
typedef struct vdev_stat {
	hrtime_t	vs_timestamp;		/* time since vdev load	*/
	uint64_t	vs_state;		/* vdev state		*/
	uint64_t	vs_aux;			/* see vdev_aux_t	*/
	uint64_t	vs_alloc;		/* space allocated	*/
	uint64_t	vs_space;		/* total capacity	*/
	uint64_t	vs_dspace;		/* deflated capacity	*/
	uint64_t	vs_rsize;		/* replaceable dev size */
	uint64_t	vs_esize;		/* expandable dev size */
	uint64_t	vs_ops[ZIO_TYPES];	/* operation count	*/
	uint64_t	vs_bytes[ZIO_TYPES];	/* bytes read/written	*/
	uint64_t	vs_read_errors;		/* read errors		*/
	uint64_t	vs_write_errors;	/* write errors		*/
	uint64_t	vs_checksum_errors;	/* checksum errors	*/
	uint64_t	vs_self_healed;		/* self-healed bytes	*/
	uint64_t	vs_scan_removing;	/* removing?	*/
	uint64_t	vs_scan_processed;	/* scan processed bytes	*/
} vdev_stat_t;

/*
 * DDT statistics.  Note: all fields should be 64-bit because this
 * is passed between kernel and userland as an nvlist uint64 array.
 */
typedef struct ddt_object {
	uint64_t	ddo_count;	/* number of elments in ddt 	*/
	uint64_t	ddo_dspace;	/* size of ddt on disk		*/
	uint64_t	ddo_mspace;	/* size of ddt in-core		*/
} ddt_object_t;

typedef struct ddt_stat {
	uint64_t	dds_blocks;	/* blocks			*/
	uint64_t	dds_lsize;	/* logical size			*/
	uint64_t	dds_psize;	/* physical size		*/
	uint64_t	dds_dsize;	/* deflated allocated size	*/
	uint64_t	dds_ref_blocks;	/* referenced blocks		*/
	uint64_t	dds_ref_lsize;	/* referenced lsize * refcnt	*/
	uint64_t	dds_ref_psize;	/* referenced psize * refcnt	*/
	uint64_t	dds_ref_dsize;	/* referenced dsize * refcnt	*/
} ddt_stat_t;

typedef struct ddt_histogram {
	ddt_stat_t	ddh_stat[64];	/* power-of-two histogram buckets */
} ddt_histogram_t;

#define	ZVOL_DRIVER	"zvol"
#define	ZFS_DRIVER	"zfs"
#define	ZFS_DEV_NAME	"zfs"
#define	ZFS_DEV		"/dev/" ZFS_DEV_NAME

/* general zvol path */
#define	ZVOL_DIR		"/dev/zvol"
/* expansion */
#define	ZVOL_PSEUDO_DEV		"/devices/pseudo/zfs@0:"
/* for dump and swap */
#define	ZVOL_FULL_DEV_DIR	ZVOL_DIR "/dsk/"
#define	ZVOL_FULL_RDEV_DIR	ZVOL_DIR "/rdsk/"

#define	ZVOL_PROP_NAME		"name"
#define	ZVOL_DEFAULT_BLOCKSIZE	8192

/*
 * /dev/zfs ioctl numbers.
 */
typedef	unsigned long	zfs_ioc_t;

#define	ZFS_IOC(ioreq)	((ioreq) & 0xff)

#define	ZFS_IOC_POOL_CREATE		_IOWR('Z', 0, struct zfs_cmd)
#define	ZFS_IOC_POOL_DESTROY		_IOWR('Z', 1, struct zfs_cmd)
#define	ZFS_IOC_POOL_IMPORT		_IOWR('Z', 2, struct zfs_cmd)
#define	ZFS_IOC_POOL_EXPORT		_IOWR('Z', 3, struct zfs_cmd)
#define	ZFS_IOC_POOL_CONFIGS		_IOWR('Z', 4, struct zfs_cmd)
#define	ZFS_IOC_POOL_STATS		_IOWR('Z', 5, struct zfs_cmd)
#define	ZFS_IOC_POOL_TRYIMPORT		_IOWR('Z', 6, struct zfs_cmd)
#define	ZFS_IOC_POOL_SCAN		_IOWR('Z', 7, struct zfs_cmd)
#define	ZFS_IOC_POOL_FREEZE		_IOWR('Z', 8, struct zfs_cmd)
#define	ZFS_IOC_POOL_UPGRADE		_IOWR('Z', 9, struct zfs_cmd)
#define	ZFS_IOC_POOL_GET_HISTORY	_IOWR('Z', 10, struct zfs_cmd)
#define	ZFS_IOC_VDEV_ADD		_IOWR('Z', 11, struct zfs_cmd)
#define	ZFS_IOC_VDEV_REMOVE		_IOWR('Z', 12, struct zfs_cmd)
#define	ZFS_IOC_VDEV_SET_STATE		_IOWR('Z', 13, struct zfs_cmd)
#define	ZFS_IOC_VDEV_ATTACH		_IOWR('Z', 14, struct zfs_cmd)
#define	ZFS_IOC_VDEV_DETACH		_IOWR('Z', 15, struct zfs_cmd)
#define	ZFS_IOC_VDEV_SETPATH		_IOWR('Z', 16, struct zfs_cmd)
#define	ZFS_IOC_VDEV_SETFRU		_IOWR('Z', 17, struct zfs_cmd)
#define	ZFS_IOC_OBJSET_STATS		_IOWR('Z', 18, struct zfs_cmd)
#define	ZFS_IOC_OBJSET_ZPLPROPS		_IOWR('Z', 19, struct zfs_cmd)
#define	ZFS_IOC_DATASET_LIST_NEXT	_IOWR('Z', 20, struct zfs_cmd)
#define	ZFS_IOC_SNAPSHOT_LIST_NEXT	_IOWR('Z', 21, struct zfs_cmd)
#define	ZFS_IOC_SET_PROP		_IOWR('Z', 22, struct zfs_cmd)
#define	ZFS_IOC_CREATE			_IOWR('Z', 23, struct zfs_cmd)
#define	ZFS_IOC_DESTROY			_IOWR('Z', 24, struct zfs_cmd)
#define	ZFS_IOC_ROLLBACK		_IOWR('Z', 25, struct zfs_cmd)
#define	ZFS_IOC_RENAME			_IOWR('Z', 26, struct zfs_cmd)
#define	ZFS_IOC_RECV			_IOWR('Z', 27, struct zfs_cmd)
#define	ZFS_IOC_SEND			_IOWR('Z', 28, struct zfs_cmd)
#define	ZFS_IOC_INJECT_FAULT		_IOWR('Z', 29, struct zfs_cmd)
#define	ZFS_IOC_CLEAR_FAULT		_IOWR('Z', 30, struct zfs_cmd)
#define	ZFS_IOC_INJECT_LIST_NEXT	_IOWR('Z', 31, struct zfs_cmd)
#define	ZFS_IOC_ERROR_LOG		_IOWR('Z', 32, struct zfs_cmd)
#define	ZFS_IOC_CLEAR			_IOWR('Z', 33, struct zfs_cmd)
#define	ZFS_IOC_PROMOTE			_IOWR('Z', 34, struct zfs_cmd)
#define	ZFS_IOC_DESTROY_SNAPS_NVL	_IOWR('Z', 35, struct zfs_cmd)
#define	ZFS_IOC_SNAPSHOT		_IOWR('Z', 36, struct zfs_cmd)
#define	ZFS_IOC_DSOBJ_TO_DSNAME		_IOWR('Z', 37, struct zfs_cmd)
#define	ZFS_IOC_OBJ_TO_PATH		_IOWR('Z', 38, struct zfs_cmd)
#define	ZFS_IOC_POOL_SET_PROPS		_IOWR('Z', 39, struct zfs_cmd)
#define	ZFS_IOC_POOL_GET_PROPS		_IOWR('Z', 40, struct zfs_cmd)
#define	ZFS_IOC_SET_FSACL		_IOWR('Z', 41, struct zfs_cmd)
#define	ZFS_IOC_GET_FSACL		_IOWR('Z', 42, struct zfs_cmd)
#define	ZFS_IOC_SHARE			_IOWR('Z', 43, struct zfs_cmd)
#define	ZFS_IOC_INHERIT_PROP		_IOWR('Z', 44, struct zfs_cmd)
#define	ZFS_IOC_SMB_ACL			_IOWR('Z', 45, struct zfs_cmd)
#define	ZFS_IOC_USERSPACE_ONE		_IOWR('Z', 46, struct zfs_cmd)
#define	ZFS_IOC_USERSPACE_MANY		_IOWR('Z', 47, struct zfs_cmd)
#define	ZFS_IOC_USERSPACE_UPGRADE	_IOWR('Z', 48, struct zfs_cmd)
#define	ZFS_IOC_HOLD			_IOWR('Z', 49, struct zfs_cmd)
#define	ZFS_IOC_RELEASE			_IOWR('Z', 50, struct zfs_cmd)
#define	ZFS_IOC_GET_HOLDS		_IOWR('Z', 51, struct zfs_cmd)
#define	ZFS_IOC_OBJSET_RECVD_PROPS	_IOWR('Z', 52, struct zfs_cmd)
#define	ZFS_IOC_VDEV_SPLIT		_IOWR('Z', 53, struct zfs_cmd)
#define	ZFS_IOC_NEXT_OBJ		_IOWR('Z', 54, struct zfs_cmd)
#define	ZFS_IOC_DIFF			_IOWR('Z', 55, struct zfs_cmd)
#define	ZFS_IOC_TMP_SNAPSHOT		_IOWR('Z', 56, struct zfs_cmd)
#define	ZFS_IOC_OBJ_TO_STATS		_IOWR('Z', 57, struct zfs_cmd)
#define	ZFS_IOC_JAIL			_IOWR('Z', 58, struct zfs_cmd)
#define	ZFS_IOC_UNJAIL			_IOWR('Z', 59, struct zfs_cmd)
#define	ZFS_IOC_POOL_REGUID		_IOWR('Z', 60, struct zfs_cmd)
#define	ZFS_IOC_SPACE_WRITTEN		_IOWR('Z', 61, struct zfs_cmd)
#define	ZFS_IOC_SPACE_SNAPS		_IOWR('Z', 62, struct zfs_cmd)
#define	ZFS_IOC_SEND_PROGRESS		_IOWR('Z', 63, struct zfs_cmd)
#define	ZFS_IOC_POOL_REOPEN		_IOWR('Z', 64, struct zfs_cmd)

/*
 * Internal SPA load state.  Used by FMA diagnosis engine.
 */
typedef enum {
	SPA_LOAD_NONE,		/* no load in progress	*/
	SPA_LOAD_OPEN,		/* normal open		*/
	SPA_LOAD_IMPORT,	/* import in progress	*/
	SPA_LOAD_TRYIMPORT,	/* tryimport in progress */
	SPA_LOAD_RECOVER,	/* recovery requested	*/
	SPA_LOAD_ERROR		/* load failed		*/
} spa_load_state_t;

/*
 * Bookmark name values.
 */
#define	ZPOOL_ERR_LIST		"error list"
#define	ZPOOL_ERR_DATASET	"dataset"
#define	ZPOOL_ERR_OBJECT	"object"

#define	HIS_MAX_RECORD_LEN	(MAXPATHLEN + MAXPATHLEN + 1)

/*
 * The following are names used in the nvlist describing
 * the pool's history log.
 */
#define	ZPOOL_HIST_RECORD	"history record"
#define	ZPOOL_HIST_TIME		"history time"
#define	ZPOOL_HIST_CMD		"history command"
#define	ZPOOL_HIST_WHO		"history who"
#define	ZPOOL_HIST_ZONE		"history zone"
#define	ZPOOL_HIST_HOST		"history hostname"
#define	ZPOOL_HIST_TXG		"history txg"
#define	ZPOOL_HIST_INT_EVENT	"history internal event"
#define	ZPOOL_HIST_INT_STR	"history internal str"

/*
 * Flags for ZFS_IOC_VDEV_SET_STATE
 */
#define	ZFS_ONLINE_CHECKREMOVE	0x1
#define	ZFS_ONLINE_UNSPARE	0x2
#define	ZFS_ONLINE_FORCEFAULT	0x4
#define	ZFS_ONLINE_EXPAND	0x8
#define	ZFS_OFFLINE_TEMPORARY	0x1

/*
 * Flags for ZFS_IOC_POOL_IMPORT
 */
#define	ZFS_IMPORT_NORMAL	0x0
#define	ZFS_IMPORT_VERBATIM	0x1
#define	ZFS_IMPORT_ANY_HOST	0x2
#define	ZFS_IMPORT_MISSING_LOG	0x4
#define	ZFS_IMPORT_ONLY		0x8

/*
 * Sysevent payload members.  ZFS will generate the following sysevents with the
 * given payloads:
 *
 *	ESC_ZFS_RESILVER_START
 *	ESC_ZFS_RESILVER_END
 *	ESC_ZFS_POOL_DESTROY
 *	ESC_ZFS_POOL_REGUID
 *
 *		ZFS_EV_POOL_NAME	DATA_TYPE_STRING
 *		ZFS_EV_POOL_GUID	DATA_TYPE_UINT64
 *
 *	ESC_ZFS_VDEV_REMOVE
 *	ESC_ZFS_VDEV_CLEAR
 *	ESC_ZFS_VDEV_CHECK
 *
 *		ZFS_EV_POOL_NAME	DATA_TYPE_STRING
 *		ZFS_EV_POOL_GUID	DATA_TYPE_UINT64
 *		ZFS_EV_VDEV_PATH	DATA_TYPE_STRING	(optional)
 *		ZFS_EV_VDEV_GUID	DATA_TYPE_UINT64
 */
#define	ZFS_EV_POOL_NAME	"pool_name"
#define	ZFS_EV_POOL_GUID	"pool_guid"
#define	ZFS_EV_VDEV_PATH	"vdev_path"
#define	ZFS_EV_VDEV_GUID	"vdev_guid"

/*
 * Note: This is encoded on-disk, so new events must be added to the
 * end, and unused events can not be removed.  Be sure to edit
 * libzfs_pool.c: hist_event_table[].
 */
typedef enum history_internal_events {
	LOG_NO_EVENT = 0,
	LOG_POOL_CREATE,
	LOG_POOL_VDEV_ADD,
	LOG_POOL_REMOVE,
	LOG_POOL_DESTROY,
	LOG_POOL_EXPORT,
	LOG_POOL_IMPORT,
	LOG_POOL_VDEV_ATTACH,
	LOG_POOL_VDEV_REPLACE,
	LOG_POOL_VDEV_DETACH,
	LOG_POOL_VDEV_ONLINE,
	LOG_POOL_VDEV_OFFLINE,
	LOG_POOL_UPGRADE,
	LOG_POOL_CLEAR,
	LOG_POOL_SCAN,
	LOG_POOL_PROPSET,
	LOG_DS_CREATE,
	LOG_DS_CLONE,
	LOG_DS_DESTROY,
	LOG_DS_DESTROY_BEGIN,
	LOG_DS_INHERIT,
	LOG_DS_PROPSET,
	LOG_DS_QUOTA,
	LOG_DS_PERM_UPDATE,
	LOG_DS_PERM_REMOVE,
	LOG_DS_PERM_WHO_REMOVE,
	LOG_DS_PROMOTE,
	LOG_DS_RECEIVE,
	LOG_DS_RENAME,
	LOG_DS_RESERVATION,
	LOG_DS_REPLAY_INC_SYNC,
	LOG_DS_REPLAY_FULL_SYNC,
	LOG_DS_ROLLBACK,
	LOG_DS_SNAPSHOT,
	LOG_DS_UPGRADE,
	LOG_DS_REFQUOTA,
	LOG_DS_REFRESERV,
	LOG_POOL_SCAN_DONE,
	LOG_DS_USER_HOLD,
	LOG_DS_USER_RELEASE,
	LOG_POOL_SPLIT,
	LOG_END
} history_internal_events_t;

#ifdef	__cplusplus
}
#endif

#endif	/* _SYS_FS_ZFS_H */<|MERGE_RESOLUTION|>--- conflicted
+++ resolved
@@ -172,6 +172,7 @@
 	ZPOOL_PROP_READONLY,
 	ZPOOL_PROP_COMMENT,
 	ZPOOL_PROP_EXPANDSZ,
+	ZPOOL_PROP_FREEING,
 	ZPOOL_NUM_PROPS
 } zpool_prop_t;
 
@@ -245,6 +246,8 @@
 const char *zpool_prop_default_string(zpool_prop_t);
 uint64_t zpool_prop_default_numeric(zpool_prop_t);
 boolean_t zpool_prop_readonly(zpool_prop_t);
+boolean_t zpool_prop_feature(const char *);
+boolean_t zpool_prop_unsupported(const char *name);
 int zpool_prop_index_to_string(zpool_prop_t, uint64_t, const char **);
 int zpool_prop_string_to_index(zpool_prop_t, const char *, uint64_t *);
 uint64_t zpool_prop_random_value(zpool_prop_t, uint64_t seed);
@@ -352,6 +355,7 @@
 #define	SPA_VERSION_26			26ULL
 #define	SPA_VERSION_27			27ULL
 #define	SPA_VERSION_28			28ULL
+#define	SPA_VERSION_5000		5000ULL
 
 /*
  * When bumping up SPA_VERSION, make sure GRUB ZFS understands the on-disk
@@ -359,8 +363,8 @@
  * and do the appropriate changes.  Also bump the version number in
  * usr/src/grub/capability.
  */
-#define	SPA_VERSION			SPA_VERSION_28
-#define	SPA_VERSION_STRING		"28"
+#define	SPA_VERSION			SPA_VERSION_5000
+#define	SPA_VERSION_STRING		"5000"
 
 /*
  * Symbolic names for the changes that caused a SPA_VERSION switch.
@@ -411,6 +415,12 @@
 #define	SPA_VERSION_DEADLISTS		SPA_VERSION_26
 #define	SPA_VERSION_FAST_SNAP		SPA_VERSION_27
 #define	SPA_VERSION_MULTI_REPLACE	SPA_VERSION_28
+#define	SPA_VERSION_BEFORE_FEATURES	SPA_VERSION_28
+#define	SPA_VERSION_FEATURES		SPA_VERSION_5000
+
+#define	SPA_VERSION_IS_SUPPORTED(v) \
+	(((v) >= SPA_VERSION_INITIAL && (v) <= SPA_VERSION_BEFORE_FEATURES) || \
+	((v) >= SPA_VERSION_FEATURES && (v) <= SPA_VERSION))
 
 /*
  * ZPL version - rev'd whenever an incompatible on-disk format change
@@ -508,15 +518,12 @@
 #define	ZPOOL_CONFIG_BOOTFS		"bootfs"	/* not stored on disk */
 #define	ZPOOL_CONFIG_MISSING_DEVICES	"missing_vdevs"	/* not stored on disk */
 #define	ZPOOL_CONFIG_LOAD_INFO		"load_info"	/* not stored on disk */
-<<<<<<< HEAD
-=======
 #define	ZPOOL_CONFIG_REWIND_INFO	"rewind_info"	/* not stored on disk */
 #define	ZPOOL_CONFIG_UNSUP_FEAT		"unsup_feat"	/* not stored on disk */
 #define	ZPOOL_CONFIG_ENABLED_FEAT	"enabled_feat"	/* not stored on disk */
 #define	ZPOOL_CONFIG_CAN_RDONLY		"can_rdonly"	/* not stored on disk */
 #define	ZPOOL_CONFIG_FEATURES_FOR_READ	"features_for_read"
 #define	ZPOOL_CONFIG_FEATURE_STATS	"feature_stats"	/* not stored on disk */
->>>>>>> 85823a3b
 /*
  * The persistent vdev state is stored as separate values rather than a single
  * 'vdev_state' entry.  This is because a device can be in multiple states, such
@@ -595,6 +602,7 @@
 	VDEV_AUX_BAD_LABEL,	/* the label is OK but invalid		*/
 	VDEV_AUX_VERSION_NEWER,	/* on-disk version is too new		*/
 	VDEV_AUX_VERSION_OLDER,	/* on-disk version is too old		*/
+	VDEV_AUX_UNSUP_FEAT,	/* unsupported features			*/
 	VDEV_AUX_SPARED,	/* hot spare used in another pool	*/
 	VDEV_AUX_ERR_EXCEEDED,	/* too many errors			*/
 	VDEV_AUX_IO_FAILURE,	/* experienced I/O failure		*/
