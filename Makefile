--- conflicted
+++ resolved
@@ -100,19 +100,9 @@
 # For more information, see the build(7) manual page.
 #
 
-<<<<<<< HEAD
-# Allow bootstrapping with fmake from earlier versions of FreeBSD
-.if defined(.PARSEDIR) && ${MAKE_VERSION} >= 20150606
-MK_META_MODE?=	yes
-.else
-MK_META_MODE=	no
-.endif
-.if ${MK_META_MODE} == "yes"
-=======
 # Note: we use this awkward construct to be compatible with FreeBSD's
 # old make used in 10.0 and 9.2 and earlier.
 .if defined(MK_META_MODE) && ${MK_META_MODE} == "yes"
->>>>>>> 7b2599c8
 # targets/Makefile plays the role of top-level
 .include "targets/Makefile"
 .else
@@ -537,11 +527,7 @@
 buildLINT:
 	${MAKE} -C ${.CURDIR}/sys/${_TARGET}/conf LINT
 
-<<<<<<< HEAD
-.ifdef .PARSEDIR
-=======
 .if defined(.PARSEDIR)
->>>>>>> 7b2599c8
 # This makefile does not run in meta mode
 .MAKE.MODE= normal
 # Normally the things we run from here don't either.
