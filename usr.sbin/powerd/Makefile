# $FreeBSD$

PROG=	powerd
MAN=	powerd.8

DPADD=	${LIBUTIL}
LDADD=	-lutil

<<<<<<< HEAD
.if ${MACHINE_CPUARCH} == "i386"
CFLAGS+=-DUSE_APM
.endif

=======
>>>>>>> 27f95cba
.include <bsd.prog.mk><|MERGE_RESOLUTION|>--- conflicted
+++ resolved
@@ -6,11 +6,4 @@
 DPADD=	${LIBUTIL}
 LDADD=	-lutil
 
-<<<<<<< HEAD
-.if ${MACHINE_CPUARCH} == "i386"
-CFLAGS+=-DUSE_APM
-.endif
-
-=======
->>>>>>> 27f95cba
 .include <bsd.prog.mk>