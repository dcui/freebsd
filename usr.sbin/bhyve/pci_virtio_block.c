--- conflicted
+++ resolved
@@ -65,13 +65,10 @@
 #define	VTBLK_S_UNSUPP	2
 
 #define	VTBLK_BLK_ID_BYTES	20
-<<<<<<< HEAD
-=======
 
 /* Capability bits */
 #define	VTBLK_F_SEG_MAX		(1 << 2)	/* Maximum request segments */
 #define	VTBLK_F_BLK_SIZE       	(1 << 6)	/* cfg block size valid */
->>>>>>> c6b47517
 
 /*
  * Host capabilities
