# $FreeBSD$

.include <bsd.own.mk>

PROG=	jail
MAN=	jail.8 jail.conf.5
SRCS=	jail.c command.c config.c state.c jailp.h jaillex.l jailparse.y y.tab.h

DPADD=	${LIBJAIL} ${LIBKVM} ${LIBUTIL} ${LIBL}
LDADD=	-ljail -lkvm -lutil -ll

YFLAGS+=-v
CFLAGS+=-I. -I${.CURDIR}

.if ${MK_INET6_SUPPORT} != "no"
CFLAGS+= -DINET6
.endif
.if ${MK_INET_SUPPORT} != "no"
CFLAGS+= -DINET
.endif
<<<<<<< HEAD
=======

CLEANFILES= y.output
>>>>>>> 5b43cd32

.include <bsd.prog.mk><|MERGE_RESOLUTION|>--- conflicted
+++ resolved
@@ -18,10 +18,7 @@
 .if ${MK_INET_SUPPORT} != "no"
 CFLAGS+= -DINET
 .endif
-<<<<<<< HEAD
-=======
 
 CLEANFILES= y.output
->>>>>>> 5b43cd32
 
 .include <bsd.prog.mk>