'\" te
.\" Copyright (c) 2012, Martin Matuska <mm@FreeBSD.org>.
.\" All Rights Reserved.
.\"
.\" The contents of this file are subject to the terms of the
.\" Common Development and Distribution License (the "License").
.\" You may not use this file except in compliance with the License.
.\"
.\" You can obtain a copy of the license at usr/src/OPENSOLARIS.LICENSE
.\" or http://www.opensolaris.org/os/licensing.
.\" See the License for the specific language governing permissions
.\" and limitations under the License.
.\"
.\" When distributing Covered Code, include this CDDL HEADER in each
.\" file and include the License file at usr/src/OPENSOLARIS.LICENSE.
.\" If applicable, add the following below this CDDL HEADER, with the
.\" fields enclosed by brackets "[]" replaced with your own identifying
.\" information: Portions Copyright [yyyy] [name of copyright owner]
.\"
.\" Copyright (c) 2012 by Delphix. All rights reserved.
.\" Copyright (c) 2013 by Saso Kiselkov. All rights reserved.
.\" Copyright (c) 2013, Joyent, Inc. All rights reserved.
.\"
.\" $FreeBSD$
.\"
.Dd November 10, 2014
.Dt ZPOOL-FEATURES 7
.Os
.Sh NAME
.Nm zpool-features
.Nd ZFS pool feature descriptions
.Sh DESCRIPTION
ZFS pool on\-disk format versions are specified via "features" which replace
the old on\-disk format numbers (the last supported on\-disk format number is
28).
To enable a feature on a pool use the
.Cm upgrade
subcommand of the
.Xr zpool 8
command, or set the
.Sy feature@feature_name
property to
.Ar enabled .
.Pp
The pool format does not affect file system version compatibility or the ability
to send file systems between pools.
.Pp
Since most features can be enabled independently of each other the on\-disk
format of the pool is specified by the set of all features marked as
.Sy active
on the pool. If the pool was created by another software version this set may
include unsupported features.
.Ss Identifying features
Every feature has a guid of the form
.Sy com.example:feature_name .
The reverse DNS name ensures that the feature's guid is unique across all ZFS
implementations. When unsupported features are encountered on a pool they will
be identified by their guids.
Refer to the documentation for the ZFS implementation that created the pool
for information about those features.
.Pp
Each supported feature also has a short name.
By convention a feature's short name is the portion of its guid which follows
the ':' (e.g.
.Sy com.example:feature_name
would have the short name
.Sy feature_name ),
however a feature's short name may differ across ZFS implementations if
following the convention would result in name conflicts.
.Ss Feature states
Features can be in one of three states:
.Bl -tag -width "XXXXXXXX"
.It Sy active
This feature's on\-disk format changes are in effect on the pool.
Support for this feature is required to import the pool in read\-write mode.
If this feature is not read-only compatible, support is also required to
import the pool in read\-only mode (see "Read\-only compatibility").
.It Sy enabled
An administrator has marked this feature as enabled on the pool, but the
feature's on\-disk format changes have not been made yet.
The pool can still be imported by software that does not support this feature,
but changes may be made to the on\-disk format at any time which will move
the feature to the
.Sy active
state.
Some features may support returning to the
.Sy enabled
state after becoming
.Sy active .
See feature\-specific documentation for details.
.It Sy disabled
This feature's on\-disk format changes have not been made and will not be made
unless an administrator moves the feature to the
.Sy enabled
state.
Features cannot be disabled once they have been enabled.
.El
.Pp
The state of supported features is exposed through pool properties of the form
.Sy feature@short_name .
.Ss Read\-only compatibility
Some features may make on\-disk format changes that do not interfere with other
software's ability to read from the pool.
These features are referred to as "read\-only compatible".
If all unsupported features on a pool are read\-only compatible, the pool can
be imported in read\-only mode by setting the
.Sy readonly
property during import (see
.Xr zpool 8
for details on importing pools).
.Ss Unsupported features
For each unsupported feature enabled on an imported pool a pool property
named
.Sy unsupported@feature_guid
will indicate why the import was allowed despite the unsupported feature.
Possible values for this property are:
.Bl -tag -width "XXXXXXXX"
.It Sy inactive
The feature is in the
.Sy enabled
state and therefore the pool's on\-disk format is still compatible with
software that does not support this feature.
.It Sy readonly
The feature is read\-only compatible and the pool has been imported in
read\-only mode.
.El
.Ss Feature dependencies
Some features depend on other features being enabled in order to function
properly.
Enabling a feature will automatically enable any features it depends on.
.Sh FEATURES
The following features are supported on this system:
.Bl -tag -width "XXXXXXXX"
.It Sy async_destroy
.Bl -column "READ\-ONLY COMPATIBLE" "com.delphix:async_destroy"
.It GUID Ta com.delphix:async_destroy
.It READ\-ONLY COMPATIBLE Ta yes
.It DEPENDENCIES Ta none
.El
.Pp
Destroying a file system requires traversing all of its data in order to
return its used space to the pool.
Without
.Sy async_destroy
the file system is not fully removed until all space has been reclaimed.
If the destroy operation is interrupted by a reboot or power outage the next
attempt to open the pool will need to complete the destroy operation
synchronously.
.Pp
When
.Sy async_destroy
is enabled the file system's data will be reclaimed by a background process,
allowing the destroy operation to complete without traversing the entire file
system.
The background process is able to resume interrupted destroys after the pool
has been opened, eliminating the need to finish interrupted destroys as part
of the open operation.
The amount of space remaining to be reclaimed by the background process is
available through the
.Sy freeing
property.
.Pp
This feature is only
.Sy active
while
.Sy freeing
is non\-zero.
.It Sy empty_bpobj
.Bl -column "READ\-ONLY COMPATIBLE" "com.delphix:empty_bpobj"
.It GUID Ta com.delphix:empty_bpobj
.It READ\-ONLY COMPATIBLE Ta yes
.It DEPENDENCIES Ta none
.El
.Pp
This feature increases the performance of creating and using a large number
of snapshots of a single filesystem or volume, and also reduces the disk
space required.
.Pp
When there are many snapshots, each snapshot uses many Block Pointer Objects
.Pq bpobj's
to track blocks associated with that snapshot.
However, in common use cases, most of these bpobj's are empty.
This feature allows us to create each bpobj on-demand, thus eliminating the
empty bpobjs.
.Pp
This feature is
.Sy active
while there are any filesystems, volumes, or snapshots which were created
after enabling this feature.
.It Sy filesystem_limits
.Bl -column "READ\-ONLY COMPATIBLE" "com.joyent:filesystem_limits"
.It GUID Ta com.joyent:filesystem_limits
.It READ\-ONLY COMPATIBLE Ta yes
.It DEPENDENCIES Ta extensible_dataset
.El
.Pp
This feature enables filesystem and snapshot limits.
These limits can be used
to control how many filesystems and/or snapshots can be created at the point in
the tree on which the limits are set.
.Pp
This feature is
.Sy active
once either of the limit properties has been
set on a dataset.
Once activated the feature is never deactivated.
.It Sy lz4_compress
.Bl -column "READ\-ONLY COMPATIBLE" "org.illumos:lz4_compress"
.It GUID Ta org.illumos:lz4_compress
.It READ\-ONLY COMPATIBLE Ta no
.It DEPENDENCIES Ta none
.El
.Pp
.Sy lz4
is a high-performance real-time compression algorithm that
features significantly faster compression and decompression as well as a
higher compression ratio than the older
.Sy lzjb
compression.
Typically,
.Sy lz4
compression is approximately 50% faster on
compressible data and 200% faster on incompressible data than
.Sy lzjb .
It is also approximately 80% faster on decompression, while
giving approximately 10% better compression ratio.
.Pp
When the
.Sy lz4_compress
feature is set to
.Sy enabled ,
the
administrator can turn on
.Sy lz4
compression on any dataset on the
pool using the
.Xr zfs 8
command.
Also, all newly written metadata
will be compressed with
.Sy lz4
algorithm.
Since this feature is not read-only compatible, this
operation will render the pool unimportable on systems without support
for the
.Sy lz4_compress
feature.
Booting off of
.Sy lz4
-compressed root pools is supported.
.Pp
This feature becomes
.Sy active
as soon as it is enabled and will
never return to being
.Sy enabled .
.It Sy multi_vdev_crash_dump
.Bl -column "READ\-ONLY COMPATIBLE" "com.joyent:multi_vdev_crash_dump"
.It GUID Ta com.joyent:multi_vdev_crash_dump
.It READ\-ONLY COMPATIBLE Ta no
.It DEPENDENCIES Ta none
.El
.Pp
This feature allows a dump device to be configured with a pool comprised
of multiple vdevs.
Those vdevs may be arranged in any mirrored or raidz
configuration.
.\" TODO: this is not yet supported on FreeBSD.
.\" .Pp
.\" When the
.\" .Sy multi_vdev_crash_dump
.\" feature is set to
.\" .Sy enabled ,
.\" the administrator can use the
.\" .Xr dumpon 8
.\" command to configure a
.\" dump device on a pool comprised of multiple vdevs.
.It Sy spacemap_histogram
.Bl -column "READ\-ONLY COMPATIBLE" "com.delphix:spacemap_histogram"
.It GUID Ta com.delphix:spacemap_histogram
.It READ\-ONLY COMPATIBLE Ta yes
.It DEPENDENCIES Ta none
.El
.Pp
This features allows ZFS to maintain more information about how free space
is organized within the pool. If this feature is
.Sy enabled ,
ZFS will
set this feature to
.Sy active
when a new space map object is created or
an existing space map is upgraded to the new format.
Once the feature is
.Sy active ,
it will remain in that state until the pool is destroyed.
.It Sy extensible_dataset
.Bl -column "READ\-ONLY COMPATIBLE" "com.delphix:extensible_dataset"
.It GUID Ta com.delphix:extensible_dataset
.It READ\-ONLY COMPATIBLE Ta no
.It DEPENDENCIES Ta none
.El
.Pp
This feature allows more flexible use of internal ZFS data structures,
and exists for other features to depend on.
.Pp
This feature will be
.Sy active
when the first dependent feature uses it,
and will be returned to the
.Sy enabled
state when all datasets that use
this feature are destroyed.
.It Sy bookmarks
.Bl -column "READ\-ONLY COMPATIBLE" "com.delphix:bookmarks"
.It GUID Ta com.delphix:bookmarks
.It READ\-ONLY COMPATIBLE Ta yes
.It DEPENDENCIES Ta extensible_dataset
.El
.Pp
This feature enables use of the
.Nm zfs
.Cm bookmark
subcommand.
.Pp
This feature is
.Sy active
while any bookmarks exist in the pool.
All bookmarks in the pool can be listed by running
.Nm zfs
.Cm list
.Fl t No bookmark Fl r Ar poolname .
.It Sy enabled_txg
.Bl -column "READ\-ONLY COMPATIBLE" "com.delphix:enabled_txg"
.It GUID Ta com.delphix:enabled_txg
.It READ\-ONLY COMPATIBLE Ta yes
.It DEPENDENCIES Ta none
.El
.Pp
Once this feature is enabled ZFS records the transaction group number
in which new features are enabled. This has no user-visible impact,
but other features may depend on this feature.
.Pp
This feature becomes
.Sy active
as soon as it is enabled and will
never return to being
.Sy enabled .
.It Sy hole_birth
.Bl -column "READ\-ONLY COMPATIBLE" "com.delphix:hole_birth"
.It GUID Ta com.delphix:hole_birth
.It READ\-ONLY COMPATIBLE Ta no
.It DEPENDENCIES Ta enabled_txg
.El
.Pp
This feature improves performance of incremental sends
.Pq Dq zfs send -i
and receives for objects with many holes.
The most common case of
hole-filled objects is zvols.
.Pp
An incremental send stream from snapshot
.Sy A
to snapshot
.Sy B
contains information about every block that changed between
.Sy A
and
.Sy B .
Blocks which did not change between those snapshots can be
identified and omitted from the stream using a piece of metadata called
the 'block birth time', but birth times are not recorded for holes
.Pq blocks filled only with zeroes .
Since holes created after
.Sy A
cannot be
distinguished from holes created before
.Sy A ,
information about every
hole in the entire filesystem or zvol is included in the send stream.
.Pp
For workloads where holes are rare this is not a problem.
However, when
incrementally replicating filesystems or zvols with many holes
.Pq for example a zvol formatted with another filesystem
a lot of time will
be spent sending and receiving unnecessary information about holes that
already exist on the receiving side.
.Pp
Once the
.Sy hole_birth
feature has been enabled the block birth times
of all new holes will be recorded.
Incremental sends between snapshots
created after this feature is enabled will use this new metadata to avoid
sending information about holes that already exist on the receiving side.
.Pp
This feature becomes
.Sy active
as soon as it is enabled and will
never return to being
.Sy enabled .
.It Sy embedded_data
.Bl -column "READ\-ONLY COMPATIBLE" "com.delphix:embedded_data"
.It GUID Ta com.delphix:embedded_data
.It READ\-ONLY COMPATIBLE Ta no
.It DEPENDENCIES Ta none
.El
.Pp
This feature improves the performance and compression ratio of
highly-compressible blocks.
Blocks whose contents can compress to 112 bytes
or smaller can take advantage of this feature.
.Pp
When this feature is enabled, the contents of highly-compressible blocks are
stored in the block "pointer" itself
.Po a misnomer in this case, as it contains
the compressed data, rather than a pointer to its location on disk
.Pc .
Thus
the space of the block
.Pq one sector, typically 512 bytes or 4KB
is saved,
and no additional i/o is needed to read and write the data block.
.Pp
This feature becomes
.Sy active
as soon as it is enabled and will
never return to being
.Sy enabled .
.It Sy large_blocks
.Bl -column "READ\-ONLY COMPATIBLE" "org.open-zfs:large_block"
.It GUID Ta org.open-zfs:large_block
.It READ\-ONLY COMPATIBLE Ta no
.It DEPENDENCIES Ta extensible_dataset
.El
.Pp
The
.Sy large_block
feature allows the record size on a dataset to be
set larger than 128KB.
.Pp
This feature becomes
.Sy active
once a
.Sy recordsize
<<<<<<< HEAD
property has been set larger than 128KB, and will return to being 
=======
property has been set larger than 128KB, and will return to being
>>>>>>> 05aa3e23
.Sy enabled
once all filesystems that have ever had their recordsize larger than 128KB
are destroyed.
.Pp
Please note that booting from datasets that have recordsize greater than
128KB is
.Em NOT
supported by the
.Fx
boot loader.
.El
.Sh SEE ALSO
.Xr zpool 8
.Sh AUTHORS
This manual page is a
.Xr mdoc 7
reimplementation of the
.Tn illumos
manual page
.Em zpool-features(5) ,
modified and customized for
.Fx
and licensed under the Common Development and Distribution License
.Pq Tn CDDL .
.Pp
The
.Xr mdoc 7
implementation of this manual page was initially written by
.An Martin Matuska Aq mm@FreeBSD.org .<|MERGE_RESOLUTION|>--- conflicted
+++ resolved
@@ -443,11 +443,7 @@
 .Sy active
 once a
 .Sy recordsize
-<<<<<<< HEAD
-property has been set larger than 128KB, and will return to being 
-=======
 property has been set larger than 128KB, and will return to being
->>>>>>> 05aa3e23
 .Sy enabled
 once all filesystems that have ever had their recordsize larger than 128KB
 are destroyed.
