--- conflicted
+++ resolved
@@ -256,13 +256,8 @@
 ${SHLIB_NAME_FULL}: ${SOBJS}
 	@${ECHO} building shared library ${SHLIB_NAME}
 	@rm -f ${SHLIB_NAME} ${SHLIB_LINK}
-<<<<<<< HEAD
-.if defined(SHLIB_LINK)
+.if defined(SHLIB_LINK) && !commands(${SHLIB_LINK:R}.ld)
 	@${INSTALL_SYMLINK} ${TAG_ARGS:D${TAG_ARGS},development} ${SHLIB_NAME} ${SHLIB_LINK}
-=======
-.if defined(SHLIB_LINK) && !commands(${SHLIB_LINK:R}.ld)
-	@${INSTALL_SYMLINK} ${SHLIB_NAME} ${SHLIB_LINK}
->>>>>>> 1f7642cc
 .endif
 	${_LD} ${LDFLAGS} ${SSP_CFLAGS} ${SOLINKOPTS} \
 	    -o ${.TARGET} -Wl,-soname,${SONAME} \
@@ -370,35 +365,9 @@
 	    ${SHLIB_NAME}.debug ${DESTDIR}${DEBUGFILEDIR}
 .endif
 .if defined(SHLIB_LINK)
-<<<<<<< HEAD
-# ${_SHLIBDIRPREFIX} and ${_LDSCRIPTROOT} are both needed when cross-building
-# and when building 32 bits library shims.  ${_SHLIBDIRPREFIX} is the directory
-# prefix where shared objects will be installed by the install target.
-#
-# ${_LDSCRIPTROOT} is the directory prefix that will be used when generating
-# ld(1) scripts.  The crosstools' ld is configured to lookup libraries in an
-# alternative directory which is called "sysroot", so during buildworld binaries
-# won't be linked against the running system libraries but against the ones of
-# the current source tree.  ${_LDSCRIPTROOT} behavior is twisted because of
-# the location where we store them:
-# - 64 bits libs are located under sysroot, so ${_LDSCRIPTROOT} must be empty
-#   because ld(1) will manage to find them from sysroot;
-# - 32 bits shims are not, so ${_LDSCRIPTROOT} is used to specify their full
-#   path, outside of sysroot.
-# Note that ld(1) scripts are generated both during buildworld and
-# installworld; in the later case ${_LDSCRIPTROOT} must be obviously empty
-# because on the target system, libraries are meant to be looked up from /.
-.if defined(SHLIB_LDSCRIPT) && !empty(SHLIB_LDSCRIPT) && exists(${.CURDIR}/${SHLIB_LDSCRIPT})
-	sed -e 's,@@SHLIB@@,${_LDSCRIPTROOT}${_SHLIBDIR}/${SHLIB_NAME},g' \
-	    -e 's,@@LIBDIR@@,${_LDSCRIPTROOT}${_LIBDIR},g' \
-	    ${.CURDIR}/${SHLIB_LDSCRIPT} > ${DESTDIR}${_LIBDIR}/${SHLIB_LINK:R}.ld
+.if commands(${SHLIB_LINK:R}.ld)
 	${INSTALL} ${TAG_ARGS:D${TAG_ARGS},development} -S -C -o ${LIBOWN} -g ${LIBGRP} -m ${LIBMODE} \
-	    ${_INSTALLFLAGS} ${DESTDIR}${_LIBDIR}/${SHLIB_LINK:R}.ld \
-=======
-.if commands(${SHLIB_LINK:R}.ld)
-	${INSTALL} -S -C -o ${LIBOWN} -g ${LIBGRP} -m ${LIBMODE} \
 	    ${_INSTALLFLAGS} ${SHLIB_LINK:R}.ld \
->>>>>>> 1f7642cc
 	    ${DESTDIR}${_LIBDIR}/${SHLIB_LINK}
 .else
 .if ${_SHLIBDIR} == ${_LIBDIR}
