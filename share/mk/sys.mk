--- conflicted
+++ resolved
@@ -94,13 +94,6 @@
 .else
 NO_META_IGNORE_HOST_HEADERS=	1
 .endif
-<<<<<<< HEAD
-.if !empty(.MAKE.MODE:Mmeta)
-# We do not want everything out-of-date just because
-# some unrelated shared lib updated this.
-.MAKE.META.IGNORE_PATHS+= /usr/local/etc/libmap.d
-.endif
-=======
 .if !defined(NO_META_IGNORE_HOST_HEADERS)
 .MAKE.META.IGNORE_PATHS+= /usr/include
 .endif
@@ -108,7 +101,6 @@
 # some unrelated shared lib updated this.
 .MAKE.META.IGNORE_PATHS+= /usr/local/etc/libmap.d
 .endif	# !empty(.MAKE.MODE:Mmeta)
->>>>>>> 5062b8b9
 
 .if ${MK_AUTO_OBJ} == "yes"
 # This needs to be done early - before .PATH is computed
