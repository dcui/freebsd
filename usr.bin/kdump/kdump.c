/*-
 * Copyright (c) 1988, 1993
 *	The Regents of the University of California.  All rights reserved.
 *
 * Redistribution and use in source and binary forms, with or without
 * modification, are permitted provided that the following conditions
 * are met:
 * 1. Redistributions of source code must retain the above copyright
 *    notice, this list of conditions and the following disclaimer.
 * 2. Redistributions in binary form must reproduce the above copyright
 *    notice, this list of conditions and the following disclaimer in the
 *    documentation and/or other materials provided with the distribution.
 * 4. Neither the name of the University nor the names of its contributors
 *    may be used to endorse or promote products derived from this software
 *    without specific prior written permission.
 *
 * THIS SOFTWARE IS PROVIDED BY THE REGENTS AND CONTRIBUTORS ``AS IS'' AND
 * ANY EXPRESS OR IMPLIED WARRANTIES, INCLUDING, BUT NOT LIMITED TO, THE
 * IMPLIED WARRANTIES OF MERCHANTABILITY AND FITNESS FOR A PARTICULAR PURPOSE
 * ARE DISCLAIMED.  IN NO EVENT SHALL THE REGENTS OR CONTRIBUTORS BE LIABLE
 * FOR ANY DIRECT, INDIRECT, INCIDENTAL, SPECIAL, EXEMPLARY, OR CONSEQUENTIAL
 * DAMAGES (INCLUDING, BUT NOT LIMITED TO, PROCUREMENT OF SUBSTITUTE GOODS
 * OR SERVICES; LOSS OF USE, DATA, OR PROFITS; OR BUSINESS INTERRUPTION)
 * HOWEVER CAUSED AND ON ANY THEORY OF LIABILITY, WHETHER IN CONTRACT, STRICT
 * LIABILITY, OR TORT (INCLUDING NEGLIGENCE OR OTHERWISE) ARISING IN ANY WAY
 * OUT OF THE USE OF THIS SOFTWARE, EVEN IF ADVISED OF THE POSSIBILITY OF
 * SUCH DAMAGE.
 */

#ifndef lint
static const char copyright[] =
"@(#) Copyright (c) 1988, 1993\n\
	The Regents of the University of California.  All rights reserved.\n";
#endif /* not lint */

#ifndef lint
#if 0
static char sccsid[] = "@(#)kdump.c	8.1 (Berkeley) 6/6/93";
#endif
#endif /* not lint */
#include <sys/cdefs.h>
__FBSDID("$FreeBSD$");

#define _KERNEL
extern int errno;
#include <sys/errno.h>
#undef _KERNEL
#include <sys/param.h>
#include <sys/capability.h>
#include <sys/errno.h>
#define _KERNEL
#include <sys/time.h>
#undef _KERNEL
#include <sys/uio.h>
#include <sys/ktrace.h>
#include <sys/ioctl.h>
#include <sys/socket.h>
#include <sys/stat.h>
#include <sys/sysent.h>
#include <sys/un.h>
#include <sys/queue.h>
#ifdef IPX
#include <sys/types.h>
#include <netipx/ipx.h>
#endif
#ifdef NETATALK
#include <netatalk/at.h>
#endif
#include <arpa/inet.h>
#include <netinet/in.h>
#include <ctype.h>
#include <dlfcn.h>
#include <err.h>
#include <grp.h>
#include <inttypes.h>
#include <locale.h>
#include <nl_types.h>
#include <pwd.h>
#include <stdio.h>
#include <stdlib.h>
#include <string.h>
#include <termios.h>
#include <time.h>
#include <unistd.h>
#include <vis.h>
#include "ktrace.h"
#include "kdump_subr.h"

u_int abidump(struct ktr_header *);
int fetchprocinfo(struct ktr_header *, u_int *);
int fread_tail(void *, int, int);
void dumpheader(struct ktr_header *);
void ktrsyscall(struct ktr_syscall *, u_int);
void ktrsysret(struct ktr_sysret *, u_int);
void ktrnamei(char *, int);
void hexdump(char *, int, int);
void visdump(char *, int, int);
void ktrgenio(struct ktr_genio *, int);
void ktrpsig(struct ktr_psig *);
void ktrcsw(struct ktr_csw *);
void ktrcsw_old(struct ktr_csw_old *);
void ktruser_malloc(unsigned char *);
void ktruser_rtld(int, unsigned char *);
void ktruser(int, unsigned char *);
void ktrsockaddr(struct sockaddr *);
void ktrstat(struct stat *);
void ktrstruct(char *, size_t);
void ktrcapfail(struct ktr_cap_fail *);
void ktrfault(struct ktr_fault *);
void ktrfaultend(struct ktr_faultend *);
void limitfd(int fd);
void usage(void);
void ioctlname(unsigned long, int);

int timestamp, decimal, fancy = 1, suppressdata, tail, threads, maxdata,
    resolv = 0, abiflag = 0;
const char *tracefile = DEF_TRACEFILE;
struct ktr_header ktr_header;

#define TIME_FORMAT	"%b %e %T %Y"
#define eqs(s1, s2)	(strcmp((s1), (s2)) == 0)

#define print_number(i,n,c) do {					\
	if (decimal)							\
		printf("%c%jd", c, (intmax_t)*i);			\
	else								\
		printf("%c%#jx", c, (uintmax_t)(u_register_t)*i);	\
	i++;								\
	n--;								\
	c = ',';							\
} while (0)

#if defined(__amd64__) || defined(__i386__)

void linux_ktrsyscall(struct ktr_syscall *);
void linux_ktrsysret(struct ktr_sysret *);
extern char *linux_syscallnames[];
extern int nlinux_syscalls;

/*
 * from linux.h
 * Linux syscalls return negative errno's, we do positive and map them
 */
static int bsd_to_linux_errno[ELAST + 1] = {
	-0,  -1,  -2,  -3,  -4,  -5,  -6,  -7,  -8,  -9,
	-10, -35, -12, -13, -14, -15, -16, -17, -18, -19,
	-20, -21, -22, -23, -24, -25, -26, -27, -28, -29,
	-30, -31, -32, -33, -34, -11,-115,-114, -88, -89,
	-90, -91, -92, -93, -94, -95, -96, -97, -98, -99,
	-100,-101,-102,-103,-104,-105,-106,-107,-108,-109,
	-110,-111, -40, -36,-112,-113, -39, -11, -87,-122,
	-116, -66,  -6,  -6,  -6,  -6,  -6, -37, -38,  -9,
	-6,  -6, -43, -42, -75,-125, -84, -95, -16, -74,
	-72, -67, -71
};
#endif

struct proc_info
{
	TAILQ_ENTRY(proc_info)	info;
	u_int			sv_flags;
	pid_t			pid;
};

TAILQ_HEAD(trace_procs, proc_info) trace_procs;

int
main(int argc, char *argv[])
{
	int ch, ktrlen, size;
	void *m;
	int trpoints = ALL_POINTS;
	int drop_logged;
	pid_t pid = 0;
	u_int sv_flags;

	setlocale(LC_CTYPE, "");

	while ((ch = getopt(argc,argv,"f:dElm:np:AHRrsTt:")) != -1)
		switch (ch) {
		case 'A':
			abiflag = 1;
			break;
		case 'f':
			tracefile = optarg;
			break;
		case 'd':
			decimal = 1;
			break;
		case 'l':
			tail = 1;
			break;
		case 'm':
			maxdata = atoi(optarg);
			break;
		case 'n':
			fancy = 0;
			break;
		case 'p':
			pid = atoi(optarg);
			break;
		case 'r':
			resolv = 1;
			break;
		case 's':
			suppressdata = 1;
			break;
		case 'E':
			timestamp = 3;	/* elapsed timestamp */
			break;
		case 'H':
			threads = 1;
			break;
		case 'R':
			timestamp = 2;	/* relative timestamp */
			break;
		case 'T':
			timestamp = 1;
			break;
		case 't':
			trpoints = getpoints(optarg);
			if (trpoints < 0)
				errx(1, "unknown trace point in %s", optarg);
			break;
		default:
			usage();
		}

	if (argc > optind)
		usage();

	m = malloc(size = 1025);
	if (m == NULL)
		errx(1, "%s", strerror(ENOMEM));
	if (!freopen(tracefile, "r", stdin))
		err(1, "%s", tracefile);

	/*
	 * Cache NLS data before entering capability mode.
	 * XXXPJD: There should be strerror_init() and strsignal_init() in libc.
	 */
	(void)catopen("libc", NL_CAT_LOCALE);
<<<<<<< HEAD
	if (cap_enter() < 0 && errno != ENOSYS)
		err(1, "unable to enter capability mode");
=======
	if (resolv == 0) {
		if (cap_enter() < 0 && errno != ENOSYS)
			err(1, "unable to enter capability mode");
	}
>>>>>>> d79e9781
	limitfd(STDIN_FILENO);
	limitfd(STDOUT_FILENO);
	limitfd(STDERR_FILENO);

	TAILQ_INIT(&trace_procs);
	drop_logged = 0;
	while (fread_tail(&ktr_header, sizeof(struct ktr_header), 1)) {
		if (ktr_header.ktr_type & KTR_DROP) {
			ktr_header.ktr_type &= ~KTR_DROP;
			if (!drop_logged && threads) {
				printf(
				    "%6jd %6jd %-8.*s Events dropped.\n",
				    (intmax_t)ktr_header.ktr_pid,
				    ktr_header.ktr_tid > 0 ?
				    (intmax_t)ktr_header.ktr_tid : 0,
				    MAXCOMLEN, ktr_header.ktr_comm);
				drop_logged = 1;
			} else if (!drop_logged) {
				printf("%6jd %-8.*s Events dropped.\n",
				    (intmax_t)ktr_header.ktr_pid, MAXCOMLEN,
				    ktr_header.ktr_comm);
				drop_logged = 1;
			}
		}
		if (trpoints & (1<<ktr_header.ktr_type))
			if (pid == 0 || ktr_header.ktr_pid == pid ||
			    ktr_header.ktr_tid == pid)
				dumpheader(&ktr_header);
		if ((ktrlen = ktr_header.ktr_len) < 0)
			errx(1, "bogus length 0x%x", ktrlen);
		if (ktrlen > size) {
			m = realloc(m, ktrlen+1);
			if (m == NULL)
				errx(1, "%s", strerror(ENOMEM));
			size = ktrlen;
		}
		if (ktrlen && fread_tail(m, ktrlen, 1) == 0)
			errx(1, "data too short");
		if (fetchprocinfo(&ktr_header, (u_int *)m) != 0)
			continue;
		sv_flags = abidump(&ktr_header);
		if (pid && ktr_header.ktr_pid != pid &&
		    ktr_header.ktr_tid != pid)
			continue;
		if ((trpoints & (1<<ktr_header.ktr_type)) == 0)
			continue;
		drop_logged = 0;
		switch (ktr_header.ktr_type) {
		case KTR_SYSCALL:
#if defined(__amd64__) || defined(__i386__)
			if ((sv_flags & SV_ABI_MASK) == SV_ABI_LINUX)
				linux_ktrsyscall((struct ktr_syscall *)m);
			else
#endif
				ktrsyscall((struct ktr_syscall *)m, sv_flags);
			break;
		case KTR_SYSRET:
#if defined(__amd64__) || defined(__i386__)
			if ((sv_flags & SV_ABI_MASK) == SV_ABI_LINUX)
				linux_ktrsysret((struct ktr_sysret *)m);
			else
#endif
				ktrsysret((struct ktr_sysret *)m, sv_flags);
			break;
		case KTR_NAMEI:
		case KTR_SYSCTL:
			ktrnamei(m, ktrlen);
			break;
		case KTR_GENIO:
			ktrgenio((struct ktr_genio *)m, ktrlen);
			break;
		case KTR_PSIG:
			ktrpsig((struct ktr_psig *)m);
			break;
		case KTR_CSW:
			if (ktrlen == sizeof(struct ktr_csw_old))
				ktrcsw_old((struct ktr_csw_old *)m);
			else
				ktrcsw((struct ktr_csw *)m);
			break;
		case KTR_USER:
			ktruser(ktrlen, m);
			break;
		case KTR_STRUCT:
			ktrstruct(m, ktrlen);
			break;
		case KTR_CAPFAIL:
			ktrcapfail((struct ktr_cap_fail *)m);
			break;
		case KTR_FAULT:
			ktrfault((struct ktr_fault *)m);
			break;
		case KTR_FAULTEND:
			ktrfaultend((struct ktr_faultend *)m);
			break;
		default:
			printf("\n");
			break;
		}
		if (tail)
			fflush(stdout);
	}
	return 0;
}

void
limitfd(int fd)
{
	cap_rights_t rights;
	unsigned long cmd;

	rights = CAP_FSTAT;
	cmd = -1;

	switch (fd) {
	case STDIN_FILENO:
		rights |= CAP_READ;
		break;
	case STDOUT_FILENO:
		rights |= CAP_IOCTL | CAP_WRITE;
		cmd = TIOCGETA;	/* required by isatty(3) in printf(3) */
		break;
	case STDERR_FILENO:
		rights |= CAP_WRITE;
		if (!suppressdata) {
			rights |= CAP_IOCTL;
			cmd = TIOCGWINSZ;
		}
		break;
	default:
		abort();
	}

	if (cap_rights_limit(fd, rights) < 0 && errno != ENOSYS)
		err(1, "unable to limit rights for descriptor %d", fd);
	if (cmd != -1 && cap_ioctls_limit(fd, &cmd, 1) < 0 && errno != ENOSYS)
		err(1, "unable to limit ioctls for descriptor %d", fd);
}

int
fread_tail(void *buf, int size, int num)
{
	int i;

	while ((i = fread(buf, size, num, stdin)) == 0 && tail) {
		sleep(1);
		clearerr(stdin);
	}
	return (i);
}

int
fetchprocinfo(struct ktr_header *kth, u_int *flags)
{
	struct proc_info *pi;

	switch (kth->ktr_type) {
	case KTR_PROCCTOR:
		TAILQ_FOREACH(pi, &trace_procs, info) {
			if (pi->pid == kth->ktr_pid) {
				TAILQ_REMOVE(&trace_procs, pi, info);
				break;
			}
		}
		pi = malloc(sizeof(struct proc_info));
		if (pi == NULL)
			errx(1, "%s", strerror(ENOMEM));
		pi->sv_flags = *flags;
		pi->pid = kth->ktr_pid;
		TAILQ_INSERT_TAIL(&trace_procs, pi, info);
		return (1);

	case KTR_PROCDTOR:
		TAILQ_FOREACH(pi, &trace_procs, info) {
			if (pi->pid == kth->ktr_pid) {
				TAILQ_REMOVE(&trace_procs, pi, info);
				free(pi);
				break;
			}
		}
		return (1);
	}

	return (0);
}

u_int
abidump(struct ktr_header *kth)
{
	struct proc_info *pi;
	const char *abi;
	const char *arch;
	u_int flags = 0;

	TAILQ_FOREACH(pi, &trace_procs, info) {
		if (pi->pid == kth->ktr_pid) {
			flags = pi->sv_flags;
			break;
		}
	}

	if (abiflag == 0)
		return (flags);

	switch (flags & SV_ABI_MASK) {
	case SV_ABI_LINUX:
		abi = "L";
		break;
	case SV_ABI_FREEBSD:
		abi = "F";
		break;
	default:
		abi = "U";
		break;
	}

	if (flags != 0) {
		if (flags & SV_LP64)
			arch = "64";
		else
			arch = "32";
	} else
		arch = "00";

	printf("%s%s  ", abi, arch);

	return (flags);
}

void
dumpheader(struct ktr_header *kth)
{
	static char unknown[64];
	static struct timeval prevtime, temp;
	const char *type;

	switch (kth->ktr_type) {
	case KTR_SYSCALL:
		type = "CALL";
		break;
	case KTR_SYSRET:
		type = "RET ";
		break;
	case KTR_NAMEI:
		type = "NAMI";
		break;
	case KTR_GENIO:
		type = "GIO ";
		break;
	case KTR_PSIG:
		type = "PSIG";
		break;
	case KTR_CSW:
		type = "CSW ";
		break;
	case KTR_USER:
		type = "USER";
		break;
	case KTR_STRUCT:
		type = "STRU";
		break;
	case KTR_SYSCTL:
		type = "SCTL";
		break;
	case KTR_PROCCTOR:
		/* FALLTHROUGH */
	case KTR_PROCDTOR:
		return;
	case KTR_CAPFAIL:
		type = "CAP ";
		break;
	case KTR_FAULT:
		type = "PFLT";
		break;
	case KTR_FAULTEND:
		type = "PRET";
		break;
	default:
		sprintf(unknown, "UNKNOWN(%d)", kth->ktr_type);
		type = unknown;
	}

	/*
	 * The ktr_tid field was previously the ktr_buffer field, which held
	 * the kernel pointer value for the buffer associated with data
	 * following the record header.  It now holds a threadid, but only
	 * for trace files after the change.  Older trace files still contain
	 * kernel pointers.  Detect this and suppress the results by printing
	 * negative tid's as 0.
	 */
	if (threads)
		printf("%6jd %6jd %-8.*s ", (intmax_t)kth->ktr_pid,
		    kth->ktr_tid > 0 ? (intmax_t)kth->ktr_tid : 0,
		    MAXCOMLEN, kth->ktr_comm);
	else
		printf("%6jd %-8.*s ", (intmax_t)kth->ktr_pid, MAXCOMLEN,
		    kth->ktr_comm);
	if (timestamp) {
		if (timestamp == 3) {
			if (prevtime.tv_sec == 0)
				prevtime = kth->ktr_time;
			timevalsub(&kth->ktr_time, &prevtime);
		}
		if (timestamp == 2) {
			temp = kth->ktr_time;
			timevalsub(&kth->ktr_time, &prevtime);
			prevtime = temp;
		}
		printf("%jd.%06ld ", (intmax_t)kth->ktr_time.tv_sec,
		    kth->ktr_time.tv_usec);
	}
	printf("%s  ", type);
}

#include <sys/syscall.h>
#define KTRACE
#include <sys/kern/syscalls.c>
#undef KTRACE
int nsyscalls = sizeof (syscallnames) / sizeof (syscallnames[0]);

void
ktrsyscall(struct ktr_syscall *ktr, u_int flags)
{
	int narg = ktr->ktr_narg;
	register_t *ip;
	intmax_t arg;

	if ((flags != 0 && ((flags & SV_ABI_MASK) != SV_ABI_FREEBSD)) ||
	    (ktr->ktr_code >= nsyscalls || ktr->ktr_code < 0))
		printf("[%d]", ktr->ktr_code);
	else
		printf("%s", syscallnames[ktr->ktr_code]);
	ip = &ktr->ktr_args[0];
	if (narg) {
		char c = '(';
		if (fancy &&
		    (flags == 0 || (flags & SV_ABI_MASK) == SV_ABI_FREEBSD)) {
			switch (ktr->ktr_code) {
			case SYS_ioctl: {
				print_number(ip, narg, c);
				putchar(c);
				ioctlname(*ip, decimal);
				c = ',';
				ip++;
				narg--;
				break;
			}
			case SYS_ptrace:
				putchar('(');
				ptraceopname(*ip);
				c = ',';
				ip++;
				narg--;
				break;
			case SYS_access:
			case SYS_eaccess:
				print_number(ip, narg, c);
				putchar(',');
				accessmodename(*ip);
				ip++;
				narg--;
				break;
			case SYS_open:
				print_number(ip, narg, c);
				putchar(',');
				flagsandmodename(ip[0], ip[1], decimal);
				ip += 2;
				narg -= 2;
				break;
			case SYS_wait4:
				print_number(ip, narg, c);
				print_number(ip, narg, c);
				putchar(',');
				wait4optname(*ip);
				ip++;
				narg--;
				break;
			case SYS_chmod:
			case SYS_fchmod:
			case SYS_lchmod:
				print_number(ip, narg, c);
				putchar(',');
				modename(*ip);
				ip++;
				narg--;
				break;
			case SYS_mknod:
				print_number(ip, narg, c);
				putchar(',');
				modename(*ip);
				ip++;
				narg--;
				break;
			case SYS_getfsstat:
				print_number(ip, narg, c);
				print_number(ip, narg, c);
				putchar(',');
				getfsstatflagsname(*ip);
				ip++;
				narg--;
				break;
			case SYS_mount:
				print_number(ip, narg, c);
				print_number(ip, narg, c);
				putchar(',');
				mountflagsname(*ip);
				ip++;
				narg--;
				break;
			case SYS_unmount:
				print_number(ip, narg, c);
				putchar(',');
				mountflagsname(*ip);
				ip++;
				narg--;
				break;
			case SYS_recvmsg:
			case SYS_sendmsg:
				print_number(ip, narg, c);
				print_number(ip, narg, c);
				putchar(',');
				sendrecvflagsname(*ip);
				ip++;
				narg--;
				break;
			case SYS_recvfrom:
			case SYS_sendto:
				print_number(ip, narg, c);
				print_number(ip, narg, c);
				print_number(ip, narg, c);
				putchar(',');
				sendrecvflagsname(*ip);
				ip++;
				narg--;
				break;
			case SYS_chflags:
			case SYS_fchflags:
			case SYS_lchflags:
				print_number(ip, narg, c);
				putchar(',');
				modename(*ip);
				ip++;
				narg--;
				break;
			case SYS_kill:
				print_number(ip, narg, c);
				putchar(',');
				signame(*ip);
				ip++;
				narg--;
				break;
			case SYS_reboot:
				putchar('(');
				rebootoptname(*ip);
				ip++;
				narg--;
				break;
			case SYS_umask:
				putchar('(');
				modename(*ip);
				ip++;
				narg--;
				break;
			case SYS_msync:
				print_number(ip, narg, c);
				print_number(ip, narg, c);
				putchar(',');
				msyncflagsname(*ip);
				ip++;
				narg--;
				break;
#ifdef SYS_freebsd6_mmap
			case SYS_freebsd6_mmap:
				print_number(ip, narg, c);
				print_number(ip, narg, c);
				putchar(',');
				mmapprotname(*ip);
				putchar(',');
				ip++;
				narg--;
				mmapflagsname(*ip);
				ip++;
				narg--;
				break;
#endif
			case SYS_mmap:
				print_number(ip, narg, c);
				print_number(ip, narg, c);
				putchar(',');
				mmapprotname(*ip);
				putchar(',');
				ip++;
				narg--;
				mmapflagsname(*ip);
				ip++;
				narg--;
				break;
			case SYS_mprotect:
				print_number(ip, narg, c);
				print_number(ip, narg, c);
				putchar(',');
				mmapprotname(*ip);
				ip++;
				narg--;
				break;
			case SYS_madvise:
				print_number(ip, narg, c);
				print_number(ip, narg, c);
				putchar(',');
				madvisebehavname(*ip);
				ip++;
				narg--;
				break;
			case SYS_setpriority:
				print_number(ip, narg, c);
				print_number(ip, narg, c);
				putchar(',');
				prioname(*ip);
				ip++;
				narg--;
				break;
			case SYS_fcntl:
				print_number(ip, narg, c);
				putchar(',');
				fcntlcmdname(ip[0], ip[1], decimal);
				ip += 2;
				narg -= 2;
				break;
			case SYS_socket: {
				int sockdomain;
				putchar('(');
				sockdomain = *ip;
				sockdomainname(sockdomain);
				ip++;
				narg--;
				putchar(',');
				socktypename(*ip);
				ip++;
				narg--;
				if (sockdomain == PF_INET ||
				    sockdomain == PF_INET6) {
					putchar(',');
					sockipprotoname(*ip);
					ip++;
					narg--;
				}
				c = ',';
				break;
			}
			case SYS_setsockopt:
			case SYS_getsockopt:
				print_number(ip, narg, c);
				putchar(',');
				sockoptlevelname(*ip, decimal);
				if (*ip == SOL_SOCKET) {
					ip++;
					narg--;
					putchar(',');
					sockoptname(*ip);
				}
				ip++;
				narg--;
				break;
#ifdef SYS_freebsd6_lseek
			case SYS_freebsd6_lseek:
				print_number(ip, narg, c);
				/* Hidden 'pad' argument, not in lseek(2) */
				print_number(ip, narg, c);
				print_number(ip, narg, c);
				putchar(',');
				whencename(*ip);
				ip++;
				narg--;
				break;
#endif
			case SYS_lseek:
				print_number(ip, narg, c);
				/* Hidden 'pad' argument, not in lseek(2) */
				print_number(ip, narg, c);
				putchar(',');
				whencename(*ip);
				ip++;
				narg--;
				break;
			case SYS_flock:
				print_number(ip, narg, c);
				putchar(',');
				flockname(*ip);
				ip++;
				narg--;
				break;
			case SYS_mkfifo:
			case SYS_mkdir:
				print_number(ip, narg, c);
				putchar(',');
				modename(*ip);
				ip++;
				narg--;
				break;
			case SYS_shutdown:
				print_number(ip, narg, c);
				putchar(',');
				shutdownhowname(*ip);
				ip++;
				narg--;
				break;
			case SYS_socketpair:
				putchar('(');
				sockdomainname(*ip);
				ip++;
				narg--;
				putchar(',');
				socktypename(*ip);
				ip++;
				narg--;
				c = ',';
				break;
			case SYS_getrlimit:
			case SYS_setrlimit:
				putchar('(');
				rlimitname(*ip);
				ip++;
				narg--;
				c = ',';
				break;
			case SYS_quotactl:
				print_number(ip, narg, c);
				putchar(',');
				quotactlname(*ip);
				ip++;
				narg--;
				c = ',';
				break;
			case SYS_nfssvc:
				putchar('(');
				nfssvcname(*ip);
				ip++;
				narg--;
				c = ',';
				break;
			case SYS_rtprio:
				putchar('(');
				rtprioname(*ip);
				ip++;
				narg--;
				c = ',';
				break;
			case SYS___semctl:
				print_number(ip, narg, c);
				print_number(ip, narg, c);
				putchar(',');
				semctlname(*ip);
				ip++;
				narg--;
				break;
			case SYS_semget:
				print_number(ip, narg, c);
				print_number(ip, narg, c);
				putchar(',');
				semgetname(*ip);
				ip++;
				narg--;
				break;
			case SYS_msgctl:
				print_number(ip, narg, c);
				putchar(',');
				shmctlname(*ip);
				ip++;
				narg--;
				break;
			case SYS_shmat:
				print_number(ip, narg, c);
				print_number(ip, narg, c);
				putchar(',');
				shmatname(*ip);
				ip++;
				narg--;
				break;
			case SYS_shmctl:
				print_number(ip, narg, c);
				putchar(',');
				shmctlname(*ip);
				ip++;
				narg--;
				break;
			case SYS_minherit:
				print_number(ip, narg, c);
				print_number(ip, narg, c);
				putchar(',');
				minheritname(*ip);
				ip++;
				narg--;
				break;
			case SYS_rfork:
				putchar('(');
				rforkname(*ip);
				ip++;
				narg--;
				c = ',';
				break;
			case SYS_lio_listio:
				putchar('(');
				lio_listioname(*ip);
				ip++;
				narg--;
				c = ',';
				break;
			case SYS_mlockall:
				putchar('(');
				mlockallname(*ip);
				ip++;
				narg--;
				break;
			case SYS_sched_setscheduler:
				print_number(ip, narg, c);
				putchar(',');
				schedpolicyname(*ip);
				ip++;
				narg--;
				break;
			case SYS_sched_get_priority_max:
			case SYS_sched_get_priority_min:
				putchar('(');
				schedpolicyname(*ip);
				ip++;
				narg--;
				break;
			case SYS_sendfile:
				print_number(ip, narg, c);
				print_number(ip, narg, c);
				print_number(ip, narg, c);
				print_number(ip, narg, c);
				print_number(ip, narg, c);
				print_number(ip, narg, c);
				putchar(',');
				sendfileflagsname(*ip);
				ip++;
				narg--;
				break;
			case SYS_kldsym:
				print_number(ip, narg, c);
				putchar(',');
				kldsymcmdname(*ip);
				ip++;
				narg--;
				break;
			case SYS_sigprocmask:
				putchar('(');
				sigprocmaskhowname(*ip);
				ip++;
				narg--;
				c = ',';
				break;
			case SYS___acl_get_file:
			case SYS___acl_set_file:
			case SYS___acl_get_fd:
			case SYS___acl_set_fd:
			case SYS___acl_delete_file:
			case SYS___acl_delete_fd:
			case SYS___acl_aclcheck_file:
			case SYS___acl_aclcheck_fd:
			case SYS___acl_get_link:
			case SYS___acl_set_link:
			case SYS___acl_delete_link:
			case SYS___acl_aclcheck_link:
				print_number(ip, narg, c);
				putchar(',');
				acltypename(*ip);
				ip++;
				narg--;
				break;
			case SYS_sigaction:
				putchar('(');
				signame(*ip);
				ip++;
				narg--;
				c = ',';
				break;
			case SYS_extattrctl:
				print_number(ip, narg, c);
				putchar(',');
				extattrctlname(*ip);
				ip++;
				narg--;
				break;
			case SYS_nmount:
				print_number(ip, narg, c);
				print_number(ip, narg, c);
				putchar(',');
				mountflagsname(*ip);
				ip++;
				narg--;
				break;
			case SYS_thr_create:
				print_number(ip, narg, c);
				print_number(ip, narg, c);
				putchar(',');
				thrcreateflagsname(*ip);
				ip++;
				narg--;
				break;
			case SYS_thr_kill:
				print_number(ip, narg, c);
				putchar(',');
				signame(*ip);
				ip++;
				narg--;
				break;
			case SYS_kldunloadf:
				print_number(ip, narg, c);
				putchar(',');
				kldunloadfflagsname(*ip);
				ip++;
				narg--;
				break;
			case SYS_cap_new:
			case SYS_cap_rights_limit:
				print_number(ip, narg, c);
				putchar(',');
				arg = *ip;
				ip++;
				narg--;
				/*
				 * Hack: the second argument is a
				 * cap_rights_t, which 64 bits wide, so on
				 * 32-bit systems, it is split between two
				 * registers.
				 *
				 * Since sizeof() is not evaluated by the
				 * preprocessor, we can't use an #ifdef,
				 * but the compiler will probably optimize
				 * the code out anyway.
				 */
				if (sizeof(cap_rights_t) > sizeof(register_t)) {
#if _BYTE_ORDER == _LITTLE_ENDIAN
					arg = ((intmax_t)*ip << 32) + arg;
#else
					arg = (arg << 32) + *ip;
#endif
					ip++;
					narg--;
				}
				capname(arg);
				break;
			case SYS_cap_fcntls_limit:
				print_number(ip, narg, c);
				putchar(',');
				arg = *ip;
				ip++;
				narg--;
				capfcntlname(arg);
				break;
			case SYS_posix_fadvise:
				print_number(ip, narg, c);
				print_number(ip, narg, c);
				print_number(ip, narg, c);
				(void)putchar(',');
				fadvisebehavname((int)*ip);
				ip++;
				narg--;
				break;
			}
		}
		while (narg > 0) {
			print_number(ip, narg, c);
		}
		putchar(')');
	}
	putchar('\n');
}

void
ktrsysret(struct ktr_sysret *ktr, u_int flags)
{
	register_t ret = ktr->ktr_retval;
	int error = ktr->ktr_error;
	int code = ktr->ktr_code;

	if ((flags != 0 && ((flags & SV_ABI_MASK) != SV_ABI_FREEBSD)) ||
	    (code >= nsyscalls || code < 0))
		printf("[%d] ", code);
	else
		printf("%s ", syscallnames[code]);

	if (error == 0) {
		if (fancy) {
			printf("%ld", (long)ret);
			if (ret < 0 || ret > 9)
				printf("/%#lx", (unsigned long)ret);
		} else {
			if (decimal)
				printf("%ld", (long)ret);
			else
				printf("%#lx", (unsigned long)ret);
		}
	} else if (error == ERESTART)
		printf("RESTART");
	else if (error == EJUSTRETURN)
		printf("JUSTRETURN");
	else {
		printf("-1 errno %d", ktr->ktr_error);
		if (fancy)
			printf(" %s", strerror(ktr->ktr_error));
	}
	putchar('\n');
}

void
ktrnamei(char *cp, int len)
{
	printf("\"%.*s\"\n", len, cp);
}

void
hexdump(char *p, int len, int screenwidth)
{
	int n, i;
	int width;

	width = 0;
	do {
		width += 2;
		i = 13;			/* base offset */
		i += (width / 2) + 1;	/* spaces every second byte */
		i += (width * 2);	/* width of bytes */
		i += 3;			/* "  |" */
		i += width;		/* each byte */
		i += 1;			/* "|" */
	} while (i < screenwidth);
	width -= 2;

	for (n = 0; n < len; n += width) {
		for (i = n; i < n + width; i++) {
			if ((i % width) == 0) {	/* beginning of line */
				printf("       0x%04x", i);
			}
			if ((i % 2) == 0) {
				printf(" ");
			}
			if (i < len)
				printf("%02x", p[i] & 0xff);
			else
				printf("  ");
		}
		printf("  |");
		for (i = n; i < n + width; i++) {
			if (i >= len)
				break;
			if (p[i] >= ' ' && p[i] <= '~')
				printf("%c", p[i]);
			else
				printf(".");
		}
		printf("|\n");
	}
	if ((i % width) != 0)
		printf("\n");
}

void
visdump(char *dp, int datalen, int screenwidth)
{
	int col = 0;
	char *cp;
	int width;
	char visbuf[5];

	printf("       \"");
	col = 8;
	for (;datalen > 0; datalen--, dp++) {
		 vis(visbuf, *dp, VIS_CSTYLE, *(dp+1));
		cp = visbuf;
		/*
		 * Keep track of printables and
		 * space chars (like fold(1)).
		 */
		if (col == 0) {
			putchar('\t');
			col = 8;
		}
		switch(*cp) {
		case '\n':
			col = 0;
			putchar('\n');
			continue;
		case '\t':
			width = 8 - (col&07);
			break;
		default:
			width = strlen(cp);
		}
		if (col + width > (screenwidth-2)) {
			printf("\\\n\t");
			col = 8;
		}
		col += width;
		do {
			putchar(*cp++);
		} while (*cp);
	}
	if (col == 0)
		printf("       ");
	printf("\"\n");
}

void
ktrgenio(struct ktr_genio *ktr, int len)
{
	int datalen = len - sizeof (struct ktr_genio);
	char *dp = (char *)ktr + sizeof (struct ktr_genio);
	static int screenwidth = 0;
	int i, binary;

	printf("fd %d %s %d byte%s\n", ktr->ktr_fd,
		ktr->ktr_rw == UIO_READ ? "read" : "wrote", datalen,
		datalen == 1 ? "" : "s");
	if (suppressdata)
		return;
	if (screenwidth == 0) {
		struct winsize ws;

		if (fancy && ioctl(fileno(stderr), TIOCGWINSZ, &ws) != -1 &&
		    ws.ws_col > 8)
			screenwidth = ws.ws_col;
		else
			screenwidth = 80;
	}
	if (maxdata && datalen > maxdata)
		datalen = maxdata;

	for (i = 0, binary = 0; i < datalen && binary == 0; i++)  {
		if (dp[i] >= 32 && dp[i] < 127)
			continue;
		if (dp[i] == 10 || dp[i] == 13 || dp[i] == 0 || dp[i] == 9)
			continue;
		binary = 1;
	}
	if (binary)
		hexdump(dp, datalen, screenwidth);
	else
		visdump(dp, datalen, screenwidth);
}

const char *signames[] = {
	"NULL", "HUP", "INT", "QUIT", "ILL", "TRAP", "IOT",	/*  1 - 6  */
	"EMT", "FPE", "KILL", "BUS", "SEGV", "SYS",		/*  7 - 12 */
	"PIPE", "ALRM",  "TERM", "URG", "STOP", "TSTP",		/* 13 - 18 */
	"CONT", "CHLD", "TTIN", "TTOU", "IO", "XCPU",		/* 19 - 24 */
	"XFSZ", "VTALRM", "PROF", "WINCH", "29", "USR1",	/* 25 - 30 */
	"USR2", NULL,						/* 31 - 32 */
};

void
ktrpsig(struct ktr_psig *psig)
{
	if (psig->signo > 0 && psig->signo < NSIG)
		printf("SIG%s ", signames[psig->signo]);
	else
		printf("SIG %d ", psig->signo);
	if (psig->action == SIG_DFL) {
		printf("SIG_DFL code=");
		sigcodename(psig->signo, psig->code);
		putchar('\n');
	} else {
		printf("caught handler=0x%lx mask=0x%x code=",
		    (u_long)psig->action, psig->mask.__bits[0]);
		sigcodename(psig->signo, psig->code);
		putchar('\n');
	}
}

void
ktrcsw_old(struct ktr_csw_old *cs)
{
	printf("%s %s\n", cs->out ? "stop" : "resume",
		cs->user ? "user" : "kernel");
}

void
ktrcsw(struct ktr_csw *cs)
{
	printf("%s %s \"%s\"\n", cs->out ? "stop" : "resume",
	    cs->user ? "user" : "kernel", cs->wmesg);
}

#define	UTRACE_DLOPEN_START		1
#define	UTRACE_DLOPEN_STOP		2
#define	UTRACE_DLCLOSE_START		3
#define	UTRACE_DLCLOSE_STOP		4
#define	UTRACE_LOAD_OBJECT		5
#define	UTRACE_UNLOAD_OBJECT		6
#define	UTRACE_ADD_RUNDEP		7
#define	UTRACE_PRELOAD_FINISHED		8
#define	UTRACE_INIT_CALL		9
#define	UTRACE_FINI_CALL		10

struct utrace_rtld {
	char sig[4];				/* 'RTLD' */
	int event;
	void *handle;
	void *mapbase;
	size_t mapsize;
	int refcnt;
	char name[MAXPATHLEN];
};

void
ktruser_rtld(int len, unsigned char *p)
{
	struct utrace_rtld *ut = (struct utrace_rtld *)p;
	void *parent;
	int mode;

	switch (ut->event) {
	case UTRACE_DLOPEN_START:
		mode = ut->refcnt;
		printf("dlopen(%s, ", ut->name);
		switch (mode & RTLD_MODEMASK) {
		case RTLD_NOW:
			printf("RTLD_NOW");
			break;
		case RTLD_LAZY:
			printf("RTLD_LAZY");
			break;
		default:
			printf("%#x", mode & RTLD_MODEMASK);
		}
		if (mode & RTLD_GLOBAL)
			printf(" | RTLD_GLOBAL");
		if (mode & RTLD_TRACE)
			printf(" | RTLD_TRACE");
		if (mode & ~(RTLD_MODEMASK | RTLD_GLOBAL | RTLD_TRACE))
			printf(" | %#x", mode &
			    ~(RTLD_MODEMASK | RTLD_GLOBAL | RTLD_TRACE));
		printf(")\n");
		break;
	case UTRACE_DLOPEN_STOP:
		printf("%p = dlopen(%s) ref %d\n", ut->handle, ut->name,
		    ut->refcnt);
		break;
	case UTRACE_DLCLOSE_START:
		printf("dlclose(%p) (%s, %d)\n", ut->handle, ut->name,
		    ut->refcnt);
		break;
	case UTRACE_DLCLOSE_STOP:
		printf("dlclose(%p) finished\n", ut->handle);
		break;
	case UTRACE_LOAD_OBJECT:
		printf("RTLD: loaded   %p @ %p - %p (%s)\n", ut->handle,
		    ut->mapbase, (char *)ut->mapbase + ut->mapsize - 1,
		    ut->name);
		break;
	case UTRACE_UNLOAD_OBJECT:
		printf("RTLD: unloaded %p @ %p - %p (%s)\n", ut->handle,
		    ut->mapbase, (char *)ut->mapbase + ut->mapsize - 1,
		    ut->name);
		break;
	case UTRACE_ADD_RUNDEP:
		parent = ut->mapbase;
		printf("RTLD: %p now depends on %p (%s, %d)\n", parent,
		    ut->handle, ut->name, ut->refcnt);
		break;
	case UTRACE_PRELOAD_FINISHED:
		printf("RTLD: LD_PRELOAD finished\n");
		break;
	case UTRACE_INIT_CALL:
		printf("RTLD: init %p for %p (%s)\n", ut->mapbase, ut->handle,
		    ut->name);
		break;
	case UTRACE_FINI_CALL:
		printf("RTLD: fini %p for %p (%s)\n", ut->mapbase, ut->handle,
		    ut->name);
		break;
	default:
		p += 4;
		len -= 4;
		printf("RTLD: %d ", len);
		while (len--)
			if (decimal)
				printf(" %d", *p++);
			else
				printf(" %02x", *p++);
		printf("\n");
	}
}

struct utrace_malloc {
	void *p;
	size_t s;
	void *r;
};

void
ktruser_malloc(unsigned char *p)
{
	struct utrace_malloc *ut = (struct utrace_malloc *)p;

	if (ut->p == (void *)(intptr_t)(-1))
		printf("malloc_init()\n");
	else if (ut->s == 0)
		printf("free(%p)\n", ut->p);
	else if (ut->p == NULL)
		printf("%p = malloc(%zu)\n", ut->r, ut->s);
	else
		printf("%p = realloc(%p, %zu)\n", ut->r, ut->p, ut->s);
}

void
ktruser(int len, unsigned char *p)
{

	if (len >= 8 && bcmp(p, "RTLD", 4) == 0) {
		ktruser_rtld(len, p);
		return;
	}

	if (len == sizeof(struct utrace_malloc)) {
		ktruser_malloc(p);
		return;
	}

	printf("%d ", len);
	while (len--)
		if (decimal)
			printf(" %d", *p++);
		else
			printf(" %02x", *p++);
	printf("\n");
}

void
ktrsockaddr(struct sockaddr *sa)
{
/*
 TODO: Support additional address families
	#include <netnatm/natm.h>
	struct sockaddr_natm	*natm;
*/
	char addr[64];

	/*
	 * note: ktrstruct() has already verified that sa points to a
	 * buffer at least sizeof(struct sockaddr) bytes long and exactly
	 * sa->sa_len bytes long.
	 */
	printf("struct sockaddr { ");
	sockfamilyname(sa->sa_family);
	printf(", ");

#define check_sockaddr_len(n)					\
	if (sa_##n.s##n##_len < sizeof(struct sockaddr_##n)) {	\
		printf("invalid");				\
		break;						\
	}

	switch(sa->sa_family) {
	case AF_INET: {
		struct sockaddr_in sa_in;

		memset(&sa_in, 0, sizeof(sa_in));
		memcpy(&sa_in, sa, sa->sa_len);
		check_sockaddr_len(in);
		inet_ntop(AF_INET, &sa_in.sin_addr, addr, sizeof addr);
		printf("%s:%u", addr, ntohs(sa_in.sin_port));
		break;
	}
#ifdef NETATALK
	case AF_APPLETALK: {
		struct sockaddr_at	sa_at;
		struct netrange		*nr;

		memset(&sa_at, 0, sizeof(sa_at));
		memcpy(&sa_at, sa, sa->sa_len);
		check_sockaddr_len(at);
		nr = &sa_at.sat_range.r_netrange;
		printf("%d.%d, %d-%d, %d", ntohs(sa_at.sat_addr.s_net),
			sa_at.sat_addr.s_node, ntohs(nr->nr_firstnet),
			ntohs(nr->nr_lastnet), nr->nr_phase);
		break;
	}
#endif
	case AF_INET6: {
		struct sockaddr_in6 sa_in6;

		memset(&sa_in6, 0, sizeof(sa_in6));
		memcpy(&sa_in6, sa, sa->sa_len);
		check_sockaddr_len(in6);
		inet_ntop(AF_INET6, &sa_in6.sin6_addr, addr, sizeof addr);
		printf("[%s]:%u", addr, htons(sa_in6.sin6_port));
		break;
	}
#ifdef IPX
	case AF_IPX: {
		struct sockaddr_ipx sa_ipx;

		memset(&sa_ipx, 0, sizeof(sa_ipx));
		memcpy(&sa_ipx, sa, sa->sa_len);
		check_sockaddr_len(ipx);
		/* XXX wish we had ipx_ntop */
		printf("%s", ipx_ntoa(sa_ipx.sipx_addr));
		free(sa_ipx);
		break;
	}
#endif
	case AF_UNIX: {
		struct sockaddr_un sa_un;

		memset(&sa_un, 0, sizeof(sa_un));
		memcpy(&sa_un, sa, sa->sa_len);
		printf("%.*s", (int)sizeof(sa_un.sun_path), sa_un.sun_path);
		break;
	}
	default:
		printf("unknown address family");
	}
	printf(" }\n");
}

void
ktrstat(struct stat *statp)
{
	char mode[12], timestr[PATH_MAX + 4];
	struct passwd *pwd;
	struct group  *grp;
	struct tm *tm;

	/*
	 * note: ktrstruct() has already verified that statp points to a
	 * buffer exactly sizeof(struct stat) bytes long.
	 */
	printf("struct stat {");
	strmode(statp->st_mode, mode);
	printf("dev=%ju, ino=%ju, mode=%s, nlink=%ju, ",
		(uintmax_t)statp->st_dev, (uintmax_t)statp->st_ino, mode,
		(uintmax_t)statp->st_nlink);
	if (resolv == 0 || (pwd = getpwuid(statp->st_uid)) == NULL)
		printf("uid=%ju, ", (uintmax_t)statp->st_uid);
	else
		printf("uid=\"%s\", ", pwd->pw_name);
	if (resolv == 0 || (grp = getgrgid(statp->st_gid)) == NULL)
		printf("gid=%ju, ", (uintmax_t)statp->st_gid);
	else
		printf("gid=\"%s\", ", grp->gr_name);
	printf("rdev=%ju, ", (uintmax_t)statp->st_rdev);
	printf("atime=");
	if (resolv == 0)
		printf("%jd", (intmax_t)statp->st_atim.tv_sec);
	else {
		tm = localtime(&statp->st_atim.tv_sec);
		strftime(timestr, sizeof(timestr), TIME_FORMAT, tm);
		printf("\"%s\"", timestr);
	}
	if (statp->st_atim.tv_nsec != 0)
		printf(".%09ld, ", statp->st_atim.tv_nsec);
	else
		printf(", ");
	printf("stime=");
	if (resolv == 0)
		printf("%jd", (intmax_t)statp->st_mtim.tv_sec);
	else {
		tm = localtime(&statp->st_mtim.tv_sec);
		strftime(timestr, sizeof(timestr), TIME_FORMAT, tm);
		printf("\"%s\"", timestr);
	}
	if (statp->st_mtim.tv_nsec != 0)
		printf(".%09ld, ", statp->st_mtim.tv_nsec);
	else
		printf(", ");
	printf("ctime=");
	if (resolv == 0)
		printf("%jd", (intmax_t)statp->st_ctim.tv_sec);
	else {
		tm = localtime(&statp->st_ctim.tv_sec);
		strftime(timestr, sizeof(timestr), TIME_FORMAT, tm);
		printf("\"%s\"", timestr);
	}
	if (statp->st_ctim.tv_nsec != 0)
		printf(".%09ld, ", statp->st_ctim.tv_nsec);
	else
		printf(", ");
	printf("birthtime=");
	if (resolv == 0)
		printf("%jd", (intmax_t)statp->st_birthtim.tv_sec);
	else {
		tm = localtime(&statp->st_birthtim.tv_sec);
		strftime(timestr, sizeof(timestr), TIME_FORMAT, tm);
		printf("\"%s\"", timestr);
	}
	if (statp->st_birthtim.tv_nsec != 0)
		printf(".%09ld, ", statp->st_birthtim.tv_nsec);
	else
		printf(", ");
	printf("size=%jd, blksize=%ju, blocks=%jd, flags=0x%x",
		(uintmax_t)statp->st_size, (uintmax_t)statp->st_blksize,
		(intmax_t)statp->st_blocks, statp->st_flags);
	printf(" }\n");
}

void
ktrstruct(char *buf, size_t buflen)
{
	char *name, *data;
	size_t namelen, datalen;
	int i;
	struct stat sb;
	struct sockaddr_storage ss;

	for (name = buf, namelen = 0;
	     namelen < buflen && name[namelen] != '\0';
	     ++namelen)
		/* nothing */;
	if (namelen == buflen)
		goto invalid;
	if (name[namelen] != '\0')
		goto invalid;
	data = buf + namelen + 1;
	datalen = buflen - namelen - 1;
	if (datalen == 0)
		goto invalid;
	/* sanity check */
	for (i = 0; i < (int)namelen; ++i)
		if (!isalpha(name[i]))
			goto invalid;
	if (strcmp(name, "stat") == 0) {
		if (datalen != sizeof(struct stat))
			goto invalid;
		memcpy(&sb, data, datalen);
		ktrstat(&sb);
	} else if (strcmp(name, "sockaddr") == 0) {
		if (datalen > sizeof(ss))
			goto invalid;
		memcpy(&ss, data, datalen);
		if (datalen != ss.ss_len)
			goto invalid;
		ktrsockaddr((struct sockaddr *)&ss);
	} else {
		printf("unknown structure\n");
	}
	return;
invalid:
	printf("invalid record\n");
}

void
ktrcapfail(struct ktr_cap_fail *ktr)
{
	switch (ktr->cap_type) {
	case CAPFAIL_NOTCAPABLE:
		/* operation on fd with insufficient capabilities */
		printf("operation requires ");
		capname((intmax_t)ktr->cap_needed);
		printf(", process holds ");
		capname((intmax_t)ktr->cap_held);
		break;
	case CAPFAIL_INCREASE:
		/* requested more capabilities than fd already has */
		printf("attempt to increase capabilities from ");
		capname((intmax_t)ktr->cap_held);
		printf(" to ");
		capname((intmax_t)ktr->cap_needed);
		break;
	case CAPFAIL_SYSCALL:
		/* called restricted syscall */
		printf("disallowed system call");
		break;
	case CAPFAIL_LOOKUP:
		/* used ".." in strict-relative mode */
		printf("restricted VFS lookup");
		break;
	default:
		printf("unknown capability failure: ");
		capname((intmax_t)ktr->cap_needed);
		printf(" ");
		capname((intmax_t)ktr->cap_held);
		break;
	}
	printf("\n");
}

void
ktrfault(struct ktr_fault *ktr)
{

	printf("0x%jx ", ktr->vaddr);
	vmprotname(ktr->type);
	printf("\n");
}

void
ktrfaultend(struct ktr_faultend *ktr)
{

	vmresultname(ktr->result);
	printf("\n");
}

#if defined(__amd64__) || defined(__i386__)
void
linux_ktrsyscall(struct ktr_syscall *ktr)
{
	int narg = ktr->ktr_narg;
	register_t *ip;

	if (ktr->ktr_code >= nlinux_syscalls || ktr->ktr_code < 0)
		printf("[%d]", ktr->ktr_code);
	else
		printf("%s", linux_syscallnames[ktr->ktr_code]);
	ip = &ktr->ktr_args[0];
	if (narg) {
		char c = '(';
		while (narg > 0)
			print_number(ip, narg, c);
		putchar(')');
	}
	putchar('\n');
}

void
linux_ktrsysret(struct ktr_sysret *ktr)
{
	register_t ret = ktr->ktr_retval;
	int error = ktr->ktr_error;
	int code = ktr->ktr_code;

	if (code >= nlinux_syscalls || code < 0)
		printf("[%d] ", code);
	else
		printf("%s ", linux_syscallnames[code]);

	if (error == 0) {
		if (fancy) {
			printf("%ld", (long)ret);
			if (ret < 0 || ret > 9)
				printf("/%#lx", (unsigned long)ret);
		} else {
			if (decimal)
				printf("%ld", (long)ret);
			else
				printf("%#lx", (unsigned long)ret);
		}
	} else if (error == ERESTART)
		printf("RESTART");
	else if (error == EJUSTRETURN)
		printf("JUSTRETURN");
	else {
		if (ktr->ktr_error <= ELAST + 1)
			error = abs(bsd_to_linux_errno[ktr->ktr_error]);
		else
			error = 999;
		printf("-1 errno %d", error);
		if (fancy)
			printf(" %s", strerror(ktr->ktr_error));
	}
	putchar('\n');
}
#endif

void
usage(void)
{
	fprintf(stderr, "usage: kdump [-dEnlHRrsTA] [-f trfile] "
	    "[-m maxdata] [-p pid] [-t trstr]\n");
	exit(1);
}<|MERGE_RESOLUTION|>--- conflicted
+++ resolved
@@ -240,15 +240,10 @@
 	 * XXXPJD: There should be strerror_init() and strsignal_init() in libc.
 	 */
 	(void)catopen("libc", NL_CAT_LOCALE);
-<<<<<<< HEAD
-	if (cap_enter() < 0 && errno != ENOSYS)
-		err(1, "unable to enter capability mode");
-=======
 	if (resolv == 0) {
 		if (cap_enter() < 0 && errno != ENOSYS)
 			err(1, "unable to enter capability mode");
 	}
->>>>>>> d79e9781
 	limitfd(STDIN_FILENO);
 	limitfd(STDOUT_FILENO);
 	limitfd(STDERR_FILENO);
