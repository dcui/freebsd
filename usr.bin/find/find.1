--- conflicted
+++ resolved
@@ -31,11 +31,7 @@
 .\"	@(#)find.1	8.7 (Berkeley) 5/9/95
 .\" $FreeBSD$
 .\"
-<<<<<<< HEAD
-.Dd September 28, 2011
-=======
 .Dd September 9, 2012
->>>>>>> 85823a3b
 .Dt FIND 1
 .Os
 .Sh NAME
@@ -130,36 +126,15 @@
 .It Fl d
 Cause
 .Nm
-to perform a depth-first traversal, i.e., directories
-are visited in post-order and all entries in a directory will be acted
-on before the directory itself.
-By default,
-.Nm
-visits directories in pre-order, i.e., before their contents.
-Note, the default is
-.Em not
-a breadth-first traversal.
-.Pp
-This option is equivalent to the
+to perform a depth-first traversal.
+.Pp
+This option is a BSD-specific equivalent of the
 .Ic -depth
-primary of
+primary specified by
 .St -p1003.1-2001 .
-The
-.Fl d
-option
-can be useful when
-.Nm
-is used with
-.Xr cpio 1
-to process files that are contained in directories with unusual permissions.
-It ensures that you have write permission while you are placing files in a
-directory, then sets the directory's permissions as the last thing.
-.It Fl f
-Specify a file hierarchy for
-.Nm
-to traverse.
-File hierarchies may also be specified as the operands immediately
-following the options.
+Refer to its description under
+.Sx PRIMARIES
+for more information.
 .It Fl s
 Cause
 .Nm
@@ -305,7 +280,7 @@
 .Ic -atime
 primary description for information on supported time units.
 .It Ic -d
-Same as
+Non-portable, BSD-specific version of
 .Ic depth .
 GNU find implements this as a primary in mistaken emulation of
 .Fx
@@ -323,12 +298,37 @@
 .Dq Pa \&.
 for security reasons.
 Depth-first traversal processing is implied by this option.
+The
+.Ic -delete
+primary will fail to delete a directory if it is not empty.
 Following symlinks is incompatible with this option.
 .It Ic -depth
 Always true;
-same as the
+same as the non-portable
 .Fl d
 option.
+Cause
+.Nm
+to perform a depth-first traversal, i.e., directories
+are visited in post-order and all entries in a directory will be acted
+on before the directory itself.
+By default,
+.Nm
+visits directories in pre-order, i.e., before their contents.
+Note, the default is
+.Em not
+a breadth-first traversal.
+.Pp
+The
+.Ic -depth
+primary
+can be useful when
+.Nm
+is used with
+.Xr cpio 1
+to process files that are contained in directories with unusual permissions.
+It ensures that you have write permission while you are placing files in a
+directory, then sets the directory's permissions as the last thing.
 .It Ic -depth Ar n
 True if the depth of the file relative to the starting point of the traversal
 is
