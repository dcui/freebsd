/*-
 * Copyright (c) 1991, 1993
 *	The Regents of the University of California.  All rights reserved.
 *
 * This code is derived from software contributed to Berkeley by
 * Kenneth Almquist.
 *
 * Redistribution and use in source and binary forms, with or without
 * modification, are permitted provided that the following conditions
 * are met:
 * 1. Redistributions of source code must retain the above copyright
 *    notice, this list of conditions and the following disclaimer.
 * 2. Redistributions in binary form must reproduce the above copyright
 *    notice, this list of conditions and the following disclaimer in the
 *    documentation and/or other materials provided with the distribution.
 * 4. Neither the name of the University nor the names of its contributors
 *    may be used to endorse or promote products derived from this software
 *    without specific prior written permission.
 *
 * THIS SOFTWARE IS PROVIDED BY THE REGENTS AND CONTRIBUTORS ``AS IS'' AND
 * ANY EXPRESS OR IMPLIED WARRANTIES, INCLUDING, BUT NOT LIMITED TO, THE
 * IMPLIED WARRANTIES OF MERCHANTABILITY AND FITNESS FOR A PARTICULAR PURPOSE
 * ARE DISCLAIMED.  IN NO EVENT SHALL THE REGENTS OR CONTRIBUTORS BE LIABLE
 * FOR ANY DIRECT, INDIRECT, INCIDENTAL, SPECIAL, EXEMPLARY, OR CONSEQUENTIAL
 * DAMAGES (INCLUDING, BUT NOT LIMITED TO, PROCUREMENT OF SUBSTITUTE GOODS
 * OR SERVICES; LOSS OF USE, DATA, OR PROFITS; OR BUSINESS INTERRUPTION)
 * HOWEVER CAUSED AND ON ANY THEORY OF LIABILITY, WHETHER IN CONTRACT, STRICT
 * LIABILITY, OR TORT (INCLUDING NEGLIGENCE OR OTHERWISE) ARISING IN ANY WAY
 * OUT OF THE USE OF THIS SOFTWARE, EVEN IF ADVISED OF THE POSSIBILITY OF
 * SUCH DAMAGE.
 */

#ifndef lint
#if 0
static char sccsid[] = "@(#)input.c	8.3 (Berkeley) 6/9/95";
#endif
#endif /* not lint */
#include <sys/cdefs.h>
__FBSDID("$FreeBSD$");

#include <stdio.h>	/* defines BUFSIZ */
#include <fcntl.h>
#include <errno.h>
#include <unistd.h>
#include <stdlib.h>
#include <string.h>

/*
 * This file implements the input routines used by the parser.
 */

#include "shell.h"
#include "redir.h"
#include "syntax.h"
#include "input.h"
#include "output.h"
#include "options.h"
#include "memalloc.h"
#include "error.h"
#include "alias.h"
#include "parser.h"
#include "myhistedit.h"
#include "trap.h"

#define EOF_NLEFT -99		/* value of parsenleft when EOF pushed back */

struct strpush {
	struct strpush *prev;	/* preceding string on stack */
	char *prevstring;
	int prevnleft;
	int prevlleft;
	struct alias *ap;	/* if push was associated with an alias */
};

/*
 * The parsefile structure pointed to by the global variable parsefile
 * contains information about the current file being read.
 */

struct parsefile {
	struct parsefile *prev;	/* preceding file on stack */
	int linno;		/* current line */
	int fd;			/* file descriptor (or -1 if string) */
	int nleft;		/* number of chars left in this line */
	int lleft;		/* number of lines left in this buffer */
	char *nextc;		/* next char in buffer */
	char *buf;		/* input buffer */
	struct strpush *strpush; /* for pushing strings at this level */
	struct strpush basestrpush; /* so pushing one is fast */
};


int plinno = 1;			/* input line number */
int parsenleft;			/* copy of parsefile->nleft */
<<<<<<< HEAD
MKINIT int parselleft;		/* copy of parsefile->lleft */
char *parsenextc;		/* copy of parsefile->nextc */
=======
static int parselleft;		/* copy of parsefile->lleft */
const char *parsenextc;		/* copy of parsefile->nextc */
>>>>>>> e2af9768
static char basebuf[BUFSIZ + 1];/* buffer for top level input file */
static struct parsefile basepf = {	/* top level input file */
	.nextc = basebuf,
	.buf = basebuf
};
static struct parsefile *parsefile = &basepf;	/* current input file */
int whichprompt;		/* 1 == PS1, 2 == PS2 */

EditLine *el;			/* cookie for editline package */

static void pushfile(void);
static int preadfd(void);
static void popstring(void);

void
resetinput(void)
{
	popallfiles();
	parselleft = parsenleft = 0;	/* clear input buffer */
}


/*
 * Read a line from the script.
 */

char *
pfgets(char *line, int len)
{
	char *p = line;
	int nleft = len;
	int c;

	while (--nleft > 0) {
		c = pgetc_macro();
		if (c == PEOF) {
			if (p == line)
				return NULL;
			break;
		}
		*p++ = c;
		if (c == '\n')
			break;
	}
	*p = '\0';
	return line;
}



/*
 * Read a character from the script, returning PEOF on end of file.
 * Nul characters in the input are silently discarded.
 */

int
pgetc(void)
{
	return pgetc_macro();
}


static int
preadfd(void)
{
	int nr;
	parsenextc = parsefile->buf;

#ifndef NO_HISTORY
	if (el != NULL && gotwinch) {
		gotwinch = 0;
		el_resize(el);
	}
#endif
retry:
#ifndef NO_HISTORY
	if (parsefile->fd == 0 && el) {
		static const char *rl_cp;
		static int el_len;

		if (rl_cp == NULL)
			rl_cp = el_gets(el, &el_len);
		if (rl_cp == NULL)
			nr = el_len == 0 ? 0 : -1;
		else {
			nr = el_len;
			if (nr > BUFSIZ)
				nr = BUFSIZ;
			memcpy(parsenextc, rl_cp, nr);
			if (nr != el_len) {
				el_len -= nr;
				rl_cp += nr;
			} else
				rl_cp = NULL;
		}
	} else
#endif
		nr = read(parsefile->fd, parsenextc, BUFSIZ);

	if (nr <= 0) {
                if (nr < 0) {
                        if (errno == EINTR)
                                goto retry;
                        if (parsefile->fd == 0 && errno == EWOULDBLOCK) {
                                int flags = fcntl(0, F_GETFL, 0);
                                if (flags >= 0 && flags & O_NONBLOCK) {
                                        flags &=~ O_NONBLOCK;
                                        if (fcntl(0, F_SETFL, flags) >= 0) {
						out2fmt_flush("sh: turning off NDELAY mode\n");
                                                goto retry;
                                        }
                                }
                        }
                }
                nr = -1;
	}
	return nr;
}

/*
 * Refill the input buffer and return the next input character:
 *
 * 1) If a string was pushed back on the input, pop it;
 * 2) If an EOF was pushed back (parsenleft == EOF_NLEFT) or we are reading
 *    from a string so we can't refill the buffer, return EOF.
 * 3) If there is more in this buffer, use it else call read to fill it.
 * 4) Process input up to the next newline, deleting nul characters.
 */

int
preadbuffer(void)
{
	char *p, *q;
	int more;
	int something;
	char savec;

	if (parsefile->strpush) {
		popstring();
		if (--parsenleft >= 0)
			return (*parsenextc++);
	}
	if (parsenleft == EOF_NLEFT || parsefile->buf == NULL)
		return PEOF;
	flushout(&output);
	flushout(&errout);

again:
	if (parselleft <= 0) {
		if ((parselleft = preadfd()) == -1) {
			parselleft = parsenleft = EOF_NLEFT;
			return PEOF;
		}
	}

	q = p = parsenextc;

	/* delete nul characters */
	something = 0;
	for (more = 1; more;) {
		switch (*p) {
		case '\0':
			p++;	/* Skip nul */
			goto check;

		case '\t':
		case ' ':
			break;

		case '\n':
			parsenleft = q - parsenextc;
			more = 0; /* Stop processing here */
			break;

		default:
			something = 1;
			break;
		}

		*q++ = *p++;
check:
		if (--parselleft <= 0) {
			parsenleft = q - parsenextc - 1;
			if (parsenleft < 0)
				goto again;
			*q = '\0';
			more = 0;
		}
	}

	savec = *q;
	*q = '\0';

#ifndef NO_HISTORY
	if (parsefile->fd == 0 && hist && something) {
		HistEvent he;
		INTOFF;
		history(hist, &he, whichprompt == 1 ? H_ENTER : H_ADD,
		    parsenextc);
		INTON;
	}
#endif

	if (vflag) {
		out2str(parsenextc);
		flushout(out2);
	}

	*q = savec;

	return *parsenextc++;
}

/*
 * Returns if we are certain we are at EOF. Does not cause any more input
 * to be read from the outside world.
 */

int
preadateof(void)
{
	if (parsenleft > 0)
		return 0;
	if (parsefile->strpush)
		return 0;
	if (parsenleft == EOF_NLEFT || parsefile->buf == NULL)
		return 1;
	return 0;
}

/*
 * Undo the last call to pgetc.  Only one character may be pushed back.
 * PEOF may be pushed back.
 */

void
pungetc(void)
{
	parsenleft++;
	parsenextc--;
}

/*
 * Push a string back onto the input at this current parsefile level.
 * We handle aliases this way.
 */
void
pushstring(char *s, int len, struct alias *ap)
{
	struct strpush *sp;

	INTOFF;
/*out2fmt_flush("*** calling pushstring: %s, %d\n", s, len);*/
	if (parsefile->strpush) {
		sp = ckmalloc(sizeof (struct strpush));
		sp->prev = parsefile->strpush;
		parsefile->strpush = sp;
	} else
		sp = parsefile->strpush = &(parsefile->basestrpush);
	sp->prevstring = parsenextc;
	sp->prevnleft = parsenleft;
	sp->prevlleft = parselleft;
	sp->ap = ap;
	if (ap)
		ap->flag |= ALIASINUSE;
	parsenextc = s;
	parsenleft = len;
	INTON;
}

static void
popstring(void)
{
	struct strpush *sp = parsefile->strpush;

	INTOFF;
	parsenextc = sp->prevstring;
	parsenleft = sp->prevnleft;
	parselleft = sp->prevlleft;
/*out2fmt_flush("*** calling popstring: restoring to '%s'\n", parsenextc);*/
	if (sp->ap)
		sp->ap->flag &= ~ALIASINUSE;
	parsefile->strpush = sp->prev;
	if (sp != &(parsefile->basestrpush))
		ckfree(sp);
	INTON;
}

/*
 * Set the input to take input from a file.  If push is set, push the
 * old input onto the stack first.
 */

void
setinputfile(const char *fname, int push)
{
	int fd;
	int fd2;

	INTOFF;
	if ((fd = open(fname, O_RDONLY | O_CLOEXEC)) < 0)
		error("cannot open %s: %s", fname, strerror(errno));
	if (fd < 10) {
		fd2 = fcntl(fd, F_DUPFD_CLOEXEC, 10);
		close(fd);
		if (fd2 < 0)
			error("Out of file descriptors");
		fd = fd2;
	}
	setinputfd(fd, push);
	INTON;
}


/*
 * Like setinputfile, but takes an open file descriptor (which should have
 * its FD_CLOEXEC flag already set).  Call this with interrupts off.
 */

void
setinputfd(int fd, int push)
{
	if (push) {
		pushfile();
		parsefile->buf = ckmalloc(BUFSIZ + 1);
	}
	if (parsefile->fd > 0)
		close(parsefile->fd);
	parsefile->fd = fd;
	if (parsefile->buf == NULL)
		parsefile->buf = ckmalloc(BUFSIZ + 1);
	parselleft = parsenleft = 0;
	plinno = 1;
}


/*
 * Like setinputfile, but takes input from a string.
 */

void
setinputstring(char *string, int push)
{
	INTOFF;
	if (push)
		pushfile();
	parsenextc = string;
	parselleft = parsenleft = strlen(string);
	parsefile->buf = NULL;
	plinno = 1;
	INTON;
}



/*
 * To handle the "." command, a stack of input files is used.  Pushfile
 * adds a new entry to the stack and popfile restores the previous level.
 */

static void
pushfile(void)
{
	struct parsefile *pf;

	parsefile->nleft = parsenleft;
	parsefile->lleft = parselleft;
	parsefile->nextc = parsenextc;
	parsefile->linno = plinno;
	pf = (struct parsefile *)ckmalloc(sizeof (struct parsefile));
	pf->prev = parsefile;
	pf->fd = -1;
	pf->strpush = NULL;
	pf->basestrpush.prev = NULL;
	parsefile = pf;
}


void
popfile(void)
{
	struct parsefile *pf = parsefile;

	INTOFF;
	if (pf->fd >= 0)
		close(pf->fd);
	if (pf->buf)
		ckfree(pf->buf);
	while (pf->strpush)
		popstring();
	parsefile = pf->prev;
	ckfree(pf);
	parsenleft = parsefile->nleft;
	parselleft = parsefile->lleft;
	parsenextc = parsefile->nextc;
	plinno = parsefile->linno;
	INTON;
}


/*
 * Return current file (to go back to it later using popfilesupto()).
 */

struct parsefile *
getcurrentfile(void)
{
	return parsefile;
}


/*
 * Pop files until the given file is on top again. Useful for regular
 * builtins that read shell commands from files or strings.
 * If the given file is not an active file, an error is raised.
 */

void
popfilesupto(struct parsefile *file)
{
	while (parsefile != file && parsefile != &basepf)
		popfile();
	if (parsefile != file)
		error("popfilesupto() misused");
}

/*
 * Return to top level.
 */

void
popallfiles(void)
{
	while (parsefile != &basepf)
		popfile();
}



/*
 * Close the file(s) that the shell is reading commands from.  Called
 * after a fork is done.
 */

void
closescript(void)
{
	popallfiles();
	if (parsefile->fd > 0) {
		close(parsefile->fd);
		parsefile->fd = 0;
	}
}<|MERGE_RESOLUTION|>--- conflicted
+++ resolved
@@ -66,7 +66,7 @@
 
 struct strpush {
 	struct strpush *prev;	/* preceding string on stack */
-	char *prevstring;
+	const char *prevstring;
 	int prevnleft;
 	int prevlleft;
 	struct alias *ap;	/* if push was associated with an alias */
@@ -83,7 +83,7 @@
 	int fd;			/* file descriptor (or -1 if string) */
 	int nleft;		/* number of chars left in this line */
 	int lleft;		/* number of lines left in this buffer */
-	char *nextc;		/* next char in buffer */
+	const char *nextc;	/* next char in buffer */
 	char *buf;		/* input buffer */
 	struct strpush *strpush; /* for pushing strings at this level */
 	struct strpush basestrpush; /* so pushing one is fast */
@@ -92,13 +92,8 @@
 
 int plinno = 1;			/* input line number */
 int parsenleft;			/* copy of parsefile->nleft */
-<<<<<<< HEAD
-MKINIT int parselleft;		/* copy of parsefile->lleft */
-char *parsenextc;		/* copy of parsefile->nextc */
-=======
 static int parselleft;		/* copy of parsefile->lleft */
 const char *parsenextc;		/* copy of parsefile->nextc */
->>>>>>> e2af9768
 static char basebuf[BUFSIZ + 1];/* buffer for top level input file */
 static struct parsefile basepf = {	/* top level input file */
 	.nextc = basebuf,
@@ -187,7 +182,7 @@
 			nr = el_len;
 			if (nr > BUFSIZ)
 				nr = BUFSIZ;
-			memcpy(parsenextc, rl_cp, nr);
+			memcpy(parsefile->buf, rl_cp, nr);
 			if (nr != el_len) {
 				el_len -= nr;
 				rl_cp += nr;
@@ -196,7 +191,7 @@
 		}
 	} else
 #endif
-		nr = read(parsefile->fd, parsenextc, BUFSIZ);
+		nr = read(parsefile->fd, parsefile->buf, BUFSIZ);
 
 	if (nr <= 0) {
                 if (nr < 0) {
@@ -254,7 +249,7 @@
 		}
 	}
 
-	q = p = parsenextc;
+	q = p = parsefile->buf + (parsenextc - parsefile->buf);
 
 	/* delete nul characters */
 	something = 0;
@@ -440,7 +435,7 @@
  */
 
 void
-setinputstring(char *string, int push)
+setinputstring(const char *string, int push)
 {
 	INTOFF;
 	if (push)
