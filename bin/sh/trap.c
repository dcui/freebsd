--- conflicted
+++ resolved
@@ -74,11 +74,7 @@
 
 static char sigmode[NSIG];	/* current value of signal */
 volatile sig_atomic_t pendingsig;	/* indicates some signal received */
-<<<<<<< HEAD
-volatile sig_atomic_t pendingsig_waitcmd;	/* indicates SIGINT/SIGQUIT received */
-=======
 volatile sig_atomic_t pendingsig_waitcmd;	/* indicates wait builtin should be interrupted */
->>>>>>> 45a2a347
 static int in_dotrap;			/* do we execute in a trap handler? */
 static char *volatile trap[NSIG];	/* trap handler commands */
 static volatile sig_atomic_t gotsig[NSIG];
