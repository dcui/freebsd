--- conflicted
+++ resolved
@@ -1,9 +1,5 @@
 
-<<<<<<< HEAD
-/* $OpenBSD: servconf.c,v 1.229 2012/07/13 01:35:21 dtucker Exp $ */
-=======
 /* $OpenBSD: servconf.c,v 1.240 2013/07/19 07:37:48 markus Exp $ */
->>>>>>> e2af9768
 /* $FreeBSD$ */
 /*
  * Copyright (c) 1995 Tatu Ylonen <ylo@cs.hut.fi>, Espoo, Finland
@@ -58,6 +54,8 @@
 #include "groupaccess.h"
 #include "canohost.h"
 #include "packet.h"
+#include "hostfile.h"
+#include "auth.h"
 #include "version.h"
 
 static void add_listen_addr(ServerOptions *, char *, int);
@@ -149,6 +147,8 @@
 	options->num_permitted_opens = -1;
 	options->adm_forced_command = NULL;
 	options->chroot_directory = NULL;
+	options->authorized_keys_command = NULL;
+	options->authorized_keys_command_user = NULL;
 	options->zero_knowledge_password_authentication = -1;
 	options->revoked_keys_file = NULL;
 	options->trusted_user_ca_keys = NULL;
@@ -270,17 +270,17 @@
 	if (options->rekey_interval == -1)
 		options->rekey_interval = 0;
 	if (options->allow_tcp_forwarding == -1)
-		options->allow_tcp_forwarding = 1;
+		options->allow_tcp_forwarding = FORWARD_ALLOW;
 	if (options->allow_agent_forwarding == -1)
 		options->allow_agent_forwarding = 1;
 	if (options->gateway_ports == -1)
 		options->gateway_ports = 0;
 	if (options->max_startups == -1)
-		options->max_startups = 10;
+		options->max_startups = 100;
 	if (options->max_startups_rate == -1)
-		options->max_startups_rate = 100;		/* 100% */
+		options->max_startups_rate = 30;		/* 30% */
 	if (options->max_startups_begin == -1)
-		options->max_startups_begin = options->max_startups;
+		options->max_startups_begin = 10;
 	if (options->max_authtries == -1)
 		options->max_authtries = DEFAULT_AUTH_FAIL_MAX;
 	if (options->max_sessions == -1)
@@ -385,11 +385,8 @@
 	sZeroKnowledgePasswordAuthentication, sHostCertificate,
 	sRevokedKeys, sTrustedUserCAKeys, sAuthorizedPrincipalsFile,
 	sKexAlgorithms, sIPQoS, sVersionAddendum,
-<<<<<<< HEAD
-=======
 	sAuthorizedKeysCommand, sAuthorizedKeysCommandUser,
 	sAuthenticationMethods, sHostKeyAgent,
->>>>>>> e2af9768
 	sHPNDisabled, sHPNBufferSize, sTcpRcvBufPoll,
 #ifdef NONE_CIPHER_ENABLED
 	sNoneEnabled,
@@ -520,8 +517,10 @@
 	{ "authorizedprincipalsfile", sAuthorizedPrincipalsFile, SSHCFG_ALL },
 	{ "kexalgorithms", sKexAlgorithms, SSHCFG_GLOBAL },
 	{ "ipqos", sIPQoS, SSHCFG_ALL },
+	{ "authorizedkeyscommand", sAuthorizedKeysCommand, SSHCFG_ALL },
+	{ "authorizedkeyscommanduser", sAuthorizedKeysCommandUser, SSHCFG_ALL },
 	{ "versionaddendum", sVersionAddendum, SSHCFG_GLOBAL },
-	{ "versionaddendum", sVersionAddendum, SSHCFG_GLOBAL },
+	{ "authenticationmethods", sAuthenticationMethods, SSHCFG_ALL },
 	{ "hpndisabled", sHPNDisabled, SSHCFG_ALL },
 	{ "hpnbuffersize", sHPNBufferSize, SSHCFG_ALL },
 	{ "tcprcvbufpoll", sTcpRcvBufPoll, SSHCFG_ALL },
@@ -692,8 +691,9 @@
 }
 
 /*
- * All of the attributes on a single Match line are ANDed together, so we need to check every
- * attribute and set the result to zero if any attribute does not match.
+ * All of the attributes on a single Match line are ANDed together, so we need
+ * to check every * attribute and set the result to zero if any attribute does
+ * not match.
  */
 static int
 match_cfg_line(char **condition, int line, struct connection_info *ci)
@@ -850,6 +850,14 @@
 	{ "no",				PRIVSEP_OFF },
 	{ NULL, -1 }
 };
+static const struct multistate multistate_tcpfwd[] = {
+	{ "yes",			FORWARD_ALLOW },
+	{ "all",			FORWARD_ALLOW },
+	{ "no",				FORWARD_DENY },
+	{ "remote",			FORWARD_REMOTE },
+	{ "local",			FORWARD_LOCAL },
+	{ NULL, -1 }
+};
 
 int
 process_server_config_line(ServerOptions *options, char *line,
@@ -1249,7 +1257,8 @@
 
 	case sAllowTcpForwarding:
 		intptr = &options->allow_tcp_forwarding;
-		goto parse_flag;
+		multistate_ptr = multistate_tcpfwd;
+		goto parse_multistate;
 
 	case sAllowAgentForwarding:
 		intptr = &options->allow_agent_forwarding;
@@ -1529,7 +1538,6 @@
 		}
 		if (strcmp(arg, "none") == 0) {
 			if (*activep && n == -1) {
-				channel_clear_adm_permitted_opens();
 				options->num_permitted_opens = 1;
 				channel_disable_adm_local_opens();
 			}
@@ -1610,6 +1618,43 @@
 				    filename, linenum);
 			else
 				options->version_addendum = xstrdup(cp + len);
+		}
+		return 0;
+
+	case sAuthorizedKeysCommand:
+		len = strspn(cp, WHITESPACE);
+		if (*activep && options->authorized_keys_command == NULL) {
+			if (cp[len] != '/' && strcasecmp(cp + len, "none") != 0)
+				fatal("%.200s line %d: AuthorizedKeysCommand "
+				    "must be an absolute path",
+				    filename, linenum);
+			options->authorized_keys_command = xstrdup(cp + len);
+		}
+		return 0;
+
+	case sAuthorizedKeysCommandUser:
+		charptr = &options->authorized_keys_command_user;
+
+		arg = strdelim(&cp);
+		if (*activep && *charptr == NULL)
+			*charptr = xstrdup(arg);
+		break;
+
+	case sAuthenticationMethods:
+		if (*activep && options->num_auth_methods == 0) {
+			while ((arg = strdelim(&cp)) && *arg != '\0') {
+				if (options->num_auth_methods >=
+				    MAX_AUTH_METHODS)
+					fatal("%s line %d: "
+					    "too many authentication methods.",
+					    filename, linenum);
+				if (auth2_methods_valid(arg, 0) != 0)
+					fatal("%s line %d: invalid "
+					    "authentication method list.",
+					    filename, linenum);
+				options->auth_methods[
+				    options->num_auth_methods++] = xstrdup(arg);
+			}
 		}
 		return 0;
 
@@ -1780,6 +1825,8 @@
 	M_CP_INTOPT(hostbased_uses_name_from_packet_only);
 	M_CP_INTOPT(kbd_interactive_authentication);
 	M_CP_INTOPT(zero_knowledge_password_authentication);
+	M_CP_STROPT(authorized_keys_command);
+	M_CP_STROPT(authorized_keys_command_user);
 	M_CP_INTOPT(permit_root_login);
 	M_CP_INTOPT(permit_empty_passwd);
 
@@ -1866,6 +1913,8 @@
 		return fmt_multistate_int(val, multistate_compression);
 	case sUsePrivilegeSeparation:
 		return fmt_multistate_int(val, multistate_privsep);
+	case sAllowTcpForwarding:
+		return fmt_multistate_int(val, multistate_tcpfwd);
 	case sProtocol:
 		switch (val) {
 		case SSH_PROTO_1:
@@ -2042,12 +2091,9 @@
 	dump_cfg_string(sAuthorizedPrincipalsFile,
 	    o->authorized_principals_file);
 	dump_cfg_string(sVersionAddendum, o->version_addendum);
-<<<<<<< HEAD
-=======
 	dump_cfg_string(sAuthorizedKeysCommand, o->authorized_keys_command);
 	dump_cfg_string(sAuthorizedKeysCommandUser, o->authorized_keys_command_user);
 	dump_cfg_string(sHostKeyAgent, o->host_key_agent);
->>>>>>> e2af9768
 
 	/* string arguments requiring a lookup */
 	dump_cfg_string(sLogLevel, log_level_name(o->log_level));
@@ -2065,6 +2111,8 @@
 	dump_cfg_strarray(sAllowGroups, o->num_allow_groups, o->allow_groups);
 	dump_cfg_strarray(sDenyGroups, o->num_deny_groups, o->deny_groups);
 	dump_cfg_strarray(sAcceptEnv, o->num_accept_env, o->accept_env);
+	dump_cfg_strarray_oneline(sAuthenticationMethods,
+	    o->num_auth_methods, o->auth_methods);
 
 	/* other arguments */
 	for (i = 0; i < o->num_subsystems; i++)
