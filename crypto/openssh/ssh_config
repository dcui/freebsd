#	$OpenBSD: ssh_config,v 1.27 2013/05/16 02:00:34 dtucker Exp $
#	$FreeBSD$

# This is the ssh client system-wide configuration file.  See
# ssh_config(5) for more information.  This file provides defaults for
# users, and the values can be changed in per-user configuration files
# or on the command line.

# Configuration data is parsed as follows:
#  1. command line options
#  2. user-specific file
#  3. system-wide file
# Any configuration value is only changed the first time it is set.
# Thus, host-specific definitions should be at the beginning of the
# configuration file, and defaults at the end.

# Site-wide defaults for some commonly used options.  For a comprehensive
# list of available options, their meanings and defaults, please see the
# ssh_config(5) man page.

# Host *
#   ForwardAgent no
#   ForwardX11 no
#   RhostsRSAAuthentication no
#   RSAAuthentication yes
#   PasswordAuthentication yes
#   HostbasedAuthentication no
#   GSSAPIAuthentication no
#   GSSAPIDelegateCredentials no
#   BatchMode no
#   CheckHostIP no
#   AddressFamily any
#   ConnectTimeout 0
#   StrictHostKeyChecking ask
#   IdentityFile ~/.ssh/identity
#   IdentityFile ~/.ssh/id_rsa
#   IdentityFile ~/.ssh/id_dsa
#   Port 22
#   Protocol 2,1
#   Cipher 3des
#   Ciphers aes128-ctr,aes192-ctr,aes256-ctr,arcfour256,arcfour128,aes128-cbc,3des-cbc
#   MACs hmac-md5,hmac-sha1,umac-64@openssh.com,hmac-ripemd160
#   EscapeChar ~
#   Tunnel no
#   TunnelDevice any:any
#   PermitLocalCommand no
#   VisualHostKey no
#   ProxyCommand ssh -q -W %h:%p gateway.example.com
<<<<<<< HEAD
#   VersionAddendum FreeBSD-20120901
=======
#   RekeyLimit 1G 1h
#   VerifyHostKeyDNS yes
#   VersionAddendum FreeBSD-20130918
>>>>>>> e2af9768
<|MERGE_RESOLUTION|>--- conflicted
+++ resolved
@@ -46,10 +46,6 @@
 #   PermitLocalCommand no
 #   VisualHostKey no
 #   ProxyCommand ssh -q -W %h:%p gateway.example.com
-<<<<<<< HEAD
-#   VersionAddendum FreeBSD-20120901
-=======
 #   RekeyLimit 1G 1h
 #   VerifyHostKeyDNS yes
-#   VersionAddendum FreeBSD-20130918
->>>>>>> e2af9768
+#   VersionAddendum FreeBSD-20130918