Updating Information for FreeBSD current users

This file is maintained and copyrighted by M. Warner Losh
<imp@village.org>.  See end of file for further details.  For commonly
done items, please see the COMMON ITEMS: section later in the file.

Items affecting the ports and packages system can be found in
/usr/ports/UPDATING.  Please read that file before running
portupgrade.

NOTE TO PEOPLE WHO THINK THAT FreeBSD 8.x IS SLOW:
	FreeBSD 8.x has many debugging features turned on, in
	both the kernel and userland.  These features attempt to detect
	incorrect use of system primitives, and encourage loud failure
	through extra sanity checking and fail stop semantics.  They
	also substantially impact system performance.  If you want to
	do performance measurement, benchmarking, and optimization,
	you'll want to turn them off.  This includes various WITNESS-
	related kernel options, INVARIANTS, malloc debugging flags
	in userland, and various verbose features in the kernel.  Many
	developers choose to disable these features on build machines
	to maximize performance.  (To disable malloc debugging, run
	ln -s aj /etc/malloc.conf.)

<<<<<<< HEAD
=======
20090302:
	The workaround is committed to allow to create System V shared
	memory segment of size > 2 Gb on the 64-bit architectures.
	Due to limitation of the existing ABI, the shm_segsz member
	of the struct shmid_ds, returned by shmctl(IPC_STAT) call is
	wrong for large segments. Note that limits shall be explicitely
	raised to allow such segments to be created.

20090301:
	The layout of struct ifnet has changed, requiring a rebuild of all
	network device driver modules.

20090227:
	The /dev handling for the new USB stack has changed, a
	buildworld/installworld is required for libusb20.

20090223:
	The new USB2 stack has now been permanently moved in and all kernel and
	module names reverted to their previous values (eg, usb, ehci, ohci,
	ums, ...).  The old usb stack can be compiled in by prefixing the name
	with the letter 'o', the old usb modules have been removed.
	Updating entry 20090216 for xorg and 20090215 for libmap may still
	apply.

20090217:
	The rc.conf(5) option if_up_delay has been renamed to
	defaultroute_delay to better reflect its purpose. If you have
	customized this setting in /etc/rc.conf you need to update it to
	use the new name.

20090216:
	xorg 7.4 wants to configure its input devices via hald which does not
	yet work with USB2. If the keyboard/mouse does not work in xorg then
	add
		Option "AllowEmptyInput" "off"
	to your ServerLayout section.  This will cause X to use the configured
	kbd and mouse sections from your xorg.conf.

20090215:
	The GENERIC kernels for all architectures now default to the new USB2
	stack. No kernel config options or code have been removed so if a
	problem arises please report it and optionally revert to the old USB
	stack. If you are loading USB kernel modules or have a custom kernel
	that includes GENERIC then ensure that usb names are also changed over,
	eg uftdi -> usb2_serial_ftdi.

	Older programs linked against the ports libusb 0.1 need to be
	redirected to the new stack's libusb20.  /etc/libmap.conf can
	be used for this:
		# Map old usb library to new one for usb2 stack
		libusb-0.1.so.8	libusb20.so.1

20090203:
	The ichsmb(4) driver has been changed to require SMBus slave
	addresses be left-justified (xxxxxxx0b) rather than right-justified.
	All of the other SMBus controller drivers require left-justified
	slave addresses, so this change makes all the drivers provide the
	same interface.

20090201:
	INET6 statistics (struct ip6stat) was updated.
	netstat(1) needs to be recompiled.

20090119:
	NTFS has been removed from GENERIC kernel on amd64 to match
	GENERIC on i386. Should not cause any issues since mount_ntfs(8)
	will load ntfs.ko module automatically when NTFS support is
	actually needed, unless ntfs.ko is not installed or security
	level prohibits loading kernel modules. If either is the case,
	"options NTFS" has to be added into kernel config.

20090115:
	TCP Appropriate Byte Counting (RFC 3465) support added to kernel.
	New field in struct tcpcb breaks ABI, so bump __FreeBSD_version to
	800061. User space tools that rely on the size of struct tcpcb in
	tcp_var.h (e.g. sockstat) need to be recompiled.

20081225:
	ng_tty(4) module updated to match the new TTY subsystem.
	Due to API change, user-level applications must be updated.
	New API support added to mpd5 CVS and expected to be present
	in next mpd5.3 release.

20081219:
	With __FreeBSD_version 800060 the makefs tool is part of
	the base system (it was a port).

20081216:
	The afdata and ifnet locks have been changed from mutexes to
	rwlocks, network modules will need to be re-compiled.

20081214:
	__FreeBSD_version 800059 incorporates the new arp-v2 rewrite.
	RTF_CLONING, RTF_LLINFO and RTF_WASCLONED flags are eliminated.
	The new code reduced struct rtentry{} by 16 bytes on 32-bit
	architecture and 40 bytes on 64-bit architecture. The userland
	applications "arp" and "ndp" have been updated accordingly.
	The output from "netstat -r" shows only routing entries and
	none of the L2 information.

>>>>>>> 24af7b63
20081130:
	__FreeBSD_version 800057 marks the switchover from the
	binary ath hal to source code. Users must add the line:

	options	AH_SUPPORT_AR5416

	to their kernel config files when specifying:

	device	ath_hal

	The ath_hal module no longer exists; the code is now compiled
	together with the driver in the ath module.  It is now
	possible to tailor chip support (i.e. reduce the set of chips
	and thereby the code size); consult ath_hal(4) for details.

20081121:
	__FreeBSD_version 800054 adds memory barriers to
	<machine/atomic.h>, new interfaces to ifnet to facilitate
	multiple hardware transmit queues for cards that support
	them, and a lock-less ring-buffer implementation to
	enable drivers to more efficiently manage queueing of
	packets.

20081117:
	A new version of ZFS (version 13) has been merged to -HEAD.
	This version has zpool attribute "listsnapshots" off by
	default, which means "zfs list" does not show snapshots,
	and is the same as Solaris behavior.

20081028:
	dummynet(4) ABI has changed. ipfw(8) needs to be recompiled.

20081009:
	The uhci, ohci, ehci and slhci USB Host controller drivers have
	been put into separate modules. If you load the usb module
	separately through loader.conf you will need to load the
	appropriate *hci module as well. E.g. for a UHCI-based USB 2.0
	controller add the following to loader.conf:

		uhci_load="YES"
		ehci_load="YES"

20081009:
	The ABI used by the PMC toolset has changed.  Please keep
	userland (libpmc(3)) and the kernel module (hwpmc(4)) in
	sync.

20080820:
	The TTY subsystem of the kernel has been replaced by a new
	implementation, which provides better scalability and an
	improved driver model. Most common drivers have been migrated to
	the new TTY subsystem, while others have not. The following
	drivers have not yet been ported to the new TTY layer:

	PCI/ISA:
		cy, digi, rc, rp, sio

	USB:
		ubser, ucycom

	Line disciplines:
		ng_h4, ng_tty, ppp, sl, snp

	Adding these drivers to your kernel configuration file shall
	cause compilation to fail.

20080818:
	ntpd has been upgraded to 4.2.4p5.

20080801:
	OpenSSH has been upgraded to 5.1p1.

	For many years, FreeBSD's version of OpenSSH preferred DSA
	over RSA for host and user authentication keys.  With this
	upgrade, we've switched to the vendor's default of RSA over
	DSA.  This may cause upgraded clients to warn about unknown
	host keys even for previously known hosts.  Users should
	follow the usual procedure for verifying host keys before
	accepting the RSA key.

	This can be circumvented by setting the "HostKeyAlgorithms"
	option to "ssh-dss,ssh-rsa" in ~/.ssh/config or on the ssh
	command line.

	Please note that the sequence of keys offered for
	authentication has been changed as well.  You may want to
	specify IdentityFile in a different order to revert this
	behavior.

20080713:
	The sio(4) driver has been removed from the i386 and amd64
	kernel configuration files. This means uart(4) is now the
	default serial port driver on those platforms as well.

	To prevent collisions with the sio(4) driver, the uart(4) driver
	uses different names for its device nodes. This means the
	onboard serial port will now most likely be called "ttyu0"
	instead of "ttyd0". You may need to reconfigure applications to
	use the new device names.

	When using the serial port as a boot console, be sure to update
	/boot/device.hints and /etc/ttys before booting the new kernel.
	If you forget to do so, you can still manually specify the hints
	at the loader prompt:

		set hint.uart.0.at="isa"
		set hint.uart.0.port="0x3F8"
		set hint.uart.0.flags="0x10"
		set hint.uart.0.irq="4"
		boot -s

20080609:
	The gpt(8) utility has been removed. Use gpart(8) to partition
	disks instead.

20080603:
	The version that Linuxulator emulates was changed from 2.4.2
	to 2.6.16. If you experience any problems with Linux binaries
	please try to set sysctl compat.linux.osrelease to 2.4.2 and
	if it fixes the problem contact emulation mailing list.

20080525:
	ISDN4BSD (I4B) was removed from the src tree. You may need to
	update a your kernel configuration and remove relevant entries.

20080509:
	I have checked in code to support multiple routing tables.
	See the man pages setfib(1) and setfib(2).
	This is a hopefully backwards compatible version,
	but to make use of it you need to compile your kernel
	with options ROUTETABLES=2 (or more up to 16).

20080420:
	The 802.11 wireless support was redone to enable multi-bss
	operation on devices that are capable.  The underlying device
	is no longer used directly but instead wlanX devices are
	cloned with ifconfig.  This requires changes to rc.conf files.
	For example, change:
		ifconfig_ath0="WPA DHCP"
	to
		wlans_ath0=wlan0
		ifconfig_wlan0="WPA DHCP"
	see rc.conf(5) for more details.  In addition, mergemaster of
	/etc/rc.d is highly recommended.  Simultaneous update of userland
	and kernel wouldn't hurt either.

	As part of the multi-bss changes the wlan_scan_ap and wlan_scan_sta
	modules were merged into the base wlan module.  All references
	to these modules (e.g. in kernel config files) must be removed.

20080408:
	psm(4) has gained write(2) support in native operation level.
	Arbitrary commands can be written to /dev/psm%d and status can
	be read back from it.  Therefore, an application is responsible
	for status validation and error recovery.  It is a no-op in
	other operation levels.

20080312:
	Support for KSE threading has been removed from the kernel.  To
	run legacy applications linked against KSE libmap.conf may
	be used.  The following libmap.conf may be used to ensure
	compatibility with any prior release:

	libpthread.so.1 libthr.so.1
	libpthread.so.2 libthr.so.2
	libkse.so.3 libthr.so.3

20080301:
	The layout of struct vmspace has changed. This affects libkvm
	and any executables that link against libkvm and use the
	kvm_getprocs() function. In particular, but not exclusively,
	it affects ps(1), fstat(1), pkill(1), systat(1), top(1) and w(1).
	The effects are minimal, but it's advisable to upgrade world
	nonetheless.

20080229:
	The latest em driver no longer has support in it for the
	82575 adapter, this is now moved to the igb driver. The
	split was done to make new features that are incompatible
	with older hardware easier to do.

20080220:
	The new geom_lvm(4) geom class has been renamed to geom_linux_lvm(4),
	likewise the kernel option is now GEOM_LINUX_LVM.

20080211:
	The default NFS mount mode has changed from UDP to TCP for
	increased reliability.  If you rely on (insecurely) NFS
	mounting across a firewall you may need to update your
	firewall rules.

20080208:
	Belatedly note the addition of m_collapse for compacting
	mbuf chains.

20080126:
	The fts(3) structures have been changed to use adequate
	integer types for their members and so to be able to cope
	with huge file trees.  The old fts(3) ABI is preserved
	through symbol versioning in libc, so third-party binaries
	using fts(3) should still work, although they will not take
	advantage of the extended types.  At the same time, some
	third-party software might fail to build after this change
	due to unportable assumptions made in its source code about
	fts(3) structure members.  Such software should be fixed
	by its vendor or, in the worst case, in the ports tree.
	FreeBSD_version 800015 marks this change for the unlikely
	case that a portable fix is impossible.

20080123:
	To upgrade to -current after this date, you must be running
	FreeBSD not older than 6.0-RELEASE.  Upgrading to -current
	from 5.x now requires a stop over at RELENG_6 or RELENG_7 systems.

20071128:
	The ADAPTIVE_GIANT kernel option has been retired because its
	functionality is the default now.

20071118:
	The AT keyboard emulation of sunkbd(4) has been turned on
	by default. In order to make the special symbols of the Sun
	keyboards driven by sunkbd(4) work under X these now have
	to be configured the same way as Sun USB keyboards driven
	by ukbd(4) (which also does AT keyboard emulation), f.e.:

	Option	"XkbLayout" "us"
	Option	"XkbRules" "xorg"
	Option	"XkbSymbols" "pc(pc105)+sun_vndr/usb(sun_usb)+us"

20071024:
	It has been decided that it is desirable to provide ABI
	backwards compatibility to the FreeBSD 4/5/6 versions of the
	PCIOCGETCONF, PCIOCREAD and PCIOCWRITE IOCTLs, which was
	broken with the introduction of PCI domain support (see the
	20070930 entry). Unfortunately, this required the ABI of
	PCIOCGETCONF to be broken again in order to be able to
	provide backwards compatibility to the old version of that
	IOCTL. Thus consumers of PCIOCGETCONF have to be recompiled
	again. As for prominent ports this affects neither pciutils
	nor xorg-server this time, the hal port needs to be rebuilt
	however.

20071020:
	The misnamed kthread_create() and friends have been renamed
	to kproc_create() etc. Many of the callers already
	used kproc_start()..
	I will return kthread_create() and friends in a while
	with implementations that actually create threads, not procs.
	Renaming corresponds with version 800002.

20071010:
	RELENG_7 branched.

20071009:
	Setting WITHOUT_LIBPTHREAD now means WITHOUT_LIBKSE and
	WITHOUT_LIBTHR are set.

20070930:
	The PCI code has been made aware of PCI domains. This means that
	the location strings as used by pciconf(8) etc are now in the
	following format: pci<domain>:<bus>:<device>[:<function>]. It
	also means that consumers of <sys/pciio.h> potentially need to
	be recompiled; this includes the hal and xorg-server ports.

20070928:
	The caching daemon (cached) was renamed to nscd. nscd.conf
	configuration file should be used instead of cached.conf and
	nscd_enable, nscd_pidfile and nscd_flags options should be used
	instead of cached_enable, cached_pidfile and cached_flags in
	rc.conf.

20070921:
	The getfacl(1) utility now prints owning user and group name
	instead of owning uid and gid in the three line comment header.
	This is the same behavior as getfacl(1) on Solaris and Linux.

20070704:
	The new IPsec code is now compiled in using the IPSEC option.  The
	IPSEC option now requires "device crypto" be defined in your kernel
	configuration.  The FAST_IPSEC kernel option is now deprecated.

20070702:
	The packet filter (pf) code has been updated to OpenBSD 4.1 Please
	note the changed syntax - keep state is now on by default.  Also
	note the fact that ftp-proxy(8) has been changed from bottom up and
	has been moved from libexec to usr/sbin.  Changes in the ALTQ
	handling also affect users of IPFW's ALTQ capabilities.

20070701:
	Remove KAME IPsec in favor of FAST_IPSEC, which is now the
	only IPsec supported by FreeBSD.  The new IPsec stack
	supports both IPv4 and IPv6. The kernel option will change
	after the code changes have settled in.  For now the kernel
	option IPSEC is deprecated and FAST_IPSEC is the only option, that
	will change after some settling time.

20070701:
	The wicontrol(8) utility has been removed from the base system. wi(4)
	cards should be configured using ifconfig(8), see the man page for more
	information.

20070612:
	The i386/amd64 GENERIC kernel now defaults to the nfe(4) driver
	instead of the nve(4) driver. Please update your configuration
	accordingly.

20070612:
	By default, /etc/rc.d/sendmail no longer rebuilds the aliases
	database if it is missing or older than the aliases file.  If
	desired, set the new rc.conf option sendmail_rebuild_aliases
	to "YES" to restore that functionality.

20070612:
	The IPv4 multicast socket code has been considerably modified, and
	moved to the file sys/netinet/in_mcast.c. Initial support for the
	RFC 3678 Source-Specific Multicast Socket API has been added to
	the IPv4 network stack.

	Strict multicast and broadcast reception is now the default for
	UDP/IPv4 sockets; the net.inet.udp.strict_mcast_mship sysctl variable
	has now been removed.

	The RFC 1724 hack for interface selection has been removed; the use
	of the Linux-derived ip_mreqn structure with IP_MULTICAST_IF has
	been added to replace it. Consumers such as routed will soon be
	updated to reflect this.

	These changes affect users who are running routed(8) or rdisc(8)
	from the FreeBSD base system on point-to-point or unnumbered
	interfaces.

20070610:
	The net80211 layer has changed significantly and all wireless
	drivers that depend on it need to be recompiled.  Further these
	changes require that any program that interacts with the wireless
	support in the kernel be recompiled; this includes: ifconfig,
	wpa_supplicant, hostapd, and wlanstats.  Users must also, for
	the moment, kldload the wlan_scan_sta and/or wlan_scan_ap modules
	if they use modules for wireless support.  These modules implement
	scanning support for station and ap modes, respectively.  Failure
	to load the appropriate module before marking a wireless interface
	up will result in a message to the console and the device not
	operating properly.

20070610:
	The pam_nologin(8) module ceases to provide an authentication
	function and starts providing an account management function.
	Consequent changes to /etc/pam.d should be brought in using
	mergemaster(8).  Third-party files in /usr/local/etc/pam.d may
	need manual editing as follows.  Locate this line (or similar):

		auth	required	pam_nologin.so	no_warn

	and change it according to this example:

		account	required	pam_nologin.so	no_warn

	That is, the first word needs to be changed from "auth" to
	"account".  The new line can be moved to the account section
	within the file for clarity.  Not updating pam.conf(5) files
	will result in nologin(5) ignored by the respective services.

20070529:
	The ether_ioctl() function has been synchronized with ioctl(2)
	and ifnet.if_ioctl.  Due to that, the size of one of its arguments
	has changed on 64-bit architectures.  All kernel modules using
	ether_ioctl() need to be rebuilt on such architectures.

20070516:
	Improved INCLUDE_CONFIG_FILE support has been introduced to the
	config(8) utility. In order to take advantage of this new
	functionality, you are expected to recompile and install
	src/usr.sbin/config. If you don't rebuild config(8), and your
	kernel configuration depends on INCLUDE_CONFIG_FILE, the kernel
	build will be broken because of a missing "kernconfstring"
	symbol.

20070513:
	Symbol versioning is enabled by default.  To disable it, use
	option WITHOUT_SYMVER.  It is not advisable to attempt to
	disable symbol versioning once it is enabled; your installworld
	will break because a symbol version-less libc will get installed
	before the install tools.  As a result, the old install tools,
	which previously had symbol dependencies to FBSD_1.0, will fail
	because the freshly installed libc will not have them.

	The default threading library (providing "libpthread") has been
	changed to libthr.  If you wish to have libkse as your default,
	use option DEFAULT_THREAD_LIB=libkse for the buildworld.

20070423:
	The ABI breakage in sendmail(8)'s libmilter has been repaired
	so it is no longer necessary to recompile mail filters (aka,
	milters).  If you recompiled mail filters after the 20070408
	note, it is not necessary to recompile them again.

20070417:
	The new trunk(4) driver has been renamed to lagg(4) as it better
	reflects its purpose. ifconfig will need to be recompiled.

20070408:
	sendmail(8) has been updated to version 8.14.1.  Mail filters
	(aka, milters) compiled against the libmilter included in the
	base operating system should be recompiled.

20070302:
	Firmwares for ipw(4) and iwi(4) are now included in the base tree.
	In order to use them one must agree to the respective LICENSE in
	share/doc/legal and define legal.intel_<name>.license_ack=1 via
	loader.conf(5) or kenv(1).  Make sure to deinstall the now
	deprecated modules from the respective firmware ports.

20070228:
	The name resolution/mapping functions addr2ascii(3) and ascii2addr(3)
	were removed from FreeBSD's libc. These originally came from INRIA
	IPv6. Nothing in FreeBSD ever used them. They may be regarded as
	deprecated in previous releases.
	The AF_LINK support for getnameinfo(3) was merged from NetBSD to
	replace it as a more portable (and re-entrant) API.

20070224:
	To support interrupt filtering a modification to the newbus API
	has occurred, ABI was broken and __FreeBSD_version was bumped
	to 700031. Please make sure that your kernel and modules are in
	sync. For more info:
	http://docs.freebsd.org/cgi/mid.cgi?20070221233124.GA13941

20070224:
	The IPv6 multicast forwarding code may now be loaded into GENERIC
	kernels by loading the ip_mroute.ko module. This is built into the
	module unless WITHOUT_INET6 or WITHOUT_INET6_SUPPORT options are
	set; see src.conf(5) for more information.

20070214:
	The output of netstat -r has changed. Without -n, we now only
	print a "network name" without the prefix length if the network
	address and mask exactly match a Class A/B/C network, and an entry
	exists in the nsswitch "networks" map.
	With -n, we print the full unabbreviated CIDR network prefix in
	the form "a.b.c.d/p". 0.0.0.0/0 is always printed as "default".
	This change is in preparation for changes such as equal-cost
	multipath, and to more generally assist operational deployment
	of FreeBSD as a modern IPv4 router.

20070210:
	PIM has been turned on by default in the IPv4 multicast
	routing code. The kernel option 'PIM' has now been removed.
	PIM is now built by default if option 'MROUTING' is specified.
	It may now be loaded into GENERIC kernels by loading the
	ip_mroute.ko module.

20070207:
	Support for IPIP tunnels (VIFF_TUNNEL) in IPv4 multicast routing
	has been removed. Its functionality may be achieved by explicitly
	configuring gif(4) interfaces and using the 'phyint' keyword in
	mrouted.conf.
	XORP does not support source-routed IPv4 multicast tunnels nor the
	integrated IPIP tunneling, therefore it is not affected by this
	change. The __FreeBSD_version macro has been bumped to 700030.

20061221:
	Support for PCI Message Signalled Interrupts has been
	re-enabled in the bge driver, only for those chips which are
	believed to support it properly.  If there are any problems,
	MSI can be disabled completely by setting the
	'hw.pci.enable_msi' and 'hw.pci.enable_msix' tunables to 0
	in the loader.

20061214:
	Support for PCI Message Signalled Interrupts has been
	disabled again in the bge driver.  Many revisions of the
	hardware fail to support it properly.  Support can be
	re-enabled by removing the #define of BGE_DISABLE_MSI in
	"src/sys/dev/bge/if_bge.c".

20061214:
	Support for PCI Message Signalled Interrupts has been added
	to the bge driver.  If there are any problems, MSI can be
	disabled completely by setting the 'hw.pci.enable_msi' and
	'hw.pci.enable_msix' tunables to 0 in the loader.

20061205:
	The removal of several facets of the experimental Threading
	system from the kernel means that the proc and thread structures
	have changed quite a bit. I suggest all kernel modules that might
	reference these structures be recompiled.. Especially the
	linux module.

20061126:
	Sound infrastructure has been updated with various fixes and
	improvements. Most of the changes are pretty much transparent,
	with exceptions of followings:
	1) All sound driver specific sysctls (hw.snd.pcm%d.*) have been
	   moved to their own dev sysctl nodes, for example:
		hw.snd.pcm0.vchans -> dev.pcm.0.vchans
	2) /dev/dspr%d.%d has been deprecated. Each channel now has its
	   own chardev in the form of "dsp%d.<function>%d", where <function>
	   is p = playback, r = record and v = virtual, respectively. Users
	   are encouraged to use these devs instead of (old) "/dev/dsp%d.%d".
	   This does not affect those who are using "/dev/dsp".

20061122:
	geom(4)'s gmirror(8) class metadata structure has been
	rev'd from v3 to v4. If you update across this point and
	your metadata is converted for you, you will not be easily
	able to downgrade since the /boot/kernel.old/geom_mirror.ko
	kernel module will be unable to read the v4 metadata.  You
	can resolve this by doing from the loader(8) prompt:

		set vfs.root.mountfrom="ufs:/dev/XXX"

	where XXX is the root slice of one of the disks that composed
	the mirror (i.e.: /dev/ad0s1a). You can then rebuild
	the array the same way you built it originally.

20061122:
	The following binaries have been disconnected from the build:
	mount_devfs, mount_ext2fs, mount_fdescfs, mount_procfs, mount_linprocfs,
	and mount_std.  The functionality of these programs has been
	moved into the mount program.  For example, to mount a devfs
	filesystem, instead of using mount_devfs, use: "mount -t devfs".
	This does not affect entries in /etc/fstab, since entries in
	/etc/fstab are always processed with "mount -t fstype".

20061113:
	Support for PCI Message Signalled Interrupts on i386 and amd64
	has been added to the kernel and various drivers will soon be
	updated to use MSI when it is available.  If there are any problems,
	MSI can be disabled completely by setting the 'hw.pci.enable_msi'
	and 'hw.pci.enable_msix' tunables to 0 in the loader.

20061110:
	The MUTEX_PROFILING option has been renamed to LOCK_PROFILING.
	The lockmgr object layout has been changed as a result of having
	a lock_object embedded in it. As a consequence all file system
	kernel modules must be re-compiled. The mutex profiling man page
	has not yet been updated to reflect this change.

20061026:
	KSE in the kernel has now been made optional and turned on by
	default. Use 'nooption KSE' in your kernel config to turn it
	off. All kernel modules *must* be recompiled after this change.
	There-after, modules from a KSE kernel should be compatible with
	modules from a NOKSE kernel due to the temporary padding fields
	added to 'struct proc'.

20060929:
	mrouted and its utilities have been removed from the base system.

20060927:
	Some ioctl(2) command codes have changed.  Full backward ABI
	compatibility is provided if the "options COMPAT_FREEBSD6" is
	present in the kernel configuration file.  Make sure to add
	this option to your kernel config file, or recompile X.Org
	and the rest of ports; otherwise they may refuse to work.

20060924:
	tcpslice has been removed from the base system.

20060913:
	The sizes of struct tcpcb (and struct xtcpcb) have changed due to
	the rewrite of TCP syncookies.  Tools like netstat, sockstat, and
	systat needs to be rebuilt.

20060903:
	libpcap updated to v0.9.4 and tcpdump to v3.9.4

20060816:
	The IPFIREWALL_FORWARD_EXTENDED option is gone and the behaviour
	for IPFIREWALL_FORWARD is now as it was before when it was first
	committed and for years after. The behaviour is now ON.

20060725:
	enigma(1)/crypt(1) utility has been changed on 64 bit architectures.
	Now it can decrypt files created from different architectures.
	Unfortunately, it is no longer able to decrypt a cipher text
	generated with an older version on 64 bit architectures.
	If you have such a file, you need old utility to decrypt it.

20060709:
	The interface version of the i4b kernel part has changed. So
	after updating the kernel sources and compiling a new kernel,
	the i4b user space tools in "/usr/src/usr.sbin/i4b" must also
	be rebuilt, and vice versa.

20060627:
	The XBOX kernel now defaults to the nfe(4) driver instead of
	the nve(4) driver. Please update your configuration
	accordingly.

20060514:
	The i386-only lnc(4) driver for the AMD Am7900 LANCE and Am79C9xx
	PCnet family of NICs has been removed. The new le(4) driver serves
	as an equivalent but cross-platform replacement with the pcn(4)
	driver still providing performance-optimized support for the subset
	of AMD Am79C971 PCnet-FAST and greater chips as before.

20060511:
	The machdep.* sysctls and the adjkerntz utility have been
	modified a bit.  The new adjkerntz utility uses the new
	sysctl names and sysctlbyname() calls, so it may be impossible
	to run an old /sbin/adjkerntz utility in single-user mode
	with a new kernel.  Replace the `adjkerntz -i' step before
	`make installworld' with:

	    /usr/obj/usr/src/sbin/adjkerntz/adjkerntz -i

	and proceed as usual with the rest of the installworld-stage
	steps.  Otherwise, you risk installing binaries with their
	timestamp set several hours in the future, especially if
	you are running with local time set to GMT+X hours.

20060412:
	The ip6fw utility has been removed.  The behavior provided by
	ip6fw has been in ipfw2 for a good while and the rc.d scripts
	have been updated to deal with it.  There are some rules that
	might not migrate cleanly.  Use rc.firewall6 as a template to
	rewrite rules.

20060428:
	The puc(4) driver has been overhauled. The ebus(4) and sbus(4)
	attachments have been removed. Make sure to configure scc(4)
	on sparc64. Note also that by default puc(4) will use uart(4)
	and not sio(4) for serial ports because interrupt handling has
	been optimized for multi-port serial cards and only uart(4)
	implements the interface to support it.

20060330:
	The scc(4) driver replaces puc(4) for Serial Communications
	Controllers (SCCs) like the Siemens SAB82532 and the Zilog
	Z8530. On sparc64, it is advised to add scc(4) to the kernel
	configuration to make sure that the serial ports remain
	functional.

20060317:
	Most world/kernel related NO_* build options changed names.
	New knobs have common prefixes WITHOUT_*/WITH_* (modelled
	after FreeBSD ports) and should be set in /etc/src.conf
	(the src.conf(5) manpage is provided).  Full backwards
	compatibility is maintained for the time being though it's
	highly recommended to start moving old options out of the
	system-wide /etc/make.conf file into the new /etc/src.conf
	while also properly renaming them.  More conversions will
	likely follow.  Posting to current@:

	http://lists.freebsd.org/pipermail/freebsd-current/2006-March/061725.html

20060305:
	The NETSMBCRYPTO kernel option has been retired because its
	functionality is always included in NETSMB and smbfs.ko now.

20060303:
	The TDFX_LINUX kernel option was retired and replaced by the
	tdfx_linux device.  The latter can be loaded as the 3dfx_linux.ko
	kernel module.  Loading it alone should suffice to get 3dfx support
	for Linux apps because it will pull in 3dfx.ko and linux.ko through
	its dependencies.

20060204:
	The 'audit' group was added to support the new auditing functionality
	in the base system.  Be sure to follow the directions for updating,
	including the requirement to run mergemaster -p.

20060201:
	The kernel ABI to file system modules was changed on i386.
	Please make sure that your kernel and modules are in sync.

20060118:
	This actually occured some time ago, but installing the kernel
	now also installs a bunch of symbol files for the kernel modules.
	This increases the size of /boot/kernel to about 67Mbytes. You
	will need twice this if you will eventually back this up to kernel.old
	on your next install.
	If you have a shortage of room in your root partition, you should add
	-DINSTALL_NODEBUG to your make arguments or add INSTALL_NODEBUG="yes"
	to your /etc/make.conf.

20060113:
	libc's malloc implementation has been replaced.  This change has the
	potential to uncover application bugs that previously went unnoticed.
	See the malloc(3) manual page for more details.

20060112:
	The generic netgraph(4) cookie has been changed. If you upgrade
	kernel passing this point, you also need to upgrade userland
	and netgraph(4) utilities like ports/net/mpd or ports/net/mpd4.

20060106:
	si(4)'s device files now contain the unit number.
	Uses of {cua,tty}A[0-9a-f] should be replaced by {cua,tty}A0[0-9a-f].

20060106:
	The kernel ABI was mostly destroyed due to a change in the size
	of struct lock_object which is nested in other structures such
	as mutexes which are nested in all sorts of other structures.
	Make sure your kernel and modules are in sync.

20051231:
	The page coloring algorithm in the VM subsystem was converted
	from tuning with kernel options to autotuning. Please remove
	any PQ_* option except PQ_NOOPT from your kernel config.

20051211:
	The net80211-related tools in the tools/tools/ath directory
	have been moved to tools/tools/net80211 and renamed with a
	"wlan" prefix.  Scripts that use them should be adjusted
	accordingly.

20051202:
	Scripts in the local_startup directories (as defined in
	/etc/defaults/rc.conf) that have the new rc.d semantics will
	now be run as part of the base system rcorder. If there are
	errors or problems with one of these local scripts, it could
	cause boot problems. If you encounter such problems, boot in
	single user mode, remove that script from the */rc.d directory.
	Please report the problem to the port's maintainer, and the
	freebsd-ports@freebsd.org mailing list.

20051129:
	The nodev mount option was deprecated in RELENG_6 (where it
	was a no-op), and is now unsupported.  If you have nodev or dev listed
	in /etc/fstab, remove it, otherwise it will result in a mount error.

20051129:
	ABI between ipfw(4) and ipfw(8) has been changed. You need
	to rebuild ipfw(8) when rebuilding kernel.

20051108:
	rp(4)'s device files now contain the unit number.
	Uses of {cua,tty}R[0-9a-f] should be replaced by {cua,tty}R0[0-9a-f].

20051029:
	/etc/rc.d/ppp-user has been renamed to /etc/rc.d/ppp.
	Its /etc/rc.conf.d configuration file has been `ppp' from
	the beginning, and hence there is no need to touch it.

20051014:
	Now most modules get their build-time options from the kernel
	configuration file.  A few modules still have fixed options
	due to their non-conformant implementation, but they will be
	corrected eventually.  You may need to review the options of
	the modules in use, explicitly specify the non-default options
	in the kernel configuration file, and rebuild the kernel and
	modules afterwards.

20051001:
	kern.polling.enable sysctl MIB is now deprecated. Use ifconfig(8)
	to turn polling(4) on your interfaces.

20050927:
	The old bridge(4) implementation was retired.  The new
	if_bridge(4) serves as a full functional replacement.

20050722:
	The ai_addrlen of a struct addrinfo was changed to a socklen_t
	to conform to POSIX-2001.  This change broke an ABI
	compatibility on 64 bit architecture.  You have to recompile
	userland programs that use getaddrinfo(3) on 64 bit
	architecture.

20050711:
	RELENG_6 branched here.

20050629:
	The pccard_ifconfig rc.conf variable has been removed and a new
	variable, ifconfig_DEFAULT has been introduced.  Unlike
	pccard_ifconfig, ifconfig_DEFAULT applies to ALL interfaces that
	do not have ifconfig_ifn entries rather than just those in
	removable_interfaces.

20050616:
	Some previous versions of PAM have permitted the use of
	non-absolute paths in /etc/pam.conf or /etc/pam.d/* when referring
	to third party PAM modules in /usr/local/lib.  A change has been
	made to require the use of absolute paths in order to avoid
	ambiguity and dependence on library path configuration, which may
	affect existing configurations.

20050610:
	Major changes to network interface API.  All drivers must be
	recompiled.  Drivers not in the base system will need to be
	updated to the new APIs.

20050609:
	Changes were made to kinfo_proc in sys/user.h.  Please recompile
	userland, or commands like `fstat', `pkill', `ps', `top' and `w'
	will not behave correctly.

	The API and ABI for hwpmc(4) have changed with the addition
	of sampling support.  Please recompile lib/libpmc(3) and
	usr.sbin/{pmcstat,pmccontrol}.

20050606:
	The OpenBSD dhclient was imported in place of the ISC dhclient
	and the network interface configuration scripts were updated
	accordingly.  If you use DHCP to configure your interfaces, you
	must now run devd.  Also, DNS updating was lost so you will need
	to find a workaround if you use this feature.

	The '_dhcp' user was added to support the OpenBSD dhclient.  Be
	sure to run mergemaster -p (like you are supposed to do every time
	anyway).

20050605:
	if_bridge was added to the tree. This has changed struct ifnet.
	Please recompile userland and all network related modules.

20050603:
	The n_net of a struct netent was changed to an uint32_t, and
	1st argument of getnetbyaddr() was changed to an uint32_t, to
	conform to POSIX-2001.  These changes broke an ABI
	compatibility on 64 bit architecture.  With these changes,
	shlib major of libpcap was bumped.  You have to recompile
	userland programs that use getnetbyaddr(3), getnetbyname(3),
	getnetent(3) and/or libpcap on 64 bit architecture.

20050528:
	Kernel parsing of extra options on '#!' first lines of shell
	scripts has changed.  Lines with multiple options likely will
	fail after this date.  For full details, please see
		http://people.freebsd.org/~gad/Updating-20050528.txt

20050503:
	The packet filter (pf) code has been updated to OpenBSD 3.7
	Please note the changed anchor syntax and the fact that
	authpf(8) now needs a mounted fdescfs(5) to function.

20050415:
	The NO_MIXED_MODE kernel option has been removed from the i386
	amd64 platforms as its use has been superceded by the new local
	APIC timer code.  Any kernel config files containing this option
	should be updated.

20050227:
	The on-disk format of LC_CTYPE files was changed to be machine
	independent.  Please make sure NOT to use NO_CLEAN buildworld
	when crossing this point. Crossing this point also requires
	recompile or reinstall of all locale depended packages.

20050225:
	The ifi_epoch member of struct if_data has been changed to
	contain the uptime at which the interface was created or the
	statistics zeroed rather then the wall clock time because
	wallclock time may go backwards.  This should have no impact
	unless an snmp implementation is using this value (I know of
	none at this point.)

20050224:
	The acpi_perf and acpi_throttle drivers are now part of the
	acpi(4) main module.  They are no longer built separately.

20050223:
	The layout of struct image_params has changed. You have to
	recompile all compatibility modules (linux, svr4, etc) for use
	with the new kernel.

20050223:
	The p4tcc driver has been merged into cpufreq(4).  This makes
	"options CPU_ENABLE_TCC" obsolete.  Please load cpufreq.ko or
	compile in "device cpufreq" to restore this functionality.

20050220:
	The responsibility of recomputing the file system summary of
	a SoftUpdates-enabled dirty volume has been transferred to the
	background fsck.  A rebuild of fsck(8) utility is recommended
	if you have updated the kernel.

	To get the old behavior (recompute file system summary at mount
	time), you can set vfs.ffs.compute_summary_at_mount=1 before
	mounting the new volume.

20050206:
	The cpufreq import is complete.  As part of this, the sysctls for
	acpi(4) throttling have been removed.  The power_profile script
	has been updated, so you can use performance/economy_cpu_freq in
	rc.conf(5) to set AC on/offline cpu frequencies.

20050206:
	NG_VERSION has been increased. Recompiling kernel (or ng_socket.ko)
	requires recompiling libnetgraph and userland netgraph utilities.

20050114:
	Support for abbreviated forms of a number of ipfw options is
	now deprecated.  Warnings are printed to stderr indicating the
	correct full form when a match occurs.  Some abbreviations may
	be supported at a later date based on user feedback.  To be
	considered for support, abbreviations must be in use prior to
	this commit and unlikely to be confused with current key words.

20041221:
	By a popular demand, a lot of NOFOO options were renamed
	to NO_FOO (see bsd.compat.mk for a full list).  The old
	spellings are still supported, but will cause annoying
	warnings on stderr.  Make sure you upgrade properly (see
	the COMMON ITEMS: section later in this file).

20041219:
	Auto-loading of ancillary wlan modules such as wlan_wep has
	been temporarily disabled; you need to statically configure
	the modules you need into your kernel or explicitly load them
	prior to use.  Specifically, if you intend to use WEP encryption
	with an 802.11 device load/configure wlan_wep; if you want to
	use WPA with the ath driver load/configure wlan_tkip, wlan_ccmp,
	and wlan_xauth as required.

20041213:
	The behaviour of ppp(8) has changed slightly.  If lqr is enabled
	(``enable lqr''), older versions would revert to LCP ECHO mode on
	negotiation failure.  Now, ``enable echo'' is required for this
	behaviour.  The ppp version number has been bumped to 3.4.2 to
	reflect the change.

20041201:
	The wlan support has been updated to split the crypto support
	into separate modules.  For static WEP you must configure the
	wlan_wep module in your system or build and install the module
	in place where it can be loaded (the kernel will auto-load
	the module when a wep key is configured).

20041201:
	The ath driver has been updated to split the tx rate control
	algorithm into a separate module.  You need to include either
	ath_rate_onoe or ath_rate_amrr when configuring the kernel.

20041116:
	Support for systems with an 80386 CPU has been removed.  Please
	use FreeBSD 5.x or earlier on systems with an 80386.

20041110:
	We have had a hack which would mount the root filesystem
	R/W if the device were named 'md*'.  As part of the vnode
	work I'm doing I have had to remove this hack.  People
	building systems which use preloaded MD root filesystems
	may need to insert a "/sbin/mount -u -o rw /dev/md0 /" in
	their /etc/rc scripts.

20041104:
	FreeBSD 5.3 shipped here.

20041102:
	The size of struct tcpcb has changed again due to the removal
	of RFC1644 T/TCP.  You have to recompile userland programs that
	read kmem for tcp sockets directly (netstat, sockstat, etc.)

20041022:
	The size of struct tcpcb has changed.  You have to recompile
	userland programs that read kmem for tcp sockets directly
	(netstat, sockstat, etc.)

20041016:
	RELENG_5 branched here.  For older entries, please see updating
	in the RELENG_5 branch.

COMMON ITEMS:

	General Notes
	-------------
	Avoid using make -j when upgrading.  From time to time in the
	past there have been problems using -j with buildworld and/or
	installworld.  This is especially true when upgrading between
	"distant" versions (eg one that cross a major release boundary
	or several minor releases, or when several months have passed
	on the -current branch).

	Sometimes, obscure build problems are the result of environment
	poisoning.  This can happen because the make utility reads its
	environment when searching for values for global variables.
	To run your build attempts in an "environmental clean room",
	prefix all make commands with 'env -i '.  See the env(1) manual
	page for more details.

	When upgrading from one major version to another it is generally
	best to upgrade to the latest code in the currently installed branch
	first, then do an upgrade to the new branch. This is the best-tested
	upgrade path, and has the highest probability of being successful.
	Please try this approach before reporting problems with a major
	version upgrade.

	To build a kernel
	-----------------
	If you are updating from a prior version of FreeBSD (even one just
	a few days old), you should follow this procedure.  It is the most
	failsafe as it uses a /usr/obj tree with a fresh mini-buildworld,

	make kernel-toolchain
	make -DALWAYS_CHECK_MAKE buildkernel KERNCONF=YOUR_KERNEL_HERE
	make -DALWAYS_CHECK_MAKE installkernel KERNCONF=YOUR_KERNEL_HERE

	To test a kernel once
	---------------------
	If you just want to boot a kernel once (because you are not sure
	if it works, or if you want to boot a known bad kernel to provide
	debugging information) run
	make installkernel KERNCONF=YOUR_KERNEL_HERE KODIR=/boot/testkernel
	nextboot -k testkernel

	To just build a kernel when you know that it won't mess you up
	--------------------------------------------------------------
	This assumes you are already running a 5.X system.  Replace
	${arch} with the architecture of your machine (e.g. "i386",
	"alpha", "amd64", "ia64", "pc98", "sparc64", etc).

	cd src/sys/${arch}/conf
	config KERNEL_NAME_HERE
	cd ../compile/KERNEL_NAME_HERE
	make depend
	make
	make install

	If this fails, go to the "To build a kernel" section.

	To rebuild everything and install it on the current system.
	-----------------------------------------------------------
	# Note: sometimes if you are running current you gotta do more than
	# is listed here if you are upgrading from a really old current.

	<make sure you have good level 0 dumps>
	make buildworld
	make kernel KERNCONF=YOUR_KERNEL_HERE
							[1]
	<reboot in single user>				[3]
	mergemaster -p					[5]
	make installworld
	make delete-old
	mergemaster					[4]
	<reboot>


	To cross-install current onto a separate partition
	--------------------------------------------------
	# In this approach we use a separate partition to hold
	# current's root, 'usr', and 'var' directories.   A partition
	# holding "/", "/usr" and "/var" should be about 2GB in
	# size.

	<make sure you have good level 0 dumps>
	<boot into -stable>
	make buildworld
	make buildkernel KERNCONF=YOUR_KERNEL_HERE
	<maybe newfs current's root partition>
	<mount current's root partition on directory ${CURRENT_ROOT}>
	make installworld DESTDIR=${CURRENT_ROOT}
	make distribution DESTDIR=${CURRENT_ROOT} # if newfs'd
	make installkernel KERNCONF=YOUR_KERNEL_HERE DESTDIR=${CURRENT_ROOT}
	cp /etc/fstab ${CURRENT_ROOT}/etc/fstab 		   # if newfs'd
	<edit ${CURRENT_ROOT}/etc/fstab to mount "/" from the correct partition>
	<reboot into current>
	<do a "native" rebuild/install as described in the previous section>
	<maybe install compatibility libraries from ports/misc/compat*>
	<reboot>


	To upgrade in-place from 5.x-stable to current
	----------------------------------------------
	<make sure you have good level 0 dumps>
	make buildworld					[9]
	make kernel KERNCONF=YOUR_KERNEL_HERE		[8]
							[1]
	<reboot in single user>				[3]
	mergemaster -p					[5]
	make installworld
	make delete-old
	mergemaster -i					[4]
	<reboot>

	Make sure that you've read the UPDATING file to understand the
	tweaks to various things you need.  At this point in the life
	cycle of current, things change often and you are on your own
	to cope.  The defaults can also change, so please read ALL of
	the UPDATING entries.

	Also, if you are tracking -current, you must be subscribed to
	freebsd-current@freebsd.org.  Make sure that before you update
	your sources that you have read and understood all the recent
	messages there.  If in doubt, please track -stable which has
	much fewer pitfalls.

	[1] If you have third party modules, such as vmware, you
	should disable them at this point so they don't crash your
	system on reboot.

	[3] From the bootblocks, boot -s, and then do
		fsck -p
		mount -u /
		mount -a
		cd src
		adjkerntz -i		# if CMOS is wall time
	Also, when doing a major release upgrade, it is required that
	you boot into single user mode to do the installworld.

	[4] Note: This step is non-optional.  Failure to do this step
	can result in a significant reduction in the functionality of the
	system.  Attempting to do it by hand is not recommended and those
	that pursue this avenue should read this file carefully, as well
	as the archives of freebsd-current and freebsd-hackers mailing lists
	for potential gotchas.

	[5] Usually this step is a noop.  However, from time to time
	you may need to do this if you get unknown user in the following
	step.  It never hurts to do it all the time.  You may need to
	install a new mergemaster (cd src/usr.sbin/mergemaster && make
	install) after the buildworld before this step if you last updated
	from current before 20020224 or from -stable before 20020408.

	[8] In order to have a kernel that can run the 4.x binaries
	needed to do an installworld, you must include the COMPAT_FREEBSD4
	option in your kernel.  Failure to do so may leave you with a system
	that is hard to boot to recover. A similar kernel option COMPAT_FREEBSD5
	is required to run the 5.x binaries on more recent kernels.

	Make sure that you merge any new devices from GENERIC since the
	last time you updated your kernel config file.

	[9] When checking out sources, you must include the -P flag to have
	cvs prune empty directories.

	If CPUTYPE is defined in your /etc/make.conf, make sure to use the
	"?=" instead of the "=" assignment operator, so that buildworld can
	override the CPUTYPE if it needs to.

	MAKEOBJDIRPREFIX must be defined in an environment variable, and
	not on the command line, or in /etc/make.conf.  buildworld will
	warn if it is improperly defined.
FORMAT:

This file contains a list, in reverse chronological order, of major
breakages in tracking -current.  Not all things will be listed here,
and it only starts on October 16, 2004.  Updating files can found in
previous releases if your system is older than this.

Copyright information:

Copyright 1998-2005 M. Warner Losh.  All Rights Reserved.

Redistribution, publication, translation and use, with or without
modification, in full or in part, in any form or format of this
document are permitted without further permission from the author.

THIS DOCUMENT IS PROVIDED BY WARNER LOSH ``AS IS'' AND ANY EXPRESS OR
IMPLIED WARRANTIES, INCLUDING, BUT NOT LIMITED TO, THE IMPLIED
WARRANTIES OF MERCHANTABILITY AND FITNESS FOR A PARTICULAR PURPOSE ARE
DISCLAIMED.  IN NO EVENT SHALL WARNER LOSH BE LIABLE FOR ANY DIRECT,
INDIRECT, INCIDENTAL, SPECIAL, EXEMPLARY, OR CONSEQUENTIAL DAMAGES
(INCLUDING, BUT NOT LIMITED TO, PROCUREMENT OF SUBSTITUTE GOODS OR
SERVICES; LOSS OF USE, DATA, OR PROFITS; OR BUSINESS INTERRUPTION)
HOWEVER CAUSED AND ON ANY THEORY OF LIABILITY, WHETHER IN CONTRACT,
STRICT LIABILITY, OR TORT (INCLUDING NEGLIGENCE OR OTHERWISE) ARISING
IN ANY WAY OUT OF THE USE OF THIS SOFTWARE, EVEN IF ADVISED OF THE
POSSIBILITY OF SUCH DAMAGE.

If you find this document useful, and you want to, you may buy the
author a beer.

Contact Warner Losh if you have any questions about your use of
this document.

$FreeBSD$<|MERGE_RESOLUTION|>--- conflicted
+++ resolved
@@ -22,16 +22,6 @@
 	to maximize performance.  (To disable malloc debugging, run
 	ln -s aj /etc/malloc.conf.)
 
-<<<<<<< HEAD
-=======
-20090302:
-	The workaround is committed to allow to create System V shared
-	memory segment of size > 2 Gb on the 64-bit architectures.
-	Due to limitation of the existing ABI, the shm_segsz member
-	of the struct shmid_ds, returned by shmctl(IPC_STAT) call is
-	wrong for large segments. Note that limits shall be explicitely
-	raised to allow such segments to be created.
-
 20090301:
 	The layout of struct ifnet has changed, requiring a rebuild of all
 	network device driver modules.
@@ -124,7 +114,6 @@
 	The output from "netstat -r" shows only routing entries and
 	none of the L2 information.
 
->>>>>>> 24af7b63
 20081130:
 	__FreeBSD_version 800057 marks the switchover from the
 	binary ath hal to source code. Users must add the line:
